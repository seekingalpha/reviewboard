[
{
    "pk": 1, 
    "model": "auth.permission", 
    "fields": {
        "codename": "add_logentry", 
        "name": "Can add log entry", 
        "content_type": 1
    }
},
{
    "pk": 2, 
    "model": "auth.permission", 
    "fields": {
        "codename": "change_logentry", 
        "name": "Can change log entry", 
        "content_type": 1
    }
},
{
    "pk": 3, 
    "model": "auth.permission", 
    "fields": {
        "codename": "delete_logentry", 
        "name": "Can delete log entry", 
        "content_type": 1
    }
},
{
    "pk": 4, 
    "model": "auth.permission", 
    "fields": {
        "codename": "add_message", 
        "name": "Can add message", 
        "content_type": 2
    }
},
{
    "pk": 5, 
    "model": "auth.permission", 
    "fields": {
        "codename": "change_message", 
        "name": "Can change message", 
        "content_type": 2
    }
},
{
    "pk": 6, 
    "model": "auth.permission", 
    "fields": {
        "codename": "delete_message", 
        "name": "Can delete message", 
        "content_type": 2
    }
},
{
    "pk": 7, 
    "model": "auth.permission", 
    "fields": {
        "codename": "add_group", 
        "name": "Can add group", 
        "content_type": 3
    }
},
{
    "pk": 8, 
    "model": "auth.permission", 
    "fields": {
        "codename": "change_group", 
        "name": "Can change group", 
        "content_type": 3
    }
},
{
    "pk": 9, 
    "model": "auth.permission", 
    "fields": {
        "codename": "delete_group", 
        "name": "Can delete group", 
        "content_type": 3
    }
},
{
    "pk": 10, 
    "model": "auth.permission", 
    "fields": {
        "codename": "add_user", 
        "name": "Can add user", 
        "content_type": 4
    }
},
{
    "pk": 11, 
    "model": "auth.permission", 
    "fields": {
        "codename": "change_user", 
        "name": "Can change user", 
        "content_type": 4
    }
},
{
    "pk": 12, 
    "model": "auth.permission", 
    "fields": {
        "codename": "delete_user", 
        "name": "Can delete user", 
        "content_type": 4
    }
},
{
    "pk": 13, 
    "model": "auth.permission", 
    "fields": {
        "codename": "add_contenttype", 
        "name": "Can add content type", 
        "content_type": 5
    }
},
{
    "pk": 14, 
    "model": "auth.permission", 
    "fields": {
        "codename": "change_contenttype", 
        "name": "Can change content type", 
        "content_type": 5
    }
},
{
    "pk": 15, 
    "model": "auth.permission", 
    "fields": {
        "codename": "delete_contenttype", 
        "name": "Can delete content type", 
        "content_type": 5
    }
},
{
    "pk": 16, 
    "model": "auth.permission", 
    "fields": {
        "codename": "add_contenttype", 
        "name": "Can add content type", 
        "content_type": 6
    }
},
{
    "pk": 17, 
    "model": "auth.permission", 
    "fields": {
        "codename": "change_contenttype", 
        "name": "Can change content type", 
        "content_type": 6
    }
},
{
    "pk": 18, 
    "model": "auth.permission", 
    "fields": {
        "codename": "delete_contenttype", 
        "name": "Can delete content type", 
        "content_type": 6
    }
},
{
    "pk": 19, 
    "model": "auth.permission", 
    "fields": {
        "codename": "add_site", 
        "name": "Can add site", 
        "content_type": 7
    }
},
{
    "pk": 20, 
    "model": "auth.permission", 
    "fields": {
        "codename": "change_site", 
        "name": "Can change site", 
        "content_type": 7
    }
},
{
    "pk": 21, 
    "model": "auth.permission", 
    "fields": {
        "codename": "delete_site", 
        "name": "Can delete site", 
        "content_type": 7
    }
},
{
    "pk": 22, 
    "model": "auth.permission", 
    "fields": {
        "codename": "add_session", 
        "name": "Can add session", 
        "content_type": 8
    }
},
{
    "pk": 23, 
    "model": "auth.permission", 
    "fields": {
        "codename": "change_session", 
        "name": "Can change session", 
        "content_type": 8
    }
},
{
    "pk": 24, 
    "model": "auth.permission", 
    "fields": {
        "codename": "delete_session", 
        "name": "Can delete session", 
        "content_type": 8
    }
},
{
    "pk": 25, 
    "model": "auth.permission", 
    "fields": {
        "codename": "add_profile", 
        "name": "Can add profile", 
        "content_type": 9
    }
},
{
    "pk": 26, 
    "model": "auth.permission", 
    "fields": {
        "codename": "change_profile", 
        "name": "Can change profile", 
        "content_type": 9
    }
},
{
    "pk": 27, 
    "model": "auth.permission", 
    "fields": {
        "codename": "delete_profile", 
        "name": "Can delete profile", 
        "content_type": 9
    }
},
{
    "pk": 28, 
    "model": "auth.permission", 
    "fields": {
        "codename": "add_diffset", 
        "name": "Can add diff set", 
        "content_type": 10
    }
},
{
    "pk": 29, 
    "model": "auth.permission", 
    "fields": {
        "codename": "change_diffset", 
        "name": "Can change diff set", 
        "content_type": 10
    }
},
{
    "pk": 30, 
    "model": "auth.permission", 
    "fields": {
        "codename": "delete_diffset", 
        "name": "Can delete diff set", 
        "content_type": 10
    }
},
{
    "pk": 31, 
    "model": "auth.permission", 
    "fields": {
        "codename": "add_diffsethistory", 
        "name": "Can add diff set history", 
        "content_type": 11
    }
},
{
    "pk": 32, 
    "model": "auth.permission", 
    "fields": {
        "codename": "change_diffsethistory", 
        "name": "Can change diff set history", 
        "content_type": 11
    }
},
{
    "pk": 33, 
    "model": "auth.permission", 
    "fields": {
        "codename": "delete_diffsethistory", 
        "name": "Can delete diff set history", 
        "content_type": 11
    }
},
{
    "pk": 34, 
    "model": "auth.permission", 
    "fields": {
        "codename": "add_filediff", 
        "name": "Can add file diff", 
        "content_type": 12
    }
},
{
    "pk": 35, 
    "model": "auth.permission", 
    "fields": {
        "codename": "change_filediff", 
        "name": "Can change file diff", 
        "content_type": 12
    }
},
{
    "pk": 36, 
    "model": "auth.permission", 
    "fields": {
        "codename": "delete_filediff", 
        "name": "Can delete file diff", 
        "content_type": 12
    }
},
{
    "pk": 37, 
    "model": "auth.permission", 
    "fields": {
        "codename": "add_comment", 
        "name": "Can add comment", 
        "content_type": 13
    }
},
{
    "pk": 38, 
    "model": "auth.permission", 
    "fields": {
        "codename": "change_comment", 
        "name": "Can change comment", 
        "content_type": 13
    }
},
{
    "pk": 39, 
    "model": "auth.permission", 
    "fields": {
        "codename": "delete_comment", 
        "name": "Can delete comment", 
        "content_type": 13
    }
},
{
    "pk": 40, 
    "model": "auth.permission", 
    "fields": {
        "codename": "add_group", 
        "name": "Can add group", 
        "content_type": 14
    }
},
{
    "pk": 41, 
    "model": "auth.permission", 
    "fields": {
        "codename": "change_group", 
        "name": "Can change group", 
        "content_type": 14
    }
},
{
    "pk": 42, 
    "model": "auth.permission", 
    "fields": {
        "codename": "delete_group", 
        "name": "Can delete group", 
        "content_type": 14
    }
},
{
    "pk": 43, 
    "model": "auth.permission", 
    "fields": {
        "codename": "add_screenshot", 
        "name": "Can add screenshot", 
        "content_type": 15
    }
},
{
    "pk": 44, 
    "model": "auth.permission", 
    "fields": {
        "codename": "change_screenshot", 
        "name": "Can change screenshot", 
        "content_type": 15
    }
},
{
    "pk": 45, 
    "model": "auth.permission", 
    "fields": {
        "codename": "delete_screenshot", 
        "name": "Can delete screenshot", 
        "content_type": 15
    }
},
{
    "pk": 46, 
    "model": "auth.permission", 
    "fields": {
        "codename": "add_review", 
        "name": "Can add review", 
        "content_type": 16
    }
},
{
    "pk": 47, 
    "model": "auth.permission", 
    "fields": {
        "codename": "change_review", 
        "name": "Can change review", 
        "content_type": 16
    }
},
{
    "pk": 48, 
    "model": "auth.permission", 
    "fields": {
        "codename": "delete_review", 
        "name": "Can delete review", 
        "content_type": 16
    }
},
{
    "pk": 49, 
    "model": "auth.permission", 
    "fields": {
        "codename": "add_reviewrequestdraft", 
        "name": "Can add review request draft", 
        "content_type": 17
    }
},
{
    "pk": 50, 
    "model": "auth.permission", 
    "fields": {
        "codename": "change_reviewrequestdraft", 
        "name": "Can change review request draft", 
        "content_type": 17
    }
},
{
    "pk": 51, 
    "model": "auth.permission", 
    "fields": {
        "codename": "delete_reviewrequestdraft", 
        "name": "Can delete review request draft", 
        "content_type": 17
    }
},
{
    "pk": 52, 
    "model": "auth.permission", 
    "fields": {
        "codename": "add_reviewrequest", 
        "name": "Can add review request", 
        "content_type": 18
    }
},
{
    "pk": 53, 
    "model": "auth.permission", 
    "fields": {
        "codename": "change_reviewrequest", 
        "name": "Can change review request", 
        "content_type": 18
    }
},
{
    "pk": 54, 
    "model": "auth.permission", 
    "fields": {
        "codename": "delete_reviewrequest", 
        "name": "Can delete review request", 
        "content_type": 18
    }
},
{
    "pk": 55, 
    "model": "auth.permission", 
    "fields": {
        "codename": "can_change_status", 
        "name": "Can change status", 
        "content_type": 18
    }
},
{
    "pk": 56, 
    "model": "auth.permission", 
    "fields": {
        "codename": "add_screenshotcomment", 
        "name": "Can add screenshot comment", 
        "content_type": 19
    }
},
{
    "pk": 57, 
    "model": "auth.permission", 
    "fields": {
        "codename": "change_screenshotcomment", 
        "name": "Can change screenshot comment", 
        "content_type": 19
    }
},
{
    "pk": 58, 
    "model": "auth.permission", 
    "fields": {
        "codename": "delete_screenshotcomment", 
        "name": "Can delete screenshot comment", 
        "content_type": 19
    }
},
{
    "pk": 59, 
    "model": "auth.permission", 
    "fields": {
        "codename": "add_tool", 
        "name": "Can add tool", 
        "content_type": 20
    }
},
{
    "pk": 60, 
    "model": "auth.permission", 
    "fields": {
        "codename": "change_tool", 
        "name": "Can change tool", 
        "content_type": 20
    }
},
{
    "pk": 61, 
    "model": "auth.permission", 
    "fields": {
        "codename": "delete_tool", 
        "name": "Can delete tool", 
        "content_type": 20
    }
},
{
    "pk": 62, 
    "model": "auth.permission", 
    "fields": {
        "codename": "add_repository", 
        "name": "Can add repository", 
        "content_type": 21
    }
},
{
    "pk": 63, 
    "model": "auth.permission", 
    "fields": {
        "codename": "change_repository", 
        "name": "Can change repository", 
        "content_type": 21
    }
},
{
    "pk": 64, 
    "model": "auth.permission", 
    "fields": {
        "codename": "delete_repository", 
        "name": "Can delete repository", 
        "content_type": 21
    }
},
{
    "pk": 65, 
    "model": "auth.permission", 
    "fields": {
        "codename": "change_comment", 
        "name": "Can change comment", 
        "content_type": 21
    }
},
{
    "pk": 66, 
    "model": "auth.permission", 
    "fields": {
        "codename": "delete_comment", 
        "name": "Can delete comment", 
        "content_type": 21
    }
},
{
    "pk": 67, 
    "model": "auth.permission", 
    "fields": {
        "codename": "add_screenshotcomment", 
        "name": "Can add screenshot comment", 
        "content_type": 22
    }
},
{
    "pk": 68, 
    "model": "auth.permission", 
    "fields": {
        "codename": "change_screenshotcomment", 
        "name": "Can change screenshot comment", 
        "content_type": 22
    }
},
{
    "pk": 69, 
    "model": "auth.permission", 
    "fields": {
        "codename": "delete_screenshotcomment", 
        "name": "Can delete screenshot comment", 
        "content_type": 22
    }
},
{
    "pk": 70, 
    "model": "auth.permission", 
    "fields": {
        "codename": "add_review", 
        "name": "Can add review", 
        "content_type": 23
    }
},
{
    "pk": 71, 
    "model": "auth.permission", 
    "fields": {
        "codename": "change_review", 
        "name": "Can change review", 
        "content_type": 23
    }
},
{
    "pk": 72, 
    "model": "auth.permission", 
    "fields": {
        "codename": "delete_review", 
        "name": "Can delete review", 
        "content_type": 23
    }
},
{
    "pk": 73, 
    "model": "auth.permission", 
    "fields": {
        "codename": "add_tool", 
        "name": "Can add tool", 
        "content_type": 24
    }
},
{
    "pk": 74, 
    "model": "auth.permission", 
    "fields": {
        "codename": "change_tool", 
        "name": "Can change tool", 
        "content_type": 24
    }
},
{
    "pk": 75, 
    "model": "auth.permission", 
    "fields": {
        "codename": "delete_tool", 
        "name": "Can delete tool", 
        "content_type": 24
    }
},
{
    "pk": 76, 
    "model": "auth.permission", 
    "fields": {
        "codename": "add_repository", 
        "name": "Can add repository", 
        "content_type": 25
    }
},
{
    "pk": 77, 
    "model": "auth.permission", 
    "fields": {
        "codename": "change_repository", 
        "name": "Can change repository", 
        "content_type": 25
    }
},
{
    "pk": 78, 
    "model": "auth.permission", 
    "fields": {
        "codename": "delete_repository", 
        "name": "Can delete repository", 
        "content_type": 25
    }
},
{
    "pk": 79, 
    "model": "auth.permission", 
    "fields": {
        "codename": "add_version", 
        "name": "Can add version", 
        "content_type": 26
    }
},
{
    "pk": 80, 
    "model": "auth.permission", 
    "fields": {
        "codename": "change_version", 
        "name": "Can change version", 
        "content_type": 26
    }
},
{
    "pk": 81, 
    "model": "auth.permission", 
    "fields": {
        "codename": "delete_version", 
        "name": "Can delete version", 
        "content_type": 26
    }
},
{
    "pk": 82, 
    "model": "auth.permission", 
    "fields": {
        "codename": "add_evolution", 
        "name": "Can add evolution", 
        "content_type": 27
    }
},
{
    "pk": 83, 
    "model": "auth.permission", 
    "fields": {
        "codename": "change_evolution", 
        "name": "Can change evolution", 
        "content_type": 27
    }
},
{
    "pk": 84, 
    "model": "auth.permission", 
    "fields": {
        "codename": "delete_evolution", 
        "name": "Can delete evolution", 
        "content_type": 27
    }
},
{
    "pk": 85, 
    "model": "auth.permission", 
    "fields": {
        "codename": "add_permission", 
        "name": "Can add permission", 
        "content_type": 2
    }
},
{
    "pk": 86, 
    "model": "auth.permission", 
    "fields": {
        "codename": "change_permission", 
        "name": "Can change permission", 
        "content_type": 2
    }
},
{
    "pk": 87, 
    "model": "auth.permission", 
    "fields": {
        "codename": "delete_permission", 
        "name": "Can delete permission", 
        "content_type": 2
    }
},
{
    "pk": 88, 
    "model": "auth.permission", 
    "fields": {
        "codename": "add_tool", 
        "name": "Can add tool", 
        "content_type": 29
    }
},
{
    "pk": 89, 
    "model": "auth.permission", 
    "fields": {
        "codename": "change_tool", 
        "name": "Can change tool", 
        "content_type": 29
    }
},
{
    "pk": 90, 
    "model": "auth.permission", 
    "fields": {
        "codename": "delete_tool", 
        "name": "Can delete tool", 
        "content_type": 29
    }
},
{
    "pk": 91, 
    "model": "auth.permission", 
    "fields": {
        "codename": "add_siteconfiguration", 
        "name": "Can add site configuration", 
        "content_type": 9
    }
},
{
    "pk": 92, 
    "model": "auth.permission", 
    "fields": {
        "codename": "change_siteconfiguration", 
        "name": "Can change site configuration", 
        "content_type": 9
    }
},
{
    "pk": 93, 
    "model": "auth.permission", 
    "fields": {
        "codename": "delete_siteconfiguration", 
        "name": "Can delete site configuration", 
        "content_type": 9
    }
},
{
    "pk": 94, 
    "model": "auth.permission", 
    "fields": {
        "codename": "add_reviewrequestvisit", 
        "name": "Can add review request visit", 
        "content_type": 10
    }
},
{
    "pk": 95, 
    "model": "auth.permission", 
    "fields": {
        "codename": "change_reviewrequestvisit", 
        "name": "Can change review request visit", 
        "content_type": 10
    }
},
{
    "pk": 96, 
    "model": "auth.permission", 
    "fields": {
        "codename": "delete_reviewrequestvisit", 
        "name": "Can delete review request visit", 
        "content_type": 10
    }
},
{
    "pk": 97, 
    "model": "auth.permission", 
    "fields": {
        "codename": "add_profile", 
        "name": "Can add profile", 
        "content_type": 11
    }
},
{
    "pk": 98, 
    "model": "auth.permission", 
    "fields": {
        "codename": "change_profile", 
        "name": "Can change profile", 
        "content_type": 11
    }
},
{
    "pk": 99, 
    "model": "auth.permission", 
    "fields": {
        "codename": "delete_profile", 
        "name": "Can delete profile", 
        "content_type": 11
    }
},
{
    "pk": 100, 
    "model": "auth.permission", 
    "fields": {
        "codename": "add_localsiteprofile", 
        "name": "Can add local site profile", 
        "content_type": 28
    }
},
{
    "pk": 101, 
    "model": "auth.permission", 
    "fields": {
        "codename": "change_localsiteprofile", 
        "name": "Can change local site profile", 
        "content_type": 28
    }
},
{
    "pk": 102, 
    "model": "auth.permission", 
    "fields": {
        "codename": "delete_localsiteprofile", 
        "name": "Can delete local site profile", 
        "content_type": 28
    }
},
{
    "pk": 103, 
    "model": "auth.permission", 
    "fields": {
        "codename": "add_changedescription", 
        "name": "Can add change description", 
        "content_type": 12
    }
},
{
    "pk": 104, 
    "model": "auth.permission", 
    "fields": {
        "codename": "change_changedescription", 
        "name": "Can change change description", 
        "content_type": 12
    }
},
{
    "pk": 105, 
    "model": "auth.permission", 
    "fields": {
        "codename": "delete_changedescription", 
        "name": "Can delete change description", 
        "content_type": 12
    }
},
{
    "pk": 106, 
    "model": "auth.permission", 
    "fields": {
        "codename": "add_filediff", 
        "name": "Can add file diff", 
        "content_type": 13
    }
},
{
    "pk": 107, 
    "model": "auth.permission", 
    "fields": {
        "codename": "change_filediff", 
        "name": "Can change file diff", 
        "content_type": 13
    }
},
{
    "pk": 108, 
    "model": "auth.permission", 
    "fields": {
        "codename": "delete_filediff", 
        "name": "Can delete file diff", 
        "content_type": 13
    }
},
{
    "pk": 109, 
    "model": "auth.permission", 
    "fields": {
        "codename": "add_diffset", 
        "name": "Can add diff set", 
        "content_type": 14
    }
},
{
    "pk": 110, 
    "model": "auth.permission", 
    "fields": {
        "codename": "change_diffset", 
        "name": "Can change diff set", 
        "content_type": 14
    }
},
{
    "pk": 111, 
    "model": "auth.permission", 
    "fields": {
        "codename": "delete_diffset", 
        "name": "Can delete diff set", 
        "content_type": 14
    }
},
{
    "pk": 112, 
    "model": "auth.permission", 
    "fields": {
        "codename": "add_diffsethistory", 
        "name": "Can add diff set history", 
        "content_type": 15
    }
},
{
    "pk": 113, 
    "model": "auth.permission", 
    "fields": {
        "codename": "change_diffsethistory", 
        "name": "Can change diff set history", 
        "content_type": 15
    }
},
{
    "pk": 114, 
    "model": "auth.permission", 
    "fields": {
        "codename": "delete_diffsethistory", 
        "name": "Can delete diff set history", 
        "content_type": 15
    }
},
{
    "pk": 115, 
    "model": "auth.permission", 
    "fields": {
        "codename": "add_group", 
        "name": "Can add review group", 
        "content_type": 16
    }
},
{
    "pk": 116, 
    "model": "auth.permission", 
    "fields": {
        "codename": "change_group", 
        "name": "Can change review group", 
        "content_type": 16
    }
},
{
    "pk": 117, 
    "model": "auth.permission", 
    "fields": {
        "codename": "delete_group", 
        "name": "Can delete review group", 
        "content_type": 16
    }
},
{
    "pk": 118, 
    "model": "auth.permission", 
    "fields": {
        "codename": "add_defaultreviewer", 
        "name": "Can add default reviewer", 
        "content_type": 17
    }
},
{
    "pk": 119, 
    "model": "auth.permission", 
    "fields": {
        "codename": "change_defaultreviewer", 
        "name": "Can change default reviewer", 
        "content_type": 17
    }
},
{
    "pk": 120, 
    "model": "auth.permission", 
    "fields": {
        "codename": "delete_defaultreviewer", 
        "name": "Can delete default reviewer", 
        "content_type": 17
    }
},
{
    "pk": 121, 
    "model": "auth.permission", 
    "fields": {
        "codename": "add_screenshot", 
        "name": "Can add screenshot", 
        "content_type": 18
    }
},
{
    "pk": 122, 
    "model": "auth.permission", 
    "fields": {
        "codename": "change_screenshot", 
        "name": "Can change screenshot", 
        "content_type": 18
    }
},
{
    "pk": 123, 
    "model": "auth.permission", 
    "fields": {
        "codename": "delete_screenshot", 
        "name": "Can delete screenshot", 
        "content_type": 18
    }
},
{
    "pk": 124, 
    "model": "auth.permission", 
    "fields": {
        "codename": "add_reviewrequest", 
        "name": "Can add review request", 
        "content_type": 19
    }
},
{
    "pk": 125, 
    "model": "auth.permission", 
    "fields": {
        "codename": "change_reviewrequest", 
        "name": "Can change review request", 
        "content_type": 19
    }
},
{
    "pk": 126, 
    "model": "auth.permission", 
    "fields": {
        "codename": "delete_reviewrequest", 
        "name": "Can delete review request", 
        "content_type": 19
    }
},
{
    "pk": 127, 
    "model": "auth.permission", 
    "fields": {
        "codename": "can_change_status", 
        "name": "Can change status", 
        "content_type": 19
    }
},
{
    "pk": 128, 
    "model": "auth.permission", 
    "fields": {
        "codename": "can_submit_as_another_user", 
        "name": "Can submit as another user", 
        "content_type": 19
    }
},
{
    "pk": 129, 
    "model": "auth.permission", 
    "fields": {
        "codename": "can_edit_reviewrequest", 
        "name": "Can edit review request", 
        "content_type": 19
    }
},
{
    "pk": 130, 
    "model": "auth.permission", 
    "fields": {
        "codename": "add_reviewrequestdraft", 
        "name": "Can add review request draft", 
        "content_type": 20
    }
},
{
    "pk": 131, 
    "model": "auth.permission", 
    "fields": {
        "codename": "change_reviewrequestdraft", 
        "name": "Can change review request draft", 
        "content_type": 20
    }
},
{
    "pk": 132, 
    "model": "auth.permission", 
    "fields": {
        "codename": "delete_reviewrequestdraft", 
        "name": "Can delete review request draft", 
        "content_type": 20
    }
},
{
    "pk": 133, 
    "model": "auth.permission", 
    "fields": {
        "codename": "add_comment", 
        "name": "Can add comment", 
        "content_type": 21
    }
},
{
    "pk": 134, 
    "model": "auth.permission", 
    "fields": {
        "codename": "add_localsite", 
        "name": "Can add local site", 
        "content_type": 29
    }
},
{
    "pk": 135, 
    "model": "auth.permission", 
    "fields": {
        "codename": "change_localsite", 
        "name": "Can change local site", 
        "content_type": 29
    }
},
{
    "pk": 136, 
    "model": "auth.permission", 
    "fields": {
        "codename": "delete_localsite", 
        "name": "Can delete local site", 
        "content_type": 29
    }
},
{
    "pk": 137, 
    "model": "auth.permission", 
    "fields": {
        "codename": "add_fileattachment", 
        "name": "Can add file attachment", 
        "content_type": 30
    }
},
{
    "pk": 138, 
    "model": "auth.permission", 
    "fields": {
        "codename": "change_fileattachment", 
        "name": "Can change file attachment", 
        "content_type": 30
    }
},
{
    "pk": 139, 
    "model": "auth.permission", 
    "fields": {
        "codename": "delete_fileattachment", 
        "name": "Can delete file attachment", 
        "content_type": 30
    }
},
{
    "pk": 140, 
    "model": "auth.permission", 
    "fields": {
        "codename": "add_fileattachmentcomment", 
        "name": "Can add file attachment comment", 
        "content_type": 31
    }
},
{
    "pk": 141, 
    "model": "auth.permission", 
    "fields": {
        "codename": "change_fileattachmentcomment", 
        "name": "Can change file attachment comment", 
        "content_type": 31
    }
},
{
    "pk": 142, 
    "model": "auth.permission", 
    "fields": {
        "codename": "delete_fileattachmentcomment", 
        "name": "Can delete file attachment comment", 
        "content_type": 31
    }
},
{
    "pk": 143, 
    "model": "auth.permission", 
    "fields": {
        "codename": "add_registeredextension", 
        "name": "Can add registered extension", 
        "content_type": 32
    }
},
{
    "pk": 144, 
    "model": "auth.permission", 
    "fields": {
        "codename": "change_registeredextension", 
        "name": "Can change registered extension", 
        "content_type": 32
    }
},
{
    "pk": 145, 
    "model": "auth.permission", 
    "fields": {
        "codename": "delete_registeredextension", 
        "name": "Can delete registered extension", 
        "content_type": 32
    }
},
{
    "pk": 146, 
    "model": "auth.permission", 
    "fields": {
        "codename": "add_legacyfilediffdata", 
        "name": "Can add file diff data", 
        "content_type": 33
    }
},
{
    "pk": 147, 
    "model": "auth.permission", 
    "fields": {
        "codename": "change_legacyfilediffdata", 
        "name": "Can change file diff data", 
        "content_type": 33
    }
},
{
    "pk": 148, 
    "model": "auth.permission", 
    "fields": {
        "codename": "delete_legacyfilediffdata", 
        "name": "Can delete file diff data", 
        "content_type": 33
    }
},
{
    "pk": 149, 
    "model": "auth.permission", 
    "fields": {
        "codename": "add_hostingserviceaccount", 
        "name": "Can add hosting service account", 
        "content_type": 34
    }
},
{
    "pk": 150, 
    "model": "auth.permission", 
    "fields": {
        "codename": "change_hostingserviceaccount", 
        "name": "Can change hosting service account", 
        "content_type": 34
    }
},
{
    "pk": 151, 
    "model": "auth.permission", 
    "fields": {
        "codename": "delete_hostingserviceaccount", 
        "name": "Can delete hosting service account", 
        "content_type": 34
    }
},
{
    "pk": 1, 
    "model": "auth.user", 
    "fields": {
        "username": "admin", 
        "first_name": "Admin", 
        "last_name": "User", 
        "is_active": true, 
        "is_superuser": true, 
        "is_staff": true, 
        "last_login": "2010-08-28T02:14:16.660Z", 
        "groups": [], 
        "user_permissions": [], 
        "password": "sha1$b2c09$12c1820af5195a026c703a6149467800d7937dd6", 
        "email": "admin@example.com", 
        "date_joined": "2007-06-24T00:02:37Z"
    }
},
{
    "pk": 2, 
    "model": "auth.user", 
    "fields": {
        "username": "doc", 
        "first_name": "Doc", 
        "last_name": "Dwarf", 
        "is_active": true, 
        "is_superuser": false, 
        "is_staff": false, 
        "last_login": "2007-06-24T00:03:08Z", 
        "groups": [], 
        "user_permissions": [
            55
        ], 
        "password": "sha1$3d041$6700c5db6c46bf90d3b3c2716f5b60fb30ede072", 
        "email": "doc@example.com", 
        "date_joined": "2007-06-24T00:03:08Z"
    }
},
{
    "pk": 3, 
    "model": "auth.user", 
    "fields": {
        "username": "dopey", 
        "first_name": "Dopey", 
        "last_name": "Dwarf", 
        "is_active": true, 
        "is_superuser": false, 
        "is_staff": false, 
        "last_login": "2007-06-24T00:03:14Z", 
        "groups": [], 
        "user_permissions": [], 
        "password": "sha1$4ff27$f7753bda33cc04efc49b7e7dd0cbd519677a3bdc", 
        "email": "dopey@example.com", 
        "date_joined": "2007-06-24T00:03:14Z"
    }
},
{
    "pk": 4, 
    "model": "auth.user", 
    "fields": {
        "username": "grumpy", 
        "first_name": "Grumpy", 
        "last_name": "Dwarf", 
        "is_active": true, 
        "is_superuser": false, 
        "is_staff": false, 
        "last_login": "2007-06-24T00:03:20Z", 
        "groups": [], 
        "user_permissions": [], 
        "password": "sha1$e38cf$ebcabd0c95ec5c5f02b34e2da3a3aba69edb09c4", 
        "email": "grumpy@example.com", 
        "date_joined": "2007-06-24T00:03:20Z"
    }
},
{
    "pk": 1, 
    "model": "accounts.reviewrequestvisit", 
    "fields": {
        "timestamp": "2010-08-28T23:54:09.767Z", 
        "review_request": 8, 
        "user": 1
    }
},
{
    "pk": 1, 
    "model": "accounts.profile", 
    "fields": {
        "review_request_columns": "", 
        "dashboard_columns": "new_updates,star,summary,submitter,time_added,last_updated_since", 
        "starred_review_requests": [
            8
        ], 
        "default_use_rich_text": null, 
        "should_send_email": true, 
        "timezone": "UTC", 
        "open_an_issue": true, 
        "sort_group_columns": "", 
        "starred_groups": [
            1, 
            3
        ], 
        "submitter_columns": "", 
        "collapsed_diffs": true, 
        "first_time_setup_done": true, 
        "wordwrapped_diffs": true, 
        "extra_data": "{}", 
        "sort_review_request_columns": "", 
        "show_closed": true, 
        "sort_dashboard_columns": "-last_updated", 
        "user": 1, 
        "should_send_own_updates": true, 
        "is_private": false, 
        "syntax_highlighting": true, 
        "sort_submitter_columns": "", 
        "group_columns": ""
    }
},
{
    "pk": 2, 
    "model": "accounts.profile", 
    "fields": {
        "review_request_columns": "", 
        "dashboard_columns": "", 
        "starred_review_requests": [], 
        "default_use_rich_text": null, 
        "should_send_email": true, 
        "timezone": "UTC", 
        "open_an_issue": true, 
        "sort_group_columns": "", 
        "starred_groups": [], 
        "submitter_columns": "", 
        "collapsed_diffs": true, 
        "first_time_setup_done": true, 
        "wordwrapped_diffs": true, 
        "extra_data": "{}", 
        "sort_review_request_columns": "", 
        "show_closed": true, 
        "sort_dashboard_columns": "", 
        "user": 2, 
        "should_send_own_updates": true, 
        "is_private": false, 
        "syntax_highlighting": true, 
        "sort_submitter_columns": "", 
        "group_columns": ""
    }
},
{
    "pk": 1, 
    "model": "attachments.fileattachment", 
    "fields": {
        "orig_filename": "screenshot1.png", 
        "mimetype": "image/png", 
        "attachment_revision": 0, 
        "repository": null, 
        "repo_revision": "", 
        "draft_caption": "", 
        "caption": "Example Attachment", 
        "file": "uploaded/images/2010/08/13/screenshot1.png", 
        "attachment_history": null, 
        "added_in_filediff": null, 
        "repo_path": ""
    }
},
{
    "pk": 2, 
    "model": "attachments.fileattachment", 
    "fields": {
        "orig_filename": "spritesheet.png", 
        "mimetype": "image/png", 
        "attachment_revision": 0, 
        "repository": 1, 
        "repo_revision": "123", 
        "draft_caption": "", 
        "caption": "Sprite Sheet", 
        "file": "uploaded/files/2013/09/06/98e2a2c1-2c97-4d65-af27-d426ca6ae2d3__image1.png", 
        "attachment_history": null, 
        "added_in_filediff": null, 
        "repo_path": "/images/spritesheet.png"
    }
},
{
    "pk": 3, 
    "model": "attachments.fileattachment", 
    "fields": {
        "orig_filename": "spritesheet.png", 
        "mimetype": "image/png", 
        "attachment_revision": 0, 
        "repository": 1, 
        "repo_revision": "124", 
        "draft_caption": "", 
        "caption": "Sprite Sheet", 
        "file": "uploaded/files/2013/09/06/ddbd9f36-541c-4ee5-8c9d-94566cd83ec0__image1.png", 
        "attachment_history": null, 
        "added_in_filediff": null, 
        "repo_path": "/images/spritesheet.png"
    }
},
{
    "pk": 4, 
    "model": "attachments.fileattachment", 
    "fields": {
        "orig_filename": "logo.png", 
        "mimetype": "image/png", 
        "attachment_revision": 0, 
        "repository": null, 
        "repo_revision": "", 
        "draft_caption": "", 
        "caption": "Logo", 
        "file": "uploaded/files/2013/09/06/Logo.png", 
        "attachment_history": null, 
        "added_in_filediff": 43, 
        "repo_path": ""
    }
},
{
    "pk": 1, 
    "model": "changedescs.changedescription", 
    "fields": {
        "fields_changed": "{\"diff\": {\"added\": [[\"Diff r2\", \"/r/8/diff/2/\", 10]]}}", 
        "timestamp": "2013-08-07T02:03:18Z", 
        "rich_text": false, 
        "public": true, 
        "text": "Added a second diff for the interdiff test."
    }
},
{
    "pk": 2, 
    "model": "changedescs.changedescription", 
    "fields": {
        "fields_changed": "{\"diff\": {\"added\": [[\"Diff r3\", \"/r/8/diff/3/\", 11]]}}", 
        "timestamp": "2013-08-07T22:32:13Z", 
        "rich_text": false, 
        "public": true, 
        "text": "Added a diff containing a new file."
    }
},
{
    "pk": 3, 
    "model": "changedescs.changedescription", 
    "fields": {
        "fields_changed": "{}", 
        "timestamp": "2010-08-11T20:13:32.631Z", 
        "rich_text": false, 
        "public": false, 
        "text": ""
    }
},
{
    "pk": "da39a3ee5e6b4b0d3255bfef95601890afd80709", 
    "model": "diffviewer.legacyfilediffdata", 
    "fields": {
        "binary": "", 
        "extra_data": "{}"
    }
},
{
    "pk": 1, 
    "model": "diffviewer.rawfilediffdata", 
    "fields": {
        "binary": "QlpoOTFBWSZTWSLGeR4AAN9fgAAwTO/v8v/v3hC////wQALpzJTQAEpJhJkZTTyjTaGmoekbUBpo0fqjTJpoaaCEanpTaE9EA00AAAAADQADmjJiYAJiMCNMCDEYJkwCMEkTQgE0aJhU/Knpo1N6oaNA0GRpvUg09TSO0KuFvD8/G3Eya+pIpWzVsYMqZwOv3ZkjFIFQXKZSediurBthnyO2GCxb80uNEE0hQaTQrwcUGhAtkPmISeQ4CgRKIB5CQB2ecGspsmmikGE40kpElJSDjjuOLmicAEx366+Gd+FkG7n0cTu5gsruvwJhv2ek8+zliwzVGuu+s9RBqYZqHnPcMS5fhtWe7E1c5zXrKfKp4Nr4kDK5Pouojik94m4ThWVpInWVx+FWBLaYoMpTjzZBr5C86Ggoalo8YJBVeNN8/5uC6iZO4M4LFlhlfs15xIU26TvXAL9KSoew7OQWsdj7O3rNZB27REGrVbpmRQVX2zdG0mnWOwX5bdAxt+IOHmLm3+zenPSNkXkiwxkSOraUeOBLytgppCI9RzJof9v6ITVZ5WNchaiD6WEpmN1HrvlVvt1zxtcmX+ULJsWu+Ugd+Lfqv+DCaKBIL91SExE5fyzk+7BYSex3b4hFcSyrVlDDUK2cdFe2y00UjfWxEAA8ZDgVQQ03zU2FVZwsSK1sahGCfOkhLWCxIAMbPgV9EGQGCqm4DXFXCmMNsdDtYnddRnWM16KB/RRXJsNFaTxmFTS/OFCJOBrmEMzW/d05U3Y7VrM/BVWZxXkOnn+nfQN/fplb9SYJdV3z6Te6mbPMNkuCXMsU2cflWSZteSofPBVSTJoUpIpZ3stmSuw8SA4moaJdFeB4jRTzB0OCxfm7HqLqJ7Jg3NUsNsbtxC3ndSAeYOS4wq7z6F5VRpTCV2XiyeZDdzKouDZeDxxMuBLGStsvbPNM91gXhEzEd01L+WmjyvhJr7HuYgi1FrBBOci81qephcA3KgVKA16sVA1GzZmSBlV5dLlLChaD8ljJU4nCayU+7XcyaxQbXP/F3JFOFCQIsZ5HgA==", 
        "extra_data": "{\"insert_count\": 4, \"delete_count\": 5}", 
        "binary_hash": "f92e30b3437a4a253c2f48bb7b77eb86620e75cc", 
        "compression": "B"
    }
},
{
    "pk": 2, 
    "model": "diffviewer.rawfilediffdata", 
    "fields": {
        "binary": "QlpoOTFBWSZTWYnlTNMAACBfgAAyYG5gEsKhDAAmYZ1AIABAlI1Tynqeo09qRpk9JppvVDGmIwjTAAAYiic2bktMJfC1u7bnv9YqTGxgvQivmAsnl6CxNdUukEjdLpJNUrHJuDauRPdxzBzggD0pFP4u5IpwoSETypmm", 
        "extra_data": "{\"insert_count\": 1, \"delete_count\": 0}", 
        "binary_hash": "0948b063a6540a177fccdfb02fc42735e675c89d", 
        "compression": "B"
    }
},
{
    "pk": 3, 
    "model": "diffviewer.rawfilediffdata", 
    "fields": {
        "binary": "QlpoOTFBWSZTWWpXyIMAAPpfgAAyTO/u8v/v3hC////wQAMG3cisgcglIjIajapsiGyGiabUaAxA9QyBo00DQgENU/UT0mNTEAMgwmJpiMQGmg01MpqaeU9Qj0mTIGjQZNBggNBgECSIFMmmUzQamptJ6Iwhpo0epkaGnpAaepAgBEUy21+31TtnvqJHsnyw2StVtiySRzOpdeGigMgPx3R957fl6Vmrt5Lb0fjdTNivt10EKQMWxUWBmGd2paSQpr5UWRiHg0KEzooGiUEqPnVmWE73myaRZjKShhBu3bYomsE1sQuaR/06UJXoiHsHILt4IDMIiCgpT4NwkF9/QdWbXkYZqDW48fGEVcwM0xtp3jD8PZWrs9lqsDGJWN/WmRVy+Qikci50rEaYTXIykmgMqSpnMrtFVKWk0r5zFVozDLFylBxxR0MTuVFKL5ak33fzcFxEzdgaQgQOk6O78ffsFRePedcHIfLYUDcb6QJFTG86t/WZSJv3xjErLqr+AjMVHM8nDl0E1BW3i+OjOFtfiDhyFbYbsE5cNaYyBiMkCBztfN63WlvAaRQXcxyLdZ92VxGzP352DUI5A2kAPNBuKPPe9JPSOZsrljS1/Qpa74mr/sAd+Fu1f4LJImEAx6KEUxGUPBnJacisgj0Q/kBboh7jcpZg2hz6qSnPjgKSUyVabdWRQYYiii8HWzXDY1454MqkhQhJdRV7VmIpfAGSgGE+kO6wscQFiomwGKyjhPJFszodsSd10DDrJJeiYfkmq01l6qJcVs0YjPZlioog6DNIIsM1fuq14U3artKuvM3KqwiVryHTy7dsww257avWuJwj0rbOUh658DD7JhfF9aUTEoM4/mpBM2W1TPPEooAyaKqiRRSoq2umzWqyrmIhrLhow41XYBzDEinIHGYK5+J2NnUrKJ6pg2xUqNMdWpRXAapxB5A5DXFUwOdeVEWH1FhV7CjpgxtFKQDEWDbNZZltirxhpKkJzB1cV0LoTqCkQHTCQc5C58blFFNWjMiGMHRIYNFBAoGJSgVFuVTdksA0KaKEwbGsSmFyzZuAgDKjw2VqFkyoH1rJBTOEwkrVLTlrZNiCJnHP+LuSKcKEg1K+RBg=", 
        "extra_data": "{\"insert_count\": 4, \"delete_count\": 9}", 
        "binary_hash": "d31ac4f7eaa71e2014b532c071658b8c15c72d12", 
        "compression": "B"
    }
},
{
    "pk": 4, 
    "model": "diffviewer.rawfilediffdata", 
    "fields": {
        "binary": "QlpoOTFBWSZTWV4KTgMAACZfgAAyYG5oEsKhDAAmZZ1AIABqEqmnpNGhoaAGgGgyp6TTQ0ABoZNDS8QCad7XsXM5nJda1/geb+8vKy9orBQmdYi81CUKktwGQYqBeZijy8rMC0INxHPURRo9cKQwSCRLIwUOhEQklpooST8XckU4UJBeCk4D", 
        "extra_data": "{\"insert_count\": 3, \"delete_count\": 0}", 
        "binary_hash": "a7f2805fcde2fd0940585141fc0bb4980266be52", 
        "compression": "B"
    }
},
{
    "pk": 1, 
    "model": "diffviewer.filediff", 
    "fields": {
        "status": "", 
        "binary": false, 
        "diff_hash": null, 
        "diffset": 1, 
        "dest_detail": "(revision 321)", 
        "diff64": "LS0tIHJldmlld3Mvdmlld3MucHkJKHJldmlzaW9uIDMyMCkKKysrIHJldmlld3Mvdmlld3MucHkJ\nKHJldmlzaW9uIDMyMSkKQEAgLTEsMyArMSw0IEBACitmcm9tIGRhdGV0aW1lIGltcG9ydCBkYXRl\ndGltZQogaW1wb3J0IHJlCiAKIGZyb20gZGphbmdvIGltcG9ydCBuZXdmb3JtcyBhcyBmb3JtcwpA\nQCAtMTEsOSArMTIsMTEgQEAKIGZyb20gZGphbmdvLnZpZXdzLmdlbmVyaWMubGlzdF9kZXRhaWwg\naW1wb3J0IG9iamVjdF9saXN0CiBmcm9tIGRqYmxldHMuYXV0aC51dGlsIGltcG9ydCBsb2dpbl9y\nZXF1aXJlZAogCi1mcm9tIHJldmlld2JvYXJkLmRpZmZ2aWV3ZXIubW9kZWxzIGltcG9ydCBEaWZm\nU2V0LCBEaWZmU2V0SGlzdG9yeQorZnJvbSByZXZpZXdib2FyZC5kaWZmdmlld2VyLm1vZGVscyBp\nbXBvcnQgRGlmZlNldCwgRGlmZlNldEhpc3RvcnksIEZpbGVEaWZmCiBmcm9tIHJldmlld2JvYXJk\nLmRpZmZ2aWV3ZXIudmlld3MgaW1wb3J0IHZpZXdfZGlmZiwgdmlld19kaWZmX2ZyYWdtZW50Citm\ncm9tIHJldmlld2JvYXJkLmRpZmZ2aWV3ZXIudmlld3MgaW1wb3J0IFVzZXJWaXNpYmxlRXJyb3Is\nIGdldF9kaWZmX2ZpbGVzCiBmcm9tIHJldmlld2JvYXJkLnJldmlld3MubW9kZWxzIGltcG9ydCBS\nZXZpZXdSZXF1ZXN0LCBSZXZpZXdSZXF1ZXN0RHJhZnQsIFF1aXAKK2Zyb20gcmV2aWV3Ym9hcmQu\ncmV2aWV3cy5tb2RlbHMgaW1wb3J0IFJldmlldywgQ29tbWVudAogZnJvbSByZXZpZXdib2FyZC5y\nZXZpZXdzLmZvcm1zIGltcG9ydCBOZXdSZXZpZXdSZXF1ZXN0Rm9ybQogZnJvbSByZXZpZXdib2Fy\nZCBpbXBvcnQgc2NtdG9vbHMKIApAQCAtNDA2LDMgKzQwOSw3NCBAQAogICAgICAgICByZXNwb25z\nZVsnWC1KU09OJ10gPSBkYXRhCiAKICAgICByZXR1cm4gcmVzcG9uc2UKKworCitAbG9naW5fcmVx\ndWlyZWQKK2RlZiBjb21tZW50cyhyZXF1ZXN0LCByZXZpZXdfcmVxdWVzdF9pZCwgZmlsZWRpZmZf\naWQsIGxpbmUsIHJldmlzaW9uPU5vbmUsCisgICAgICAgICAgICAgdGVtcGxhdGVfbmFtZT0ncmV2\naWV3cy9saW5lX2NvbW1lbnRzLmh0bWwnKToKKyAgICBsaW5lID0gaW50KGxpbmUpCisKKyAgICBy\nZXZpZXdfcmVxdWVzdCA9IGdldF9vYmplY3Rfb3JfNDA0KFJldmlld1JlcXVlc3QsIHBrPXJldmll\nd19yZXF1ZXN0X2lkKQorICAgIGZpbGVkaWZmID0gZ2V0X29iamVjdF9vcl80MDQoRmlsZURpZmYs\nIHBrPWZpbGVkaWZmX2lkKQorCisgICAgaWYgcmVxdWVzdC5QT1NUOgorICAgICAgICB0ZXh0ID0g\ncmVxdWVzdC5QT1NUWyd0ZXh0J10KKyAgICAgICAgbnVtX2xpbmVzID0gcmVxdWVzdC5QT1NUWydu\ndW1fbGluZXMnXQorCisgICAgICAgICMgVE9ETzogU2FuaXR5IGNoZWNrIHRoZSBmaWVsZHMKKyAg\nICAgICAgaWYgZmlsZWRpZmYuZGlmZnNldC5oaXN0b3J5ICE9IHJldmlld19yZXF1ZXN0LmRpZmZz\nZXRfaGlzdG9yeToKKyAgICAgICAgICAgIHJhaXNlIEh0dHA0MDMoKTsKKworCisgICAgICAgIGlm\nIHJlcXVlc3QuUE9TVFsnYWN0aW9uJ10gPT0gInNldCI6CisgICAgICAgICAgICByZXZpZXcsIHJl\ndmlld19pc19uZXcgPSBSZXZpZXcub2JqZWN0cy5nZXRfb3JfY3JlYXRlKAorICAgICAgICAgICAg\nICAgIHJldmlld19yZXF1ZXN0PXJldmlld19yZXF1ZXN0LAorICAgICAgICAgICAgICAgIHVzZXI9\ncmVxdWVzdC51c2VyLAorICAgICAgICAgICAgICAgIHB1YmxpYz1GYWxzZSwKKyAgICAgICAgICAg\nICAgICByZXZpZXdlZF9kaWZmc2V0PWZpbGVkaWZmLmRpZmZzZXQpCisKKyAgICAgICAgICAgIGlm\nIHJldmlld19pc19uZXc6CisgICAgICAgICAgICAgICAgcmV2aWV3LnNhdmUoKQorCisgICAgICAg\nICAgICBjb21tZW50LCBjb21tZW50X2lzX25ldyA9IHJldmlldy5jb21tZW50cy5nZXRfb3JfY3Jl\nYXRlKAorICAgICAgICAgICAgICAgIGZpbGVkaWZmPWZpbGVkaWZmLAorICAgICAgICAgICAgICAg\nIGZpcnN0X2xpbmU9bGluZSkKKworICAgICAgICAgICAgY29tbWVudC50ZXh0ID0gcmVxdWVzdC5Q\nT1NUWyd0ZXh0J10KKyAgICAgICAgICAgIGNvbW1lbnQubnVtX2xpbmVzID0gbnVtX2xpbmVzCisg\nICAgICAgICAgICBjb21tZW50LnRpbWVzdGFtcCA9IGRhdGV0aW1lLm5vdygpCisgICAgICAgICAg\nICBjb21tZW50LnNhdmUoKQorCisgICAgICAgICAgICByZXZpZXcuY29tbWVudHMuYWRkKGNvbW1l\nbnQpCisgICAgICAgICAgICByZXZpZXcuc2F2ZSgpCisgICAgICAgIGVsaWYgcmVxdWVzdC5QT1NU\nWydhY3Rpb24nXSA9PSAiZGVsZXRlIjoKKyAgICAgICAgICAgIHJldmlldyA9IGdldF9vYmplY3Rf\nb3JfNDA0KFJldmlldywKKyAgICAgICAgICAgICAgICByZXZpZXdfcmVxdWVzdD1yZXZpZXdfcmVx\ndWVzdCwKKyAgICAgICAgICAgICAgICB1c2VyPXJlcXVlc3QudXNlciwKKyAgICAgICAgICAgICAg\nICBwdWJsaWM9RmFsc2UsCisgICAgICAgICAgICAgICAgcmV2aWV3ZWRfZGlmZnNldD1maWxlZGlm\nZi5kaWZmc2V0KQorCisgICAgICAgICAgICB0cnk6CisgICAgICAgICAgICAgICAgY29tbWVudCA9\nIHJldmlldy5jb21tZW50cy5nZXQoZmlsZWRpZmY9ZmlsZWRpZmYsCisgICAgICAgICAgICAgICAg\nICAgICAgICAgICAgICAgICAgICAgICAgICAgICAgZmlyc3RfbGluZT1saW5lKQorICAgICAgICAg\nICAgICAgIGNvbW1lbnQuZGVsZXRlKCkKKyAgICAgICAgICAgIGV4Y2VwdCBDb21tZW50LkRvZXNO\nb3RFeGlzdDoKKyAgICAgICAgICAgICAgICBwYXNzCisKKyAgICAgICAgICAgIHN0cmlwcGVkX2Jv\nZHkgPSByZXZpZXcuYm9keS5zdHJpcCgpCisgICAgICAgICAgICBpZiAoc3RyaXBwZWRfYm9keSA9\nPSAie3tjb21tZW50c319IiBvciBzdHJpcHBlZF9ib2R5ID09ICIiKSBhbmQgXAorICAgICAgICAg\nICAgICAgcmV2aWV3LmNvbW1lbnRzLmNvdW50KCkgPT0gMDoKKyAgICAgICAgICAgICAgICByZXZp\nZXcuZGVsZXRlKCkKKyAgICAgICAgZWxzZToKKyAgICAgICAgICAgIHJhaXNlIEh0dHA0MDMoKQor\nCisgICAgY29tbWVudHMgPSBbXQorICAgIGZvciBjb21tZW50IGluIGZpbGVkaWZmLmNvbW1lbnRf\nc2V0LmFsbCgpOgorICAgICAgICBpZiBjb21tZW50LnJldmlld19zZXQuY291bnQoKSA+IDAgYW5k\nIGNvbW1lbnQuZmlyc3RfbGluZSA9PSBsaW5lOgorICAgICAgICAgICAgcmV2aWV3ID0gY29tbWVu\ndC5yZXZpZXdfc2V0LmdldCgpCisgICAgICAgICAgICBpZiByZXZpZXcucHVibGljIG9yIHJldmll\ndy51c2VyID09IHJlcXVlc3QudXNlcjoKKyAgICAgICAgICAgICAgICBjb21tZW50cy5hcHBlbmQo\nY29tbWVudCkKKworICAgIHJldHVybiByZW5kZXJfdG9fcmVzcG9uc2UodGVtcGxhdGVfbmFtZSwg\nUmVxdWVzdENvbnRleHQocmVxdWVzdCwgeworICAgICAgICAnY29tbWVudHMnOiBjb21tZW50cywK\nKyAgICB9KSkK\n", 
        "source_revision": "320", 
        "source_file": "/trunk/reviewboard/reviews/views.py", 
        "dest_file": "/trunk/reviewboard/reviews/views.py", 
        "parent_diff64": "", 
        "legacy_diff_hash": null, 
        "legacy_parent_diff_hash": null, 
        "extra_data": "{}", 
        "parent_diff_hash": null
    }
},
{
    "pk": 2, 
    "model": "diffviewer.filediff", 
    "fields": {
        "status": "", 
        "binary": false, 
        "diff_hash": null, 
        "diffset": 1, 
        "dest_detail": "(revision 321)", 
        "diff64": "LS0tIHJldmlld3MvbW9kZWxzLnB5CShyZXZpc2lvbiAzMjApCisrKyByZXZpZXdzL21vZGVscy5w\neQkocmV2aXNpb24gMzIxKQpAQCAtMTYxLDcgKzE2MSw3IEBACiAgICAgdGltZXN0YW1wID0gbW9k\nZWxzLkRhdGVUaW1lRmllbGQoJ1RpbWVzdGFtcCcsIGF1dG9fbm93X2FkZD1UcnVlKQogICAgIHB1\nYmxpYyA9IG1vZGVscy5Cb29sZWFuRmllbGQoIlB1YmxpYyIsIGRlZmF1bHQ9RmFsc2UpCiAgICAg\nc2hpcF9pdCA9IG1vZGVscy5Cb29sZWFuRmllbGQoIlNoaXAgSXQiLCBkZWZhdWx0PUZhbHNlKQot\nICAgIGJvZHkgPSBtb2RlbHMuVGV4dEZpZWxkKCJCb2R5IikKKyAgICBib2R5ID0gbW9kZWxzLlRl\neHRGaWVsZCgiQm9keSIsIGRlZmF1bHQ9IlxuXG57e2NvbW1lbnRzfX0iKQogICAgIGNvbW1lbnRz\nID0gbW9kZWxzLk1hbnlUb01hbnlGaWVsZChDb21tZW50LCB2ZXJib3NlX25hbWU9IkNvbW1lbnRz\nIiwKICAgICAgICAgICAgICAgICAgICAgICAgICAgICAgICAgICAgICAgY29yZT1GYWxzZSwgYmxh\nbms9VHJ1ZSkKICAgICByZXZpZXdlZF9kaWZmc2V0ID0gbW9kZWxzLkZvcmVpZ25LZXkoRGlmZlNl\ndCwgdmVyYm9zZV9uYW1lPSJSZXZpZXdlZCBEaWZmIiwK\n", 
        "source_revision": "320", 
        "source_file": "/trunk/reviewboard/reviews/models.py", 
        "dest_file": "/trunk/reviewboard/reviews/models.py", 
        "parent_diff64": "", 
        "legacy_diff_hash": null, 
        "legacy_parent_diff_hash": null, 
        "extra_data": "{}", 
        "parent_diff_hash": null
    }
},
{
    "pk": 3, 
    "model": "diffviewer.filediff", 
    "fields": {
        "status": "", 
        "binary": false, 
        "diff_hash": null, 
        "diffset": 1, 
        "dest_detail": "(revision 321)", 
        "diff64": "LS0tIHJldmlld3MvdGVtcGxhdGV0YWdzL3Jldmlld3RhZ3MucHkJKHJldmlzaW9uIDMyMCkKKysr\nIHJldmlld3MvdGVtcGxhdGV0YWdzL3Jldmlld3RhZ3MucHkJKHJldmlzaW9uIDMyMSkKQEAgLTEz\nMSw3ICsxMzEsNyBAQAogICAgIHJldHVybiBGb3JDb21tZW50KGZpbGVkaWZmLCByZXZpZXcsIG5v\nZGVsaXN0X2xvb3ApCiAKIAotY2xhc3MgQ29tbWVudEluZm8odGVtcGxhdGUuTm9kZSk6CitjbGFz\ncyBDb21tZW50Q291bnRzKHRlbXBsYXRlLk5vZGUpOgogICAgIGRlZiBfX2luaXRfXyhzZWxmLCBm\naWxlZGlmZik6CiAgICAgICAgIHNlbGYuZmlsZWRpZmYgPSBmaWxlZGlmZgogCkBAIC0xNDAsMzUg\nKzE0MCwzOSBAQAogICAgICAgICAgICAgZmlsZWRpZmYgPSByZXNvbHZlX3ZhcmlhYmxlKHNlbGYu\nZmlsZWRpZmYsIGNvbnRleHQpCiAgICAgICAgIGV4Y2VwdCBWYXJpYWJsZURvZXNOb3RFeGlzdDoK\nICAgICAgICAgICAgIHJhaXNlIHRlbXBsYXRlLlRlbXBsYXRlU3ludGF4RXJyb3IsIFwKLSAgICAg\nICAgICAgICAgICAiSW52YWxpZCB2YXJpYWJsZSAlcyBwYXNzZWQgdG8gY29tbWVudGluZm8gdGFn\nLiIgJSBcCisgICAgICAgICAgICAgICAgIkludmFsaWQgdmFyaWFibGUgJXMgcGFzc2VkIHRvIGNv\nbW1lbnRjb3VudHMgdGFnLiIgJSBcCiAgICAgICAgICAgICAgICAgc2VsZi5maWxlZGlmZgogCiAg\nICAgICAgIGNvbW1lbnRzID0ge30KKyAgICAgICAgdXNlciA9IGNvbnRleHQuZ2V0KCd1c2VyJywg\nTm9uZSkKIAogICAgICAgICBmb3IgY29tbWVudCBpbiBmaWxlZGlmZi5jb21tZW50X3NldC5hbGwo\nKToKLSAgICAgICAgICAgIGxpbmUgPSBjb21tZW50LmZpcnN0X2xpbmUKKyAgICAgICAgICAgIGlm\nIGNvbW1lbnQucmV2aWV3X3NldC5jb3VudCgpID4gMDoKKyAgICAgICAgICAgICAgICByZXZpZXcg\nPSBjb21tZW50LnJldmlld19zZXQuZ2V0KCkKKyAgICAgICAgICAgICAgICBpZiByZXZpZXcucHVi\nbGljIG9yIHJldmlldy51c2VyID09IHVzZXI6CisgICAgICAgICAgICAgICAgICAgIGxpbmUgPSBj\nb21tZW50LmZpcnN0X2xpbmUKIAotICAgICAgICAgICAgaWYgbm90IGNvbW1lbnRzLmhhc19rZXko\nbGluZSk6Ci0gICAgICAgICAgICAgICAgY29tbWVudHNbbGluZV0gPSBbXQorICAgICAgICAgICAg\nICAgICAgICBpZiBub3QgY29tbWVudHMuaGFzX2tleShsaW5lKToKKyAgICAgICAgICAgICAgICAg\nICAgICAgIGNvbW1lbnRzW2xpbmVdID0gW10KIAotICAgICAgICAgICAgY29tbWVudHNbbGluZV0u\nYXBwZW5kKHsKLSAgICAgICAgICAgICAgICAndGV4dCc6IGNvbW1lbnQudGV4dCwKLSAgICAgICAg\nICAgICAgICAndGltZXN0YW1wJzogY29tbWVudC50aW1lc3RhbXAuc3RyZnRpbWUoIiVZLSVtLSVk\nICVIOiVNOiVTIiksCi0gICAgICAgICAgICAgICAgJ251bV9saW5lcyc6IGNvbW1lbnQubnVtX2xp\nbmVzLAotICAgICAgICAgICAgfSkKKyAgICAgICAgICAgICAgICAgICAgY29tbWVudHNbbGluZV0u\nYXBwZW5kKHsKKyAgICAgICAgICAgICAgICAgICAgICAgICd0ZXh0JzogY29tbWVudC50ZXh0LAor\nICAgICAgICAgICAgICAgICAgICAgICAgJ2xvY2FsZHJhZnQnOiByZXZpZXcudXNlciA9PSB1c2Vy\nIGFuZCBcCisgICAgICAgICAgICAgICAgICAgICAgICAgICAgICAgICAgICAgIG5vdCByZXZpZXcu\ncHVibGljLAorICAgICAgICAgICAgICAgICAgICB9KQogCiAgICAgICAgIHJldHVybiBzaW1wbGVq\nc29uLmR1bXBzKGNvbW1lbnRzKQogCiAKIEByZWdpc3Rlci50YWcKLWRlZiBjb21tZW50aW5mbyhw\nYXJzZXIsIHRva2VuKToKK2RlZiBjb21tZW50Y291bnRzKHBhcnNlciwgdG9rZW4pOgogICAgIHRy\neToKICAgICAgICAgdGFnX25hbWUsIGZpbGVkaWZmID0gdG9rZW4uc3BsaXRfY29udGVudHMoKQog\nICAgIGV4Y2VwdCBWYWx1ZUVycm9yOgogICAgICAgICByYWlzZSB0ZW1wbGF0ZS5UZW1wbGF0ZVN5\nbnRheEVycm9yLCBcCiAgICAgICAgICAgICAiJXIgdGFnIHJlcXVpcmVzIGEgdGltZXN0YW1wIgog\nCi0gICAgcmV0dXJuIENvbW1lbnRJbmZvKGZpbGVkaWZmKQorICAgIHJldHVybiBDb21tZW50Q291\nbnRzKGZpbGVkaWZmKQogCiAKIEByZWdpc3Rlci5maWx0ZXIK\n", 
        "source_revision": "320", 
        "source_file": "/trunk/reviewboard/reviews/templatetags/reviewtags.py", 
        "dest_file": "/trunk/reviewboard/reviews/templatetags/reviewtags.py", 
        "parent_diff64": "", 
        "legacy_diff_hash": null, 
        "legacy_parent_diff_hash": null, 
        "extra_data": "{}", 
        "parent_diff_hash": null
    }
},
{
    "pk": 4, 
    "model": "diffviewer.filediff", 
    "fields": {
        "status": "", 
        "binary": false, 
        "diff_hash": null, 
        "diffset": 1, 
        "dest_detail": "(revision 321)", 
        "diff64": "LS0tIHJldmlld3MvZm9ybXMucHkJKHJldmlzaW9uIDMyMCkKKysrIHJldmlld3MvZm9ybXMucHkJ\nKHJldmlzaW9uIDMyMSkKQEAgLTQsNyArNCw3IEBACiBmcm9tIGRqYW5nby5jb250cmliLmF1dGgu\nbW9kZWxzIGltcG9ydCBVc2VyLCBHcm91cAogCiBmcm9tIHJldmlld2JvYXJkLmRpZmZ2aWV3ZXIu\nbW9kZWxzIGltcG9ydCBEaWZmU2V0SGlzdG9yeQotZnJvbSByZXZpZXdib2FyZC5yZXZpZXdzLm1v\nZGVscyBpbXBvcnQgUmV2aWV3UmVxdWVzdAorZnJvbSByZXZpZXdib2FyZC5yZXZpZXdzLm1vZGVs\ncyBpbXBvcnQgUmV2aWV3LCBSZXZpZXdSZXF1ZXN0CiAKIGNsYXNzIE5ld1Jldmlld1JlcXVlc3RG\nb3JtKGZvcm1zLkZvcm0pOgogICAgIHN1bW1hcnkgPSBmb3Jtcy5DaGFyRmllbGQobWF4X2xlbmd0\naD0zMDApCg==\n", 
        "source_revision": "320", 
        "source_file": "/trunk/reviewboard/reviews/forms.py", 
        "dest_file": "/trunk/reviewboard/reviews/forms.py", 
        "parent_diff64": "", 
        "legacy_diff_hash": null, 
        "legacy_parent_diff_hash": null, 
        "extra_data": "{}", 
        "parent_diff_hash": null
    }
},
{
    "pk": 5, 
    "model": "diffviewer.filediff", 
    "fields": {
        "status": "", 
        "binary": false, 
        "diff_hash": null, 
        "diffset": 1, 
        "dest_detail": "(revision 321)", 
        "diff64": "LS0tIHVybHMucHkJKHJldmlzaW9uIDMyMCkKKysrIHVybHMucHkJKHJldmlzaW9uIDMyMSkKQEAg\nLTg1LDYgKzg1LDEyIEBACiAgICAgKHInXnJldmlld3MvKD9QPHJldmlld19yZXF1ZXN0X2lkPlsw\nLTldKykvKD9QPG1ldGhvZD4oanNvbnx4bWwpKS8kJywKICAgICAgJ3Jldmlld2JvYXJkLnJldmll\nd3Mudmlld3MucmV2aWV3X3JlcXVlc3RfZmllbGQnKSwKIAorICAgICMgQ29tbWVudHMKKyAgICAo\ncidecmV2aWV3cy8oP1A8cmV2aWV3X3JlcXVlc3RfaWQ+WzAtOV0rKS9kaWZmL2NvbW1lbnRzLyg/\nUDxmaWxlZGlmZl9pZD5bMC05XSspLyg/UDxsaW5lPlswLTldKykvJCcsCisgICAgICdyZXZpZXdi\nb2FyZC5yZXZpZXdzLnZpZXdzLmNvbW1lbnRzJyksCisgICAgKHInXnJldmlld3MvKD9QPHJldmll\nd19yZXF1ZXN0X2lkPlswLTldKykvZGlmZi8oP1A8cmV2aXNpb24+WzAtOV0rKS9jb21tZW50cy8o\nP1A8ZmlsZWRpZmZfaWQ+WzAtOV0rKS8oP1A8bGluZT5bMC05XSspLyQnLAorICAgICAncmV2aWV3\nYm9hcmQucmV2aWV3cy52aWV3cy5jb21tZW50cycpLAorCiAgICAgIyBVc2VycwogICAgIChyJ151\nc2Vycy8kJywgJ3Jldmlld2JvYXJkLnJldmlld3Mudmlld3Muc3VibWl0dGVyX2xpc3QnLAogICAg\nICB7J3RlbXBsYXRlX25hbWUnOiAncmV2aWV3cy9zdWJtaXR0ZXJfbGlzdC5odG1sJ30pLAo=\n", 
        "source_revision": "320", 
        "source_file": "/trunk/reviewboard/urls.py", 
        "dest_file": "/trunk/reviewboard/urls.py", 
        "parent_diff64": "", 
        "legacy_diff_hash": null, 
        "legacy_parent_diff_hash": null, 
        "extra_data": "{}", 
        "parent_diff_hash": null
    }
},
{
    "pk": 6, 
    "model": "diffviewer.filediff", 
    "fields": {
        "status": "", 
        "binary": false, 
        "diff_hash": null, 
        "diffset": 1, 
        "dest_detail": "(revision 321)", 
        "diff64": "LS0tIHRlbXBsYXRlcy9yZXZpZXdzL2xpbmVfY29tbWVudHMuaHRtbAkocmV2aXNpb24gMCkKKysr\nIHRlbXBsYXRlcy9yZXZpZXdzL2xpbmVfY29tbWVudHMuaHRtbAkocmV2aXNpb24gMzIxKQpAQCAt\nMCwwICsxLDEzIEBACis8b2wgaWQ9ImNvbW1lbnRzLWxpc3QiPgoreyUgZm9yIGNvbW1lbnQgaW4g\nY29tbWVudHMgJX0KKyA8bGkgY2xhc3M9ImNvbW1lbnQiPgorICA8ZGw+CisgICA8ZHQ+CisgICAg\nPGEgaHJlZj0ie3tjb21tZW50LnJldmlld19zZXQuZ2V0LnVzZXIuZ2V0X2Fic29sdXRlX3VybH19\nIj57JSBmaXJzdG9mIGNvbW1lbnQucmV2aWV3X3NldC5nZXQudXNlci5nZXRfZnVsbF9uYW1lIGNv\nbW1lbnQucmV2aWV3X3NldC5nZXQudXNlci51c2VybmFtZSAlfTwvYT4KKyAgICA8c3BhbiBjbGFz\ncz0idGltZXN0YW1wIj57e2NvbW1lbnQudGltZXN0YW1wfX08L3NwYW4+CisgICA8L2R0PgorICAg\nPGRkPjxwcmU+e3tjb21tZW50LnRleHR8ZXNjYXBlfX08L3ByZT48L2RkPgorICA8L2RsPgorIDwv\nbGk+Cit7JSBlbmRmb3IgJX0KKzwvb2w+Cg==\n", 
        "source_revision": "PRE-CREATION", 
        "source_file": "/trunk/reviewboard/templates/reviews/line_comments.html", 
        "dest_file": "/trunk/reviewboard/templates/reviews/line_comments.html", 
        "parent_diff64": "", 
        "legacy_diff_hash": null, 
        "legacy_parent_diff_hash": null, 
        "extra_data": "{}", 
        "parent_diff_hash": null
    }
},
{
    "pk": 7, 
    "model": "diffviewer.filediff", 
    "fields": {
        "status": "", 
        "binary": false, 
        "diff_hash": null, 
        "diffset": 1, 
        "dest_detail": "(revision 321)", 
        "diff64": "LS0tIHRlbXBsYXRlcy9kaWZmdmlld2VyL3ZpZXdfZGlmZi5odG1sCShyZXZpc2lvbiAzMjApCisr\nKyB0ZW1wbGF0ZXMvZGlmZnZpZXdlci92aWV3X2RpZmYuaHRtbAkocmV2aXNpb24gMzIxKQpAQCAt\nNCwxMCArNCwxNSBAQAogeyUgYmxvY2sgdGl0bGUgJX1EaWZmIFZpZXdlcnslIGVuZGJsb2NrICV9\nCiB7JSBibG9jayBleHRyYWhlYWQgJX0KIDxzY3JpcHQgdHlwZT0idGV4dC9qYXZhc2NyaXB0IiBz\ncmM9Ii9zY3JpcHRzL3l1aS95YWhvby95YWhvby1taW4uanMiPjwvc2NyaXB0PgorPHNjcmlwdCB0\neXBlPSJ0ZXh0L2phdmFzY3JpcHQiIHNyYz0iL3NjcmlwdHMveXVpL2FuaW1hdGlvbi9hbmltYXRp\nb24tbWluLmpzIj48L3NjcmlwdD4KKzxzY3JpcHQgdHlwZT0idGV4dC9qYXZhc2NyaXB0IiBzcmM9\nIi9zY3JpcHRzL3l1aS9jb25uZWN0aW9uL2Nvbm5lY3Rpb24tbWluLmpzIj48L3NjcmlwdD4KIDxz\nY3JpcHQgdHlwZT0idGV4dC9qYXZhc2NyaXB0IiBzcmM9Ii9zY3JpcHRzL3l1aS9ldmVudC9ldmVu\ndC1taW4uanMiPjwvc2NyaXB0PgogPHNjcmlwdCB0eXBlPSJ0ZXh0L2phdmFzY3JpcHQiIHNyYz0i\nL3NjcmlwdHMveXVpL2RvbS9kb20tbWluLmpzIj48L3NjcmlwdD4KKzxzY3JpcHQgdHlwZT0idGV4\ndC9qYXZhc2NyaXB0IiBzcmM9Ii9zY3JpcHRzL3l1aS9kcmFnZHJvcC9kcmFnZHJvcC1taW4uanMi\nPjwvc2NyaXB0PgogPHNjcmlwdCB0eXBlPSJ0ZXh0L2phdmFzY3JpcHQiIHNyYz0iL3NjcmlwdHMv\neXVpLWV4dC95dWktZXh0LmpzIj48L3NjcmlwdD4KKzxzY3JpcHQgbGFuZ3VhZ2U9ImphdmFzY3Jp\ncHQiIHNyYz0iL3NjcmlwdHMvcmIvY29yZS5qcyI+PC9zY3JpcHQ+CiA8c2NyaXB0IGxhbmd1YWdl\nPSJqYXZhc2NyaXB0IiBzcmM9Ii9zY3JpcHRzL2RpZmZ2aWV3ZXIuanMiPjwvc2NyaXB0PgorPGxp\nbmsgcmVsPSJzdHlsZXNoZWV0IiB0eXBlPSJ0ZXh0L2NzcyIgaHJlZj0iL2Nzcy95dWktdWkuY3Nz\nIiAvPgogeyUgZW5kYmxvY2sgJX0KIAogeyUgYmxvY2sgY29udGVudCAlfQpAQCAtNDksMTEgKzU0\nLDI3IEBACiA8YSBuYW1lPSJ7e2ZpbGUuaW5kZXh9fSI+PC9hPgogeyUgaW5jbHVkZSAiZGlmZnZp\nZXdlci9kaWZmX2ZpbGVfZnJhZ21lbnQuaHRtbCIgJX0KIDxzY3JpcHQgbGFuZ3VhZ2U9ImphdmFz\nY3JpcHQiPgotICBhZGRDb21tZW50cygiZmlsZXt7ZmlsZS5pbmRleH19IiwgeyUgY29tbWVudGlu\nZm8gZmlsZS5maWxlZGlmZiAlfSk7CisgIGdGaWxlQW5jaG9yVG9JZFsiZmlsZXt7ZmlsZS5pbmRl\neH19Il0gPSB7e2ZpbGUuZmlsZWRpZmYuaWR9fTsKKyAgYWRkQ29tbWVudHMoImZpbGV7e2ZpbGUu\naW5kZXh9fSIsIHslIGNvbW1lbnRjb3VudHMgZmlsZS5maWxlZGlmZiAlfSk7CiA8L3NjcmlwdD4K\nIHslIGVuZGZvciAlfQogPGEgbmFtZT0iaW5kZXhfZm9vdGVyIj48L2E+CiB7JSBpbmNsdWRlICJk\naWZmdmlld2VyL2NoYW5nZWluZGV4Lmh0bWwiICV9CiB7JSBlbmRpZiAlfQogPC9kaXY+CisKKzxk\naXYgaWQ9ImNvbW1lbnQtZGxnIj4KKyA8ZGl2IGNsYXNzPSJ5ZGxnLWhkIj5Db21tZW50czwvZGl2\nPgorIDxkaXYgY2xhc3M9InlkbGctYmQiPgorICA8ZGl2IGlkPSJ0YWItcmV2aWV3IiBjbGFzcz0i\neWRsZy10YWIiIHRpdGxlPSJSZXZpZXcgdGhpcyBsaW5lIj4KKyAgIDxmb3JtIGlkPSJjb21tZW50\nZm9ybSIgbWV0aG9kPSJwb3N0IiBhY3Rpb249ImNvbW1lbnRzLyI+CisJPGlucHV0IHR5cGU9Imhp\nZGRlbiIgbmFtZT0iYWN0aW9uIiBpZD0iaWRfYWN0aW9uIiB2YWx1ZT0iIiAvPgorCTxpbnB1dCB0\neXBlPSJoaWRkZW4iIG5hbWU9Im51bV9saW5lcyIgaWQ9ImlkX251bV9saW5lcyIgdmFsdWU9IiIg\nLz4KKyAgICA8bGFiZWwgZm9yPSJpZF9jb21tZW50Ij5Db21tZW50PC9sYWJlbD4KKwk8dGV4dGFy\nZWEgaWQ9ImlkX2NvbW1lbnQiIG5hbWU9InRleHQiIHJvd3M9IjE1IiBjb2xzPSI0MCI+PC90ZXh0\nYXJlYT4KKyAgIDwvZm9ybT4KKyAgPC9kaXY+CisgIDxkaXYgaWQ9InRhYi1jb21tZW50cyIgY2xh\nc3M9InlkbGctdGFiIiB0aXRsZT0iQ29tbWVudHMiPgorIDwvZGl2PgorPC9kaXY+CiB7JSBlbmRi\nbG9jayAlfQo=\n", 
        "source_revision": "320", 
        "source_file": "/trunk/reviewboard/templates/diffviewer/view_diff.html", 
        "dest_file": "/trunk/reviewboard/templates/diffviewer/view_diff.html", 
        "parent_diff64": "", 
        "legacy_diff_hash": null, 
        "legacy_parent_diff_hash": null, 
        "extra_data": "{}", 
        "parent_diff_hash": null
    }
},
{
    "pk": 8, 
    "model": "diffviewer.filediff", 
    "fields": {
        "status": "", 
        "binary": false, 
        "diff_hash": null, 
        "diffset": 2, 
        "dest_detail": "(working copy)", 
        "diff64": "LS0tIGFjY291bnRzL3ZpZXdzLnB5CShyZXZpc2lvbiA1NjkpCisrKyBhY2NvdW50cy92aWV3cy5w\neQkod29ya2luZyBjb3B5KQpAQCAtMjgsNyArMjgsMTEgQEAKICAgICAgICAgZm9ybSA9IFByZWZl\ncmVuY2VzRm9ybShyZXF1ZXN0LlBPU1QpCiAKICAgICAgICAgaWYgZm9ybS5pc192YWxpZCgpOgot\nICAgICAgICAgICAgcmVxdWVzdC51c2VyLmdyb3VwX3NldCA9IGZvcm0uY2xlYW5fZGF0YVsnZ3Jv\ndXBzJ10KKyAgICAgICAgICAgICMgWFhYIENvbXBhdGliaWxpdHkgd2l0aCBEamFuZ28gMC45NiBh\nbmQgMS4wLgorICAgICAgICAgICAgZm9ybWRhdGEgPSBnZXRhdHRyKGZvcm0sICJjbGVhbmVkX2Rh\ndGEiLAorICAgICAgICAgICAgICAgICAgICAgICAgICAgICAgIGdldGF0dHIoZm9ybSwgImNsZWFu\nX2RhdGEiLCBOb25lKSkKKworICAgICAgICAgICAgcmVxdWVzdC51c2VyLmdyb3VwX3NldCA9IGZv\ncm1kYXRhWydncm91cHMnXQogICAgICAgICAgICAgcmVxdWVzdC51c2VyLnNhdmUoKQogCiAgICAg\nICAgICAgICBwcm9maWxlLCBwcm9maWxlX2lzX25ldyA9IFwK\n", 
        "source_revision": "569", 
        "source_file": "/trunk/reviewboard/accounts/views.py", 
        "dest_file": "/trunk/reviewboard/accounts/views.py", 
        "parent_diff64": "", 
        "legacy_diff_hash": null, 
        "legacy_parent_diff_hash": null, 
        "extra_data": "{}", 
        "parent_diff_hash": null
    }
},
{
    "pk": 9, 
    "model": "diffviewer.filediff", 
    "fields": {
        "status": "", 
        "binary": false, 
        "diff_hash": null, 
        "diffset": 2, 
        "dest_detail": "(working copy)", 
        "diff64": "LS0tIHJldmlld3MvZm9ybXMucHkJKHJldmlzaW9uIDU2OSkKKysrIHJldmlld3MvZm9ybXMucHkJ\nKHdvcmtpbmcgY29weSkKQEAgLTQxLDE2ICs0MSwyMCBAQAogICAgICAgICByZXR1cm4gc2V0KHJl\nc3VsdCkKIAogICAgIGRlZiBjcmVhdGUoc2VsZiwgdXNlciwgZmlsZSk6Ci0gICAgICAgIHJlcG9z\naXRvcnkgPSBSZXBvc2l0b3J5Lm9iamVjdHMuZ2V0KHBrPXNlbGYuY2xlYW5fZGF0YVsncmVwb3Np\ndG9yeSddKQotICAgICAgICBjaGFuZ2VudW0gPSBzZWxmLmNsZWFuX2RhdGFbJ2NoYW5nZW51bSdd\nIG9yIE5vbmUKKyAgICAgICAgIyBYWFggQ29tcGF0aWJpbGl0eSB3aXRoIERqYW5nbyAwLjk2IGFu\nZCAxLjAuCisgICAgICAgIGZvcm1kYXRhID0gZ2V0YXR0cihzZWxmLCAiY2xlYW5lZF9kYXRhIiwK\nKyAgICAgICAgICAgICAgICAgICAgICAgICAgIGdldGF0dHIoc2VsZiwgImNsZWFuX2RhdGEiLCBO\nb25lKSkKIAorICAgICAgICByZXBvc2l0b3J5ID0gUmVwb3NpdG9yeS5vYmplY3RzLmdldChwaz1m\nb3JtZGF0YVsncmVwb3NpdG9yeSddKQorICAgICAgICBjaGFuZ2VudW0gPSBmb3JtZGF0YVsnY2hh\nbmdlbnVtJ10gb3IgTm9uZQorCiAgICAgICAgIHJldmlld19yZXF1ZXN0ID0gcmV2aWV3c19kYi5j\ncmVhdGVfcmV2aWV3X3JlcXVlc3QodXNlciwKICAgICAgICAgICAgICAgICAgICAgICAgICAgICAg\nICAgICAgICAgICAgICAgICAgICAgICAgICAgICByZXBvc2l0b3J5LAogICAgICAgICAgICAgICAg\nICAgICAgICAgICAgICAgICAgICAgICAgICAgICAgICAgICAgICAgICAgIGNoYW5nZW51bSkKIAog\nICAgICAgICBkaWZmX2Zvcm0gPSBVcGxvYWREaWZmRm9ybShkYXRhPXsKLSAgICAgICAgICAgICdi\nYXNlZGlyJzogc2VsZi5jbGVhbl9kYXRhWydiYXNlZGlyJ10sCi0gICAgICAgICAgICAncGF0aCc6\nIHNlbGYuY2xlYW5fZGF0YVsnZGlmZl9wYXRoJ10sCisgICAgICAgICAgICAnYmFzZWRpcic6IGZv\ncm1kYXRhWydiYXNlZGlyJ10sCisgICAgICAgICAgICAncGF0aCc6IGZvcm1kYXRhWydkaWZmX3Bh\ndGgnXSwKICAgICAgICAgICAgICdyZXBvc2l0b3J5aWQnOiByZXBvc2l0b3J5LmlkLAogICAgICAg\nICB9KQogICAgICAgICBkaWZmX2Zvcm0uZnVsbF9jbGVhbigpCkBAIC02NSwxMCArNjksMTQgQEAK\nICAgICBwYXRoID0gZm9ybXMuQ2hhckZpZWxkKHdpZGdldD1mb3Jtcy5GaWxlSW5wdXQoKSkKIAog\nICAgIGRlZiBjcmVhdGUoc2VsZiwgZGF0YSwgcmV2aWV3KToKKyAgICAgICAgIyBYWFggQ29tcGF0\naWJpbGl0eSB3aXRoIERqYW5nbyAwLjk2IGFuZCAxLjAuCisgICAgICAgIGZvcm1kYXRhID0gZ2V0\nYXR0cihzZWxmLCAiY2xlYW5lZF9kYXRhIiwKKyAgICAgICAgICAgICAgICAgICAgICAgICAgIGdl\ndGF0dHIoc2VsZiwgImNsZWFuX2RhdGEiLCBOb25lKSkKKwogICAgICAgICBkcmFmdCA9IFJldmll\nd1JlcXVlc3REcmFmdC5jcmVhdGUocmV2aWV3KQogCi0gICAgICAgIHNjcmVlbnNob3QgPSBTY3Jl\nZW5zaG90KGNhcHRpb249c2VsZi5jbGVhbl9kYXRhWydjYXB0aW9uJ10sCi0gICAgICAgICAgICAg\nICAgICAgICAgICAgICAgICAgIGRyYWZ0X2NhcHRpb249c2VsZi5jbGVhbl9kYXRhWydjYXB0aW9u\nJ10pCisgICAgICAgIHNjcmVlbnNob3QgPSBTY3JlZW5zaG90KGNhcHRpb249Zm9ybWRhdGFbJ2Nh\ncHRpb24nXSwKKyAgICAgICAgICAgICAgICAgICAgICAgICAgICAgICAgZHJhZnRfY2FwdGlvbj1m\nb3JtZGF0YVsnY2FwdGlvbiddKQogICAgICAgICBzY3JlZW5zaG90LnNhdmUoKQogICAgICAgICBz\nY3JlZW5zaG90LnNhdmVfaW1hZ2VfZmlsZShkYXRhWyJmaWxlbmFtZSJdLCBkYXRhWyJjb250ZW50\nIl0pCiAK\n", 
        "source_revision": "569", 
        "source_file": "/trunk/reviewboard/reviews/forms.py", 
        "dest_file": "/trunk/reviewboard/reviews/forms.py", 
        "parent_diff64": "", 
        "legacy_diff_hash": null, 
        "legacy_parent_diff_hash": null, 
        "extra_data": "{}", 
        "parent_diff_hash": null
    }
},
{
    "pk": 10, 
    "model": "diffviewer.filediff", 
    "fields": {
        "status": "", 
        "binary": false, 
        "diff_hash": null, 
        "diffset": 2, 
        "dest_detail": "(working copy)", 
        "diff64": "LS0tIGRpZmZ2aWV3ZXIvZm9ybXMucHkJKHJldmlzaW9uIDU2OSkKKysrIGRpZmZ2aWV3ZXIvZm9y\nbXMucHkJKHdvcmtpbmcgY29weSkKQEAgLTE1LDggKzE1LDEyIEBACiAgICAgcGF0aCA9IGZvcm1z\nLkNoYXJGaWVsZCh3aWRnZXQ9Zm9ybXMuRmlsZUlucHV0KCkpCiAKICAgICBkZWYgY3JlYXRlKHNl\nbGYsIGZpbGUsIGRpZmZzZXRfaGlzdG9yeT1Ob25lKToKKyAgICAgICAgIyBYWFggQ29tcGF0aWJp\nbGl0eSB3aXRoIERqYW5nbyAwLjk2IGFuZCAxLjAuCisgICAgICAgIGZvcm1kYXRhID0gZ2V0YXR0\ncihzZWxmLCAiY2xlYW5lZF9kYXRhIiwKKyAgICAgICAgICAgICAgICAgICAgICAgICAgIGdldGF0\ndHIoc2VsZiwgImNsZWFuX2RhdGEiLCBOb25lKSkKKwogICAgICAgICAjIFBhcnNlIHRoZSBkaWZm\nCi0gICAgICAgIHJlcG9zaXRvcnkgPSBSZXBvc2l0b3J5Lm9iamVjdHMuZ2V0KHBrPXNlbGYuY2xl\nYW5fZGF0YVsncmVwb3NpdG9yeWlkJ10pCisgICAgICAgIHJlcG9zaXRvcnkgPSBSZXBvc2l0b3J5\nLm9iamVjdHMuZ2V0KHBrPWZvcm1kYXRhWydyZXBvc2l0b3J5aWQnXSkKIAogICAgICAgICBmaWxl\ncyA9IGRpZmZwYXJzZXIucGFyc2UoZmlsZVsiY29udGVudCJdKQogCkBAIC0yOSw3ICszMyw3IEBA\nCiAgICAgICAgIGlmIHRvb2wuZ2V0X2RpZmZzX3VzZV9hYnNvbHV0ZV9wYXRocygpOgogICAgICAg\nICAgICAgYmFzZWRpciA9ICcnCiAgICAgICAgIGVsc2U6Ci0gICAgICAgICAgICBiYXNlZGlyID0g\nc3RyKHNlbGYuY2xlYW5fZGF0YVsnYmFzZWRpciddKSArICcvJworICAgICAgICAgICAgYmFzZWRp\nciA9IHN0cihmb3JtZGF0YVsnYmFzZWRpciddKSArICcvJwogCiAgICAgICAgIGZvciBmIGluIGZp\nbGVzOgogICAgICAgICAgICAgZjIsIHJldmlzaW9uID0gdG9vbC5wYXJzZV9kaWZmX3JldmlzaW9u\nKGYub3JpZ0ZpbGUsIGYub3JpZ0luZm8pCg==\n", 
        "source_revision": "569", 
        "source_file": "/trunk/reviewboard/diffviewer/forms.py", 
        "dest_file": "/trunk/reviewboard/diffviewer/forms.py", 
        "parent_diff64": "", 
        "legacy_diff_hash": null, 
        "legacy_parent_diff_hash": null, 
        "extra_data": "{}", 
        "parent_diff_hash": null
    }
},
{
    "pk": 11, 
    "model": "diffviewer.filediff", 
    "fields": {
        "status": "", 
        "binary": false, 
        "diff_hash": null, 
        "diffset": 3, 
        "dest_detail": "(working copy)", 
        "diff64": "LS0tIHJldmlld3MvanNvbi5weQkocmV2aXNpb24gNTc5KQorKysgcmV2aWV3cy9qc29uLnB5CSh3\nb3JraW5nIGNvcHkpCkBAIC0zOSw3ICszOSw3IEBACiAKIERPRVNfTk9UX0VYSVNUICAgICAgICAg\nICAgPSBKc29uRXJyb3IoMTAwLCAiT2JqZWN0IGRvZXMgbm90IGV4aXN0IikKIFBFUk1JU1NJT05f\nREVOSUVEICAgICAgICAgPSBKc29uRXJyb3IoMTAxLCAiWW91IGRvbid0IGhhdmUgcGVybWlzc2lv\nbiAiICsKLSAgICAgICAgICAgICAgICAgICAgICAgICAgICAgICAgICAgICAgICAgICAidG8gYWNj\nZXNzIHRoaXMiKQorICAgICAgICAgICAgICAgICAgICAgICAgICAgICAgICAgICAgICAgICAgICJm\nb3IgdGhpcyIpCiBJTlZBTElEX0FUVFJJQlVURSAgICAgICAgID0gSnNvbkVycm9yKDEwMiwgIklu\ndmFsaWQgYXR0cmlidXRlIikKIE5PVF9MT0dHRURfSU4gICAgICAgICAgICAgPSBKc29uRXJyb3Io\nMTAzLCAiWW91IGFyZSBub3QgbG9nZ2VkIGluIikKIExPR0lOX0ZBSUxFRCAgICAgICAgICAgICAg\nPSBKc29uRXJyb3IoMTA0LCAiVGhlIHVzZXJuYW1lIG9yIHBhc3N3b3JkIHdhcyAiICsKQEAgLTY4\nLDYgKzY4LDIxIEBACiAgICAgcmV0dXJuIF9jaGVja2xvZ2luCiAKIAorZGVmIGpzb25fcGVybWlz\nc2lvbl9yZXF1aXJlZChwZXJtKToKKyAgICBkZWYgX2RlYyh2aWV3X2Z1bmMpOgorICAgICAgICBk\nZWYgX2NoZWNrcGVybWlzc2lvbnMocmVxdWVzdCwgKmFyZ3MsICoqa3dhcmdzKToKKyAgICAgICAg\nICAgIGlmIG5vdCByZXF1ZXN0LnVzZXIuaXNfYXV0aGVudGljYXRlZCgpOgorICAgICAgICAgICAg\nICAgIHJldHVybiBKc29uUmVzcG9uc2VFcnJvcihyZXF1ZXN0LCBOT1RfTE9HR0VEX0lOKQorICAg\nICAgICAgICAgZWxpZiBub3QgcmVxdWVzdC51c2VyLmhhc19wZXJtKHBlcm0pOgorICAgICAgICAg\nICAgICAgIHJldHVybiBKc29uUmVzcG9uc2VFcnJvcihyZXF1ZXN0LCBQRVJNSVNTSU9OX0RFTklF\nRCkKKworICAgICAgICAgICAgcmV0dXJuIHZpZXdfZnVuYyhyZXF1ZXN0LCAqYXJncywgKiprd2Fy\nZ3MpCisKKyAgICAgICAgcmV0dXJuIF9jaGVja3Blcm1pc3Npb25zCisKKyAgICByZXR1cm4gX2Rl\nYworCisKIGNsYXNzIFJldmlld0JvYXJkSlNPTkVuY29kZXIoRGF0ZVRpbWVBd2FyZUpTT05FbmNv\nZGVyKToKICAgICBkZWYgZGVmYXVsdChzZWxmLCBvKToKICAgICAgICAgaWYgaXNpbnN0YW5jZShv\nLCBRdWVyeVNldCk6CkBAIC0zMTUsNiArMzMwLDE3IEBACiAgICAgICAgIHJldHVybiBKc29uUmVz\ncG9uc2VFcnJvcihyZXF1ZXN0LCBJTlZBTElEX0NIQU5HRV9OVU1CRVIpCiAKIAorQGpzb25fcGVy\nbWlzc2lvbl9yZXF1aXJlZCgncmV2aWV3cy5kZWxldGVfcmV2aWV3cmVxdWVzdCcpCitkZWYgcmV2\naWV3X3JlcXVlc3RfZGVsZXRlKHJlcXVlc3QsIHJldmlld19yZXF1ZXN0X2lkKToKKyAgICB0cnk6\nCisgICAgICAgIHJldmlld19yZXF1ZXN0ID0gUmV2aWV3UmVxdWVzdC5vYmplY3RzLmdldChwaz1y\nZXZpZXdfcmVxdWVzdF9pZCkKKyAgICAgICAgcmV2aWV3X3JlcXVlc3QuZGVsZXRlKCkKKyAgICBl\neGNlcHQgUmV2aWV3UmVxdWVzdC5Eb2VzTm90RXhpc3Q6CisgICAgICAgIHJldHVybiBKc29uUmVz\ncG9uc2VFcnJvcihyZXF1ZXN0LCBET0VTX05PVF9FWElTVCkKKworICAgIHJldHVybiBKc29uUmVz\ncG9uc2UocmVxdWVzdCkKKworCiBAanNvbl9sb2dpbl9yZXF1aXJlZAogZGVmIHJldmlld19yZXF1\nZXN0X2xpc3QocmVxdWVzdCwgZnVuYywgKiprd2FyZ3MpOgogICAgIHN0YXR1cyA9IHN0cmluZ190\nb19zdGF0dXMocmVxdWVzdC5HRVQuZ2V0KCdzdGF0dXMnLCAncGVuZGluZycpKQo=\n", 
        "source_revision": "579", 
        "source_file": "/trunk/reviewboard/reviews/json.py", 
        "dest_file": "/trunk/reviewboard/reviews/json.py", 
        "parent_diff64": "", 
        "legacy_diff_hash": null, 
        "legacy_parent_diff_hash": null, 
        "extra_data": "{}", 
        "parent_diff_hash": null
    }
},
{
    "pk": 12, 
    "model": "diffviewer.filediff", 
    "fields": {
        "status": "", 
        "binary": false, 
        "diff_hash": null, 
        "diffset": 3, 
        "dest_detail": "(working copy)", 
        "diff64": "LS0tIHJldmlld3MvdXJscy9qc29uLnB5CShyZXZpc2lvbiA1NzUpCisrKyByZXZpZXdzL3VybHMv\nanNvbi5weQkod29ya2luZyBjb3B5KQpAQCAtNDMsNiArNDMsOSBAQAogICAgIChyJ15yZXZpZXdy\nZXF1ZXN0cy9yZXBvc2l0b3J5LyhQPHJlcG9zaXRvcnlfaWQ+WzAtOV0rKS9jaGFuZ2VudW0vKD9Q\nPGNoYW5nZW51bT5bMC05XSspLyQnLAogICAgICAncmV2aWV3X3JlcXVlc3RfYnlfY2hhbmdlbnVt\nJyksCiAKKyAgICAocidecmV2aWV3cmVxdWVzdHMvKD9QPHJldmlld19yZXF1ZXN0X2lkPlswLTld\nKykvZGVsZXRlLyQnLAorICAgICAncmV2aWV3X3JlcXVlc3RfZGVsZXRlJyksCisKICAgICAocide\ncmV2aWV3cmVxdWVzdHMvKD9QPHJldmlld19yZXF1ZXN0X2lkPlswLTldKykvdXBkYXRlX2Zyb21f\nY2hhbmdlbnVtLyQnLAogICAgICAncmV2aWV3X3JlcXVlc3RfZHJhZnRfdXBkYXRlX2Zyb21fY2hh\nbmdlbnVtJyksCiAK\n", 
        "source_revision": "575", 
        "source_file": "/trunk/reviewboard/reviews/urls/json.py", 
        "dest_file": "/trunk/reviewboard/reviews/urls/json.py", 
        "parent_diff64": "", 
        "legacy_diff_hash": null, 
        "legacy_parent_diff_hash": null, 
        "extra_data": "{}", 
        "parent_diff_hash": null
    }
},
{
    "pk": 13, 
    "model": "diffviewer.filediff", 
    "fields": {
        "status": "", 
        "binary": false, 
        "diff_hash": null, 
        "diffset": 3, 
        "dest_detail": "(revision 0)", 
        "diff64": "LS0tIGh0ZG9jcy9pbWFnZXMvZGVsZXRlLnN2ZwkocmV2aXNpb24gMCkKKysrIGh0ZG9jcy9pbWFn\nZXMvZGVsZXRlLnN2ZwkocmV2aXNpb24gMCkKQEAgLTAsMCArMSwxMjUgQEAKKzw/eG1sIHZlcnNp\nb249IjEuMCIgZW5jb2Rpbmc9IlVURi04IiBzdGFuZGFsb25lPSJubyI/PgorPCEtLSBDcmVhdGVk\nIHdpdGggSW5rc2NhcGUgKGh0dHA6Ly93d3cuaW5rc2NhcGUub3JnLykgLS0+Cis8c3ZnCisgICB4\nbWxuczpkYz0iaHR0cDovL3B1cmwub3JnL2RjL2VsZW1lbnRzLzEuMS8iCisgICB4bWxuczpjYz0i\naHR0cDovL3dlYi5yZXNvdXJjZS5vcmcvY2MvIgorICAgeG1sbnM6cmRmPSJodHRwOi8vd3d3Lncz\nLm9yZy8xOTk5LzAyLzIyLXJkZi1zeW50YXgtbnMjIgorICAgeG1sbnM6c3ZnPSJodHRwOi8vd3d3\nLnczLm9yZy8yMDAwL3N2ZyIKKyAgIHhtbG5zPSJodHRwOi8vd3d3LnczLm9yZy8yMDAwL3N2ZyIK\nKyAgIHhtbG5zOnhsaW5rPSJodHRwOi8vd3d3LnczLm9yZy8xOTk5L3hsaW5rIgorICAgeG1sbnM6\nc29kaXBvZGk9Imh0dHA6Ly9zb2RpcG9kaS5zb3VyY2Vmb3JnZS5uZXQvRFREL3NvZGlwb2RpLTAu\nZHRkIgorICAgeG1sbnM6aW5rc2NhcGU9Imh0dHA6Ly93d3cuaW5rc2NhcGUub3JnL25hbWVzcGFj\nZXMvaW5rc2NhcGUiCisgICB3aWR0aD0iMTZweCIKKyAgIGhlaWdodD0iMTZweCIKKyAgIGlkPSJz\ndmcyMTYwIgorICAgc29kaXBvZGk6dmVyc2lvbj0iMC4zMiIKKyAgIGlua3NjYXBlOnZlcnNpb249\nIjAuNDUiCisgICBzb2RpcG9kaTpkb2NiYXNlPSIvaG9tZS9jaGlweDg2L3NyYy9yZXZpZXdib2Fy\nZC9odGRvY3MvaW1hZ2VzIgorICAgc29kaXBvZGk6ZG9jbmFtZT0iZGVsZXRlLnN2ZyIKKyAgIGlu\na3NjYXBlOm91dHB1dF9leHRlbnNpb249Im9yZy5pbmtzY2FwZS5vdXRwdXQuc3ZnLmlua3NjYXBl\nIgorICAgaW5rc2NhcGU6ZXhwb3J0LWZpbGVuYW1lPSIvaG9tZS9jaGlweDg2L3NyYy9yZXZpZXdi\nb2FyZC9odGRvY3MvaW1hZ2VzL2RlbGV0ZS5wbmciCisgICBpbmtzY2FwZTpleHBvcnQteGRwaT0i\nOTAiCisgICBpbmtzY2FwZTpleHBvcnQteWRwaT0iOTAiCisgICBzb2RpcG9kaTptb2RpZmllZD0i\ndHJ1ZSI+CisgIDxkZWZzCisgICAgIGlkPSJkZWZzMjE2MiI+CisgICAgPGxpbmVhckdyYWRpZW50\nCisgICAgICAgaWQ9ImxpbmVhckdyYWRpZW50MzIxMiI+CisgICAgICA8c3RvcAorICAgICAgICAg\nc3R5bGU9InN0b3AtY29sb3I6I2VmMjkyOTtzdG9wLW9wYWNpdHk6MTsiCisgICAgICAgICBvZmZz\nZXQ9IjAiCisgICAgICAgICBpZD0ic3RvcDMyMTQiIC8+CisgICAgICA8c3RvcAorICAgICAgICAg\nc3R5bGU9InN0b3AtY29sb3I6I2VmMTMxMztzdG9wLW9wYWNpdHk6MTsiCisgICAgICAgICBvZmZz\nZXQ9IjEiCisgICAgICAgICBpZD0ic3RvcDMyMTYiIC8+CisgICAgPC9saW5lYXJHcmFkaWVudD4K\nKyAgICA8ZmlsdGVyCisgICAgICAgaW5rc2NhcGU6Y29sbGVjdD0iYWx3YXlzIgorICAgICAgIGlk\nPSJmaWx0ZXIzMjAwIj4KKyAgICAgIDxmZUdhdXNzaWFuQmx1cgorICAgICAgICAgaW5rc2NhcGU6\nY29sbGVjdD0iYWx3YXlzIgorICAgICAgICAgc3RkRGV2aWF0aW9uPSIwLjY0MDcxMDg1IgorICAg\nICAgICAgaWQ9ImZlR2F1c3NpYW5CbHVyMzIwMiIgLz4KKyAgICA8L2ZpbHRlcj4KKyAgICA8bGlu\nZWFyR3JhZGllbnQKKyAgICAgICBpbmtzY2FwZTpjb2xsZWN0PSJhbHdheXMiCisgICAgICAgeGxp\nbms6aHJlZj0iI2xpbmVhckdyYWRpZW50MzIxMiIKKyAgICAgICBpZD0ibGluZWFyR3JhZGllbnQz\nMjE4IgorICAgICAgIHgxPSI0LjIxODc1IgorICAgICAgIHkxPSI0LjM3NSIKKyAgICAgICB4Mj0i\nMTIuNzAzNDg1IgorICAgICAgIHkyPSIxMi44NTk3MzUiCisgICAgICAgZ3JhZGllbnRVbml0cz0i\ndXNlclNwYWNlT25Vc2UiCisgICAgICAgZ3JhZGllbnRUcmFuc2Zvcm09Im1hdHJpeCgwLjgyNzQx\nNTcsMCwwLDAuODI3NDE1NywxLjM3MjU4NDMsMS40MjExMjM2KSIgLz4KKyAgPC9kZWZzPgorICA8\nc29kaXBvZGk6bmFtZWR2aWV3CisgICAgIGlkPSJiYXNlIgorICAgICBwYWdlY29sb3I9IiNmZmZm\nZmYiCisgICAgIGJvcmRlcmNvbG9yPSIjNjY2NjY2IgorICAgICBib3JkZXJvcGFjaXR5PSIxLjAi\nCisgICAgIGlua3NjYXBlOnBhZ2VvcGFjaXR5PSIwLjAiCisgICAgIGlua3NjYXBlOnBhZ2VzaGFk\nb3c9IjIiCisgICAgIGlua3NjYXBlOnpvb209IjQ1LjI1NDgzNCIKKyAgICAgaW5rc2NhcGU6Y3g9\nIjUuMjQyMzk4MyIKKyAgICAgaW5rc2NhcGU6Y3k9IjYuNTMxMjUiCisgICAgIGlua3NjYXBlOmN1\ncnJlbnQtbGF5ZXI9ImxheWVyMSIKKyAgICAgc2hvd2dyaWQ9ImZhbHNlIgorICAgICBpbmtzY2Fw\nZTpncmlkLWJib3g9InRydWUiCisgICAgIGlua3NjYXBlOmRvY3VtZW50LXVuaXRzPSJweCIKKyAg\nICAgaW5rc2NhcGU6d2luZG93LXdpZHRoPSIxNjAwIgorICAgICBpbmtzY2FwZTp3aW5kb3ctaGVp\nZ2h0PSIxMTI5IgorICAgICBpbmtzY2FwZTp3aW5kb3cteD0iMCIKKyAgICAgaW5rc2NhcGU6d2lu\nZG93LXk9IjQ3IiAvPgorICA8bWV0YWRhdGEKKyAgICAgaWQ9Im1ldGFkYXRhMjE2NSI+CisgICAg\nPHJkZjpSREY+CisgICAgICA8Y2M6V29yaworICAgICAgICAgcmRmOmFib3V0PSIiPgorICAgICAg\nICA8ZGM6Zm9ybWF0PmltYWdlL3N2Zyt4bWw8L2RjOmZvcm1hdD4KKyAgICAgICAgPGRjOnR5cGUK\nKyAgICAgICAgICAgcmRmOnJlc291cmNlPSJodHRwOi8vcHVybC5vcmcvZGMvZGNtaXR5cGUvU3Rp\nbGxJbWFnZSIgLz4KKyAgICAgIDwvY2M6V29yaz4KKyAgICA8L3JkZjpSREY+CisgIDwvbWV0YWRh\ndGE+CisgIDxnCisgICAgIGlkPSJsYXllcjEiCisgICAgIGlua3NjYXBlOmxhYmVsPSJMYXllciAx\nIgorICAgICBpbmtzY2FwZTpncm91cG1vZGU9ImxheWVyIj4KKyAgICA8cGF0aAorICAgICAgIGlk\nPSJwYXRoMzE1NCIKKyAgICAgICBkPSJNIDMuODEyNSwxLjk2ODc1IEwgMS42ODc1LDQuMDkzNzUg\nTCA1LjkzNzUsOC4zMTI1IEwgMS42ODc1LDEyLjU2MjUgTCAzLjgxMjUsMTQuNjg3NSBMIDguMDYy\nNSwxMC40Mzc1IEwgMTIuMjgxMjUsMTQuNjg3NSBMIDE0LjQwNjI1LDEyLjU2MjUgTCAxMC4xODc1\nLDguMzEyNSBMIDE0LjQwNjI1LDQuMDkzNzUgTCAxMi4yODEyNSwxLjk2ODc1IEwgOC4wNjI1LDYu\nMTg3NSBMIDMuODEyNSwxLjk2ODc1IHogIgorICAgICAgIHN0eWxlPSJvcGFjaXR5OjAuNjMxODY4\nMTM7ZmlsbDojMmUzNDM2O2ZpbGwtb3BhY2l0eToxO2ZpbGwtcnVsZTpub256ZXJvO3N0cm9rZToj\nMmUzNDM2O3N0cm9rZS13aWR0aDoxO3N0cm9rZS1saW5lY2FwOmJ1dHQ7c3Ryb2tlLWxpbmVqb2lu\nOm1pdGVyO3N0cm9rZS1taXRlcmxpbWl0OjQ7c3Ryb2tlLWRhc2hhcnJheTpub25lO3N0cm9rZS1k\nYXNob2Zmc2V0OjA7c3Ryb2tlLW9wYWNpdHk6MTtmaWx0ZXI6dXJsKCNmaWx0ZXIzMjAwKSIKKyAg\nICAgICB0cmFuc2Zvcm09Im1hdHJpeCgwLjgyNzQxNTcsMCwwLDAuODI3NDE1NywxLjM3MjU4NDMs\nMS40MjExMjM2KSIgLz4KKyAgICA8cGF0aAorICAgICAgIHN0eWxlPSJvcGFjaXR5OjE7ZmlsbDp1\ncmwoI2xpbmVhckdyYWRpZW50MzIxOCk7ZmlsbC1vcGFjaXR5OjE7ZmlsbC1ydWxlOm5vbnplcm87\nc3Ryb2tlOiNhNDAwMDA7c3Ryb2tlLXdpZHRoOjAuODI3NDE1NztzdHJva2UtbGluZWNhcDpidXR0\nO3N0cm9rZS1saW5lam9pbjptaXRlcjtzdHJva2UtbWl0ZXJsaW1pdDo0O3N0cm9rZS1kYXNoYXJy\nYXk6bm9uZTtzdHJva2UtZGFzaG9mZnNldDowO3N0cm9rZS1vcGFjaXR5OjEiCisgICAgICAgZD0i\nTSA0LjM3MTk2NjMsMi44OTQ5NTc5IEwgMi42MTM3MDc5LDQuNjUzMjE2MyBMIDYuMTMwMjI0Nyw4\nLjE0Mzg3NjQgTCAyLjYxMzcwNzksMTEuNjYwMzkzIEwgNC4zNzE5NjYzLDEzLjQxODY1MiBMIDcu\nODg4NDgzMSw5LjkwMjEzNDggTCAxMS4zNzkxNDMsMTMuNDE4NjUyIEwgMTMuMTM3NDAyLDExLjY2\nMDM5MyBMIDkuNjQ2NzQxNiw4LjE0Mzg3NjQgTCAxMy4xMzc0MDIsNC42NTMyMTYzIEwgMTEuMzc5\nMTQzLDIuODk0OTU3OSBMIDcuODg4NDgzMSw2LjM4NTYxOCBMIDQuMzcxOTY2MywyLjg5NDk1Nzkg\neiAiCisgICAgICAgaWQ9InJlY3QyMTY4IgorICAgICAgIGlua3NjYXBlOmV4cG9ydC14ZHBpPSI5\nMCIKKyAgICAgICBpbmtzY2FwZTpleHBvcnQteWRwaT0iOTAiIC8+CisgICAgPHJlY3QKKyAgICAg\nICBzdHlsZT0ib3BhY2l0eTowLjMwNzY5MjM0O2ZpbGw6I2ZmZmZmZjtmaWxsLW9wYWNpdHk6MTtm\naWxsLXJ1bGU6bm9uemVybztzdHJva2U6bm9uZTtzdHJva2Utd2lkdGg6MTtzdHJva2UtbGluZWNh\ncDpidXR0O3N0cm9rZS1saW5lam9pbjptaXRlcjtzdHJva2UtbWl0ZXJsaW1pdDo0O3N0cm9rZS1k\nYXNoYXJyYXk6bm9uZTtzdHJva2UtZGFzaG9mZnNldDowO3N0cm9rZS1vcGFjaXR5OjEiCisgICAg\nICAgaWQ9InJlY3QzMTQ4IgorICAgICAgIHdpZHRoPSI1LjAwNDczNjkiCisgICAgICAgaGVpZ2h0\nPSIwLjgyNzQxNTk0IgorICAgICAgIHg9Ii01Ljk4OTA2NTYiCisgICAgICAgeT0iMTAuNTA1ODc5\nIgorICAgICAgIHRyYW5zZm9ybT0ibWF0cml4KDAuNzA3MTA2OCwtMC43MDcxMDY4LDAuNzA3MTA2\nOCwwLjcwNzEwNjgsMCwwKSIgLz4KKyAgICA8cmVjdAorICAgICAgIHN0eWxlPSJvcGFjaXR5OjAu\nMzA3NjkyMzQ7ZmlsbDojZmZmZmZmO2ZpbGwtb3BhY2l0eToxO2ZpbGwtcnVsZTpub256ZXJvO3N0\ncm9rZTpub25lO3N0cm9rZS13aWR0aDoxO3N0cm9rZS1saW5lY2FwOmJ1dHQ7c3Ryb2tlLWxpbmVq\nb2luOm1pdGVyO3N0cm9rZS1taXRlcmxpbWl0OjQ7c3Ryb2tlLWRhc2hhcnJheTpub25lO3N0cm9r\nZS1kYXNob2Zmc2V0OjA7c3Ryb2tlLW9wYWNpdHk6MSIKKyAgICAgICBpZD0icmVjdDMxNTAiCisg\nICAgICAgd2lkdGg9IjEuNjU0ODMxNCIKKyAgICAgICBoZWlnaHQ9IjAuODI3NDE1ODIiCisgICAg\nICAgeD0iLTEuMDI0OTkwMyIKKyAgICAgICB5PSI1LjUxMzI1NjUiCisgICAgICAgdHJhbnNmb3Jt\nPSJtYXRyaXgoMC43MDcxMDY4LC0wLjcwNzEwNjgsMC43MDcxMDY4LDAuNzA3MTA2OCwwLDApIiAv\nPgorICAgIDxyZWN0CisgICAgICAgdHJhbnNmb3JtPSJtYXRyaXgoMC43MDcxMDY4LC0wLjcwNzEw\nNjgsMC43MDcxMDY4LDAuNzA3MTA2OCwwLDApIgorICAgICAgIHk9IjEwLjQ4MDAyMyIKKyAgICAg\nICB4PSIwLjU5MjIyNTc5IgorICAgICAgIGhlaWdodD0iMC44Mjc0MTU5NCIKKyAgICAgICB3aWR0\naD0iNS4wMDQ3MzY5IgorICAgICAgIGlkPSJyZWN0MzE1MiIKKyAgICAgICBzdHlsZT0ib3BhY2l0\neTowLjMwNzY5MjM0O2ZpbGw6I2ZmZmZmZjtmaWxsLW9wYWNpdHk6MTtmaWxsLXJ1bGU6bm9uemVy\nbztzdHJva2U6bm9uZTtzdHJva2Utd2lkdGg6MTtzdHJva2UtbGluZWNhcDpidXR0O3N0cm9rZS1s\naW5lam9pbjptaXRlcjtzdHJva2UtbWl0ZXJsaW1pdDo0O3N0cm9rZS1kYXNoYXJyYXk6bm9uZTtz\ndHJva2UtZGFzaG9mZnNldDowO3N0cm9rZS1vcGFjaXR5OjEiIC8+CisgIDwvZz4KKzwvc3ZnPgo=\n", 
        "source_revision": "PRE-CREATION", 
        "source_file": "/trunk/reviewboard/htdocs/images/delete.svg", 
        "dest_file": "/trunk/reviewboard/htdocs/images/delete.svg", 
        "parent_diff64": "", 
        "legacy_diff_hash": null, 
        "legacy_parent_diff_hash": null, 
        "extra_data": "{}", 
        "parent_diff_hash": null
    }
},
{
    "pk": 14, 
    "model": "diffviewer.filediff", 
    "fields": {
        "status": "", 
        "binary": false, 
        "diff_hash": null, 
        "diffset": 3, 
        "dest_detail": "(working copy)", 
        "diff64": "LS0tIGh0ZG9jcy9zY3JpcHRzL3Jldmlld3MuanMJKHJldmlzaW9uIDU3OCkKKysrIGh0ZG9jcy9z\nY3JpcHRzL3Jldmlld3MuanMJKHdvcmtpbmcgY29weSkKQEAgLTEsNiArMSw5IEBACiB2YXIgZGgg\nPSBZQUhPTy5leHQuRG9tSGVscGVyOwogdmFyIGNvbW1lbnRUZW1wbGF0ZSA9IG51bGw7CiAKKy8v\nIERpYWxvZ3MKK3ZhciBnRGVsZXRlUmV2aWV3UmVxdWVzdERsZyA9IG51bGw7CisKIC8vIFN0YXRl\nIHZhcmlhYmxlcwogdmFyIGdDb21tZW50U2VjdGlvbnMgPSB7fTsKIHZhciBnWW91ckNvbW1lbnRz\nID0ge307CkBAIC0xMzEsNyArMTM0LDcgQEAKIAogCWRoLmFwcGVuZChnZXRFbCgnZXJyb3InKS5k\nb20sIHsKIAkJdGFnOiAnZGl2JywgaWQ6IGlkLCBjaGlsZHJlbjogWwotCQkJe3RhZzogJ2gxJywg\naHRtbDogJ0Vycm9yOid9LAorCQkJe3RhZzogJ2gxJywgaHRtbDogJ0Vycm9yOiAnfSwKIAkJCXto\ndG1sOiB0ZXh0fSwKIAkJCXt0YWc6ICdpbnB1dCcsIHR5cGU6ICdzdWJtaXQnLAogCQkJIHZhbHVl\nOiAnRGlzbWlzcycsIG9uQ2xpY2s6IGNsb3NlSGFuZGxlcn0KQEAgLTE0Miw3ICsxNDUsNyBAQAog\nCiBmdW5jdGlvbiBzaG93U2VydmVyRXJyb3Ioc3BlY2lmaWMpIHsKIAlzaG93RXJyb3Ioc3BlY2lm\naWMgKwotCSAgICAgICAgICAiIFBsZWFzZSB0cnkgYWdhaW4gbGF0ZXIuIElmIHRoaXMgY29udGlu\ndWVzIHRvIiArCisJICAgICAgICAgICIuIFBsZWFzZSB0cnkgYWdhaW4gbGF0ZXIuIElmIHRoaXMg\nY29udGludWVzIHRvIiArCiAJICAgICAgICAgICIgaGFwcGVuLCBwbGVhc2UgcmVwb3J0IGl0IHRv\nIHlvdXIgYWRtaW5pc3RyYXRvciIpOwogfQogCkBAIC00MjYsMyArNDI5LDM0IEBACiAJCXdpbmRv\ndy5sb2NhdGlvbiA9IG5vcm1hbGl6ZVVSTCh3aW5kb3cubG9jYXRpb24uaHJlZikgKyAiL3B1Ymxp\nc2gvIjsKIAl9CiB9CisKK2Z1bmN0aW9uIGRlbGV0ZVJldmlld1JlcXVlc3QoKSB7CisJaWYgKCFn\nRGVsZXRlUmV2aWV3UmVxdWVzdERsZykgeworCQlnRGVsZXRlUmV2aWV3UmVxdWVzdERsZyA9IG5l\ndyBSQi5kaWFsb2dzLk1lc3NhZ2VEaWFsb2coeworCQkJdGl0bGU6ICJDb25maXJtIERlbGV0aW9u\nIiwKKwkJCXN1bW1hcnk6ICJBcmUgeW91IHN1cmUgeW91IHdhbnQgdG8gZGVsZXRlIHRoaXMgcmV2\naWV3IHJlcXVlc3Q/IiwKKwkJCWRlc2NyaXB0aW9uOiAiVGhpcyBhY3Rpb24gaXMgaXJyZXZlcnNp\nYmxlLiIsCisJCQlidXR0b25zOiBbeworCQkJCXRleHQ6ICJEZWxldGUiLAorCQkJCWNiOiBvbkRl\nbGV0ZVJldmlld1JlcXVlc3RDb25maXJtZWQKKwkJCX0sIHsKKwkJCQl0ZXh0OiAiQ2FuY2VsIiwK\nKwkJCQlkZWZhdWx0OiB0cnVlCisJCQl9XQorCQl9KTsKKwl9CisKKwlnRGVsZXRlUmV2aWV3UmVx\ndWVzdERsZy5zaG93KGdldEVsKCJkZWxldGUtcmV2aWV3LXJlcXVlc3QtbGluayIpKTsKK30KKwor\nZnVuY3Rpb24gb25EZWxldGVSZXZpZXdSZXF1ZXN0Q29uZmlybWVkKCkgeworCWFzeW5jSnNvblJl\ncXVlc3QoIlBPU1QiLCBnZXRBcGlQYXRoKCkgKyAnL2RlbGV0ZS8nLCB7CisJCXN1Y2Nlc3M6IGZ1\nbmN0aW9uKHJzcCkgeworCQkJd2luZG93LmxvY2F0aW9uID0gIi8iOyAvLyBYWFggTmVlZCBhIGJl\ndHRlciBwYXRoLgorCQl9LAorCQlmYWlsdXJlOiBmdW5jdGlvbihlcnJtc2cpIHsKKwkJCXNob3dT\nZXJ2ZXJFcnJvcigiRGVsZXRpbmcgdGhlIHJldmlldyByZXF1ZXN0IGhhcyBmYWlsZWQgIiArCisJ\nCQkgICAgICAgICAgICAgICAgImR1ZSB0byBhIHNlcnZlciBlcnJvcjogIiArIGVycm1zZyk7CisJ\nCX0KKwl9KTsKK30K\n", 
        "source_revision": "578", 
        "source_file": "/trunk/reviewboard/htdocs/scripts/reviews.js", 
        "dest_file": "/trunk/reviewboard/htdocs/scripts/reviews.js", 
        "parent_diff64": "", 
        "legacy_diff_hash": null, 
        "legacy_parent_diff_hash": null, 
        "extra_data": "{}", 
        "parent_diff_hash": null
    }
},
{
    "pk": 15, 
    "model": "diffviewer.filediff", 
    "fields": {
        "status": "", 
        "binary": false, 
        "diff_hash": null, 
        "diffset": 3, 
        "dest_detail": "(revision 0)", 
        "diff64": "LS0tIGh0ZG9jcy9zY3JpcHRzL3JiL2RpYWxvZ3MuanMJKHJldmlzaW9uIDApCisrKyBodGRvY3Mv\nc2NyaXB0cy9yYi9kaWFsb2dzLmpzCShyZXZpc2lvbiAwKQpAQCAtMCwwICsxLDU5IEBACitSQi5k\naWFsb2dzID0ge30KKworUkIuZGlhbG9ncy5NZXNzYWdlRGlhbG9nID0gZnVuY3Rpb24oY29uZmln\nKSB7CisgIHRoaXMuYnV0dG9ubGlzdCA9IGNvbmZpZy5idXR0b25zOworICBjb25maWcuYnV0dG9u\ncyA9IG51bGw7CisKKwlZQUhPTy5leHQudXRpbC5Db25maWcuYXBwbHkodGhpcywgY29uZmlnKTsK\nKworICB2YXIgZGggPSBZQUhPTy5leHQuRG9tSGVscGVyOworCisgIHRoaXMuZWwgPSBkaC5hcHBl\nbmQoZG9jdW1lbnQuYm9keSwgeworICAgIHRhZzogJ2RpdicsCisgICAgc3R5bGU6ICd2aXNpYmls\naXR5OiBoaWRkZW47IHBvc2l0aW9uOiBhYnNvbHV0ZTsgdG9wOiAwcHg7JywKKyAgICBjaGlsZHJl\nbjogW3sKKyAgICAgIHRhZzogJ2RpdicsCisgICAgICBjbHM6ICd5ZGxnLWhkJywKKyAgICAgIGh0\nbWw6IHRoaXMudGl0bGUKKyAgICB9LCB7CisgICAgICB0YWc6ICdkaXYnLAorICAgICAgY2xzOiAn\neWRsZy1iZCcsCisgICAgICBjaGlsZHJlbjogW3sKKyAgICAgICAgdGFnOiAnaDEnLAorICAgICAg\nICBodG1sOiB0aGlzLnN1bW1hcnkKKyAgICAgIH0sIHsKKyAgICAgICAgdGFnOiAncCcsCisgICAg\nICAgIGh0bWw6IHRoaXMuZGVzY3JpcHRpb24KKyAgICAgIH1dCisgICAgfV0KKyAgfSwgdHJ1ZSk7\nCisKKyAgUkIuZGlhbG9ncy5NZXNzYWdlRGlhbG9nLnN1cGVyY2xhc3MuY29uc3RydWN0b3IuY2Fs\nbCh0aGlzLCB0aGlzLmVsLCB7CisgICAgc2hhZG93OiB0cnVlLAorICAgIHdpZHRoOiB0aGlzLndp\nZHRoIHx8IDM1MCwKKyAgICBoZWlnaHQ6IHRoaXMuaGVpZ2h0IHx8IDIwMCwKKyAgICBtaW5XaWR0\naDogdGhpcy5taW5XaWR0aCB8fCAzNTAsCisgICAgbWluSGVpZ2h0OiB0aGlzLm1pbkhlaWdodCB8\nfCAyMDAsCisgICAgcHJveHlEcmFnOiB0cnVlCisgIH0pOworCisgIHRoaXMuYWRkS2V5TGlzdGVu\nZXIoMjcsIHRoaXMuaGlkZSwgdGhpcyk7CisKKyAgaWYgKHRoaXMuYnV0dG9ubGlzdCkgeworICAg\nIGZvciAodmFyIGkgPSAwOyBpIDwgdGhpcy5idXR0b25saXN0Lmxlbmd0aDsgaSsrKSB7CisgICAg\nICB2YXIgYnV0dG9uID0gdGhpcy5hZGRCdXR0b24odGhpcy5idXR0b25saXN0W2ldLnRleHQsIGZ1\nbmN0aW9uKGNiKSB7CisgICAgICAgIHRoaXMuaGlkZSgpOworCisgICAgICAgIGlmIChjYikgewor\nICAgICAgICAgIGNiKCk7CisgICAgICAgIH0KKyAgICAgIH0uY3JlYXRlRGVsZWdhdGUodGhpcywg\nW3RoaXMuYnV0dG9ubGlzdFtpXS5jYl0pKTsKKworICAgICAgaWYgKHRoaXMuYnV0dG9ubGlzdFtp\nXS5pc19kZWZhdWx0KSB7CisgICAgICAgIHRoaXMuc2V0RGVmYXVsdEJ1dHRvbihidXR0b24pOwor\nICAgICAgfQorICAgIH0KKyAgfQorfQorCitZQUhPTy5leHRlbmRYKFJCLmRpYWxvZ3MuTWVzc2Fn\nZURpYWxvZywgWUFIT08uZXh0LkJhc2ljRGlhbG9nKTsK\n", 
        "source_revision": "PRE-CREATION", 
        "source_file": "/trunk/reviewboard/htdocs/scripts/rb/dialogs.js", 
        "dest_file": "/trunk/reviewboard/htdocs/scripts/rb/dialogs.js", 
        "parent_diff64": "", 
        "legacy_diff_hash": null, 
        "legacy_parent_diff_hash": null, 
        "extra_data": "{}", 
        "parent_diff_hash": null
    }
},
{
    "pk": 16, 
    "model": "diffviewer.filediff", 
    "fields": {
        "status": "", 
        "binary": false, 
        "diff_hash": null, 
        "diffset": 3, 
        "dest_detail": "(working copy)", 
        "diff64": "LS0tIHRlbXBsYXRlcy9yZXZpZXdzL3Jldmlld19yZXF1ZXN0X2JveC5odG1sCShyZXZpc2lvbiA1\nNzUpCisrKyB0ZW1wbGF0ZXMvcmV2aWV3cy9yZXZpZXdfcmVxdWVzdF9ib3guaHRtbAkod29ya2lu\nZyBjb3B5KQpAQCAtNzksNiArNzksOSBAQAogIHslIGVuZGlmICV9CiA8L2Rpdj4KIDx1bCBjbGFz\ncz0iY29udHJvbHMiPgoreyUgaWYgcGVybXMucmV2aWV3cy5kZWxldGVfcmV2aWV3cmVxdWVzdCAl\nfQorIDxsaT48YSBpZD0iZGVsZXRlLXJldmlldy1yZXF1ZXN0LWxpbmsiIGhyZWY9IiMiIG9uQ2xp\nY2s9ImRlbGV0ZVJldmlld1JlcXVlc3QoKTsiPjxpbWcgc3JjPSIvaW1hZ2VzL2RlbGV0ZS5wbmci\nIHdpZHRoPSIxMiIgaGVpZ2h0PSIxMiIgYm9yZGVyPSIwIiBhbHQ9IiIgLz4gRGVsZXRlPC9hPjwv\nbGk+Cit7JSBlbmRpZiAlfQogeyUgaWZlcXVhbCByZXF1ZXN0LnVzZXIgcmV2aWV3X3JlcXVlc3Qu\nc3VibWl0dGVyICV9CiB7JSAgaWYgcmV2aWV3X3JlcXVlc3RfZGV0YWlscy5wdWJsaWMgJX0KIHsl\nICAgIGlmZXF1YWwgcmV2aWV3X3JlcXVlc3RfZGV0YWlscy5zdGF0dXMgJ1AnICV9Cg==\n", 
        "source_revision": "575", 
        "source_file": "/trunk/reviewboard/templates/reviews/review_request_box.html", 
        "dest_file": "/trunk/reviewboard/templates/reviews/review_request_box.html", 
        "parent_diff64": "", 
        "legacy_diff_hash": null, 
        "legacy_parent_diff_hash": null, 
        "extra_data": "{}", 
        "parent_diff_hash": null
    }
},
{
    "pk": 17, 
    "model": "diffviewer.filediff", 
    "fields": {
        "status": "", 
        "binary": false, 
        "diff_hash": null, 
        "diffset": 3, 
        "dest_detail": "(working copy)", 
        "diff64": "LS0tIHRlbXBsYXRlcy9yZXZpZXdzL3Jldmlld19kZXRhaWwuaHRtbAkocmV2aXNpb24gNTc1KQor\nKysgdGVtcGxhdGVzL3Jldmlld3MvcmV2aWV3X2RldGFpbC5odG1sCSh3b3JraW5nIGNvcHkpCkBA\nIC03LDEzICs3LDE2IEBACiB7JSBibG9jayBleHRyYWhlYWQgJX0KIDxsaW5rIHJlbD0ic3R5bGVz\naGVldCIgdHlwZT0idGV4dC9jc3MiIGhyZWY9Ii9jc3MvZGlmZnZpZXdlci5jc3MiIC8+CiA8bGlu\nayByZWw9InN0eWxlc2hlZXQiIHR5cGU9InRleHQvY3NzIiBocmVmPSIvY3NzL3Jldmlld3MuY3Nz\nIiAvPgorPGxpbmsgcmVsPSJzdHlsZXNoZWV0IiB0eXBlPSJ0ZXh0L2NzcyIgaHJlZj0iL2Nzcy95\ndWktdWkuY3NzIiAvPgogPHNjcmlwdCB0eXBlPSJ0ZXh0L2phdmFzY3JpcHQiIHNyYz0iL3Njcmlw\ndHMveXVpL3lhaG9vL3lhaG9vLW1pbi5qcyI+PC9zY3JpcHQ+CiA8c2NyaXB0IHR5cGU9InRleHQv\namF2YXNjcmlwdCIgc3JjPSIvc2NyaXB0cy95dWkvYW5pbWF0aW9uL2FuaW1hdGlvbi1taW4uanMi\nPjwvc2NyaXB0PgogPHNjcmlwdCB0eXBlPSJ0ZXh0L2phdmFzY3JpcHQiIHNyYz0iL3NjcmlwdHMv\neXVpL2Nvbm5lY3Rpb24vY29ubmVjdGlvbi1taW4uanMiPjwvc2NyaXB0PgogPHNjcmlwdCB0eXBl\nPSJ0ZXh0L2phdmFzY3JpcHQiIHNyYz0iL3NjcmlwdHMveXVpL2V2ZW50L2V2ZW50LW1pbi5qcyI+\nPC9zY3JpcHQ+CiA8c2NyaXB0IHR5cGU9InRleHQvamF2YXNjcmlwdCIgc3JjPSIvc2NyaXB0cy95\ndWkvZG9tL2RvbS1taW4uanMiPjwvc2NyaXB0PgorPHNjcmlwdCB0eXBlPSJ0ZXh0L2phdmFzY3Jp\ncHQiIHNyYz0iL3NjcmlwdHMveXVpL3V0aWxpdGllcy91dGlsaXRpZXMuanMiPjwvc2NyaXB0Pgog\nPHNjcmlwdCB0eXBlPSJ0ZXh0L2phdmFzY3JpcHQiIHNyYz0iL3NjcmlwdHMveXVpLWV4dC95dWkt\nZXh0LmpzIj48L3NjcmlwdD4KIDxzY3JpcHQgdHlwZT0idGV4dC9qYXZhc2NyaXB0IiBzcmM9Ii9z\nY3JpcHRzL3JiL2NvcmUuanMiPjwvc2NyaXB0PgorPHNjcmlwdCB0eXBlPSJ0ZXh0L2phdmFzY3Jp\ncHQiIHNyYz0iL3NjcmlwdHMvcmIvZGlhbG9ncy5qcyI+PC9zY3JpcHQ+CiA8c2NyaXB0IHR5cGU9\nInRleHQvamF2YXNjcmlwdCIgc3JjPSIvc2NyaXB0cy9yYi93aWRnZXRzLmpzIj48L3NjcmlwdD4K\nIDxzY3JpcHQgdHlwZT0idGV4dC9qYXZhc2NyaXB0IiBzcmM9Ii9zY3JpcHRzL3Jldmlld3MuanMi\nPjwvc2NyaXB0PgogPHNjcmlwdCB0eXBlPSJ0ZXh0L2phdmFzY3JpcHQiPgo=\n", 
        "source_revision": "575", 
        "source_file": "/trunk/reviewboard/templates/reviews/review_detail.html", 
        "dest_file": "/trunk/reviewboard/templates/reviews/review_detail.html", 
        "parent_diff64": "", 
        "legacy_diff_hash": null, 
        "legacy_parent_diff_hash": null, 
        "extra_data": "{}", 
        "parent_diff_hash": null
    }
},
{
    "pk": 18, 
    "model": "diffviewer.filediff", 
    "fields": {
        "status": "", 
        "binary": false, 
        "diff_hash": null, 
        "diffset": 4, 
        "dest_detail": "(revision 0)", 
        "diff64": "LS0tIHJldmlld3MvdGVzdHMucHkJKHJldmlzaW9uIDApCisrKyByZXZpZXdzL3Rlc3RzLnB5CShy\nZXZpc2lvbiAwKQpAQCAtMCwwICsxLDEwNyBAQAoraW1wb3J0IG9zCitpbXBvcnQgcmUKKworZnJv\nbSBkamFuZ28uY29uZiBpbXBvcnQgc2V0dGluZ3MKK2Zyb20gZGphbmdvLmNvbnRyaWIuYXV0aC5t\nb2RlbHMgaW1wb3J0IFVzZXIKK2Zyb20gZGphbmdvLmNvcmUgaW1wb3J0IG1haWwKK2Zyb20gZGph\nbmdvLnRlc3QgaW1wb3J0IFRlc3RDYXNlCisKK2Zyb20gcmV2aWV3Ym9hcmQucmV2aWV3cy5lbWFp\nbCBpbXBvcnQgZ2V0X2VtYWlsX2FkZHJlc3NfZm9yX3VzZXIsIFwKKyAgICAgICAgICAgICAgICAg\nICAgICAgICAgICAgICAgICAgICAgZ2V0X2VtYWlsX2FkZHJlc3NfZm9yX2dyb3VwLCBcCisgICAg\nICAgICAgICAgICAgICAgICAgICAgICAgICAgICAgICAgIG1haWxfcmV2aWV3X3JlcXVlc3QsIG1h\naWxfcmV2aWV3LCBcCisgICAgICAgICAgICAgICAgICAgICAgICAgICAgICAgICAgICAgIG1haWxf\ncmVwbHksIG1haWxfZGlmZl91cGRhdGUKK2Zyb20gcmV2aWV3Ym9hcmQucmV2aWV3cy5tb2RlbHMg\naW1wb3J0IEdyb3VwLCBSZXZpZXdSZXF1ZXN0LCBSZXZpZXcKKworCitjbGFzcyBFbWFpbFRlc3Rz\nKFRlc3RDYXNlKToKKyAgICAiIiIKKyAgICBUZXN0cyB0aGUgZS1tYWlsIHN1cHBvcnQuCisgICAg\nIiIiCisgICAgZml4dHVyZXMgPSBbJ2VtYWlsX3Rlc3QnXQorCisgICAgZGVmIHNldFVwKHNlbGYp\nOgorICAgICAgICBzZXR0aW5ncy5TRU5EX1JFVklFV19NQUlMID0gVHJ1ZQorICAgICAgICBtYWls\nLm91dGJveCA9IFtdCisKKyAgICBkZWYgdGVzdE5ld1Jldmlld1JlcXVlc3RFbWFpbChzZWxmKToK\nKyAgICAgICAgIiIiCisgICAgICAgIFRlc3Qgc2VuZGluZyBhbiBlLW1haWwgd2hlbiBjcmVhdGlu\nZyBhIG5ldyByZXZpZXcgcmVxdWVzdC4KKyAgICAgICAgIiIiCisgICAgICAgIHJldmlld19yZXF1\nZXN0ID0gUmV2aWV3UmVxdWVzdC5vYmplY3RzLmdldChzdWJtaXR0ZXJfX3VzZXJuYW1lPSJkb2Mi\nKQorICAgICAgICBtYWlsX3Jldmlld19yZXF1ZXN0KHJldmlld19yZXF1ZXN0LnN1Ym1pdHRlciwg\ncmV2aWV3X3JlcXVlc3QpCisKKyAgICAgICAgc2VsZi5hc3NlcnRFcXVhbChsZW4obWFpbC5vdXRi\nb3gpLCAxKQorICAgICAgICBzZWxmLmFzc2VydEVxdWFsKG1haWwub3V0Ym94WzBdLnN1YmplY3Qs\nCisgICAgICAgICAgICAgICAgICAgICAgICAgIlJldmlldyBSZXF1ZXN0OiBNYWtlIGNsZWFuZWQg\nZGF0YSB3b3JrIHdpdGggIiArCisgICAgICAgICAgICAgICAgICAgICAgICAgIm9sZGVyIGFuZCBu\nZXdlciBuZXdmb3JtcyIpCisgICAgICAgIHNlbGYuYXNzZXJ0VmFsaWRSZWNpcGllbnRzKFsiZ3J1\nbXB5IiwgImRvYyJdLCBbInJldmlld2JvYXJkIl0pCisKKyAgICBkZWYgdGVzdFJldmlld0VtYWls\nKHNlbGYpOgorICAgICAgICAiIiIKKyAgICAgICAgVGVzdCBzZW5kaW5nIGFuIGUtbWFpbCB3aGVu\nIHJlcGx5aW5nIHRvIGEgcmV2aWV3IHJlcXVlc3QuCisgICAgICAgICIiIgorICAgICAgICByZXZp\nZXcgPSBSZXZpZXcub2JqZWN0cy5nZXQocGs9MSkKKyAgICAgICAgc2VsZi5hc3NlcnRFcXVhbChy\nZXZpZXcudXNlci51c2VybmFtZSwgImdydW1weSIpCisgICAgICAgIG1haWxfcmV2aWV3KHJldmll\ndy51c2VyLCByZXZpZXcpCisKKyAgICAgICAgc2VsZi5hc3NlcnRFcXVhbChsZW4obWFpbC5vdXRi\nb3gpLCAxKQorICAgICAgICBzZWxmLmFzc2VydEVxdWFsKG1haWwub3V0Ym94WzBdLnN1YmplY3Qs\nCisgICAgICAgICAgICAgICAgICAgICAgICAgIlJlOiBSZXZpZXcgUmVxdWVzdDogTWFrZSBjbGVh\nbmVkIGRhdGEgd29yayB3aXRoICIgKworICAgICAgICAgICAgICAgICAgICAgICAgICJvbGRlciBh\nbmQgbmV3ZXIgbmV3Zm9ybXMiKQorICAgICAgICBzZWxmLmFzc2VydFZhbGlkUmVjaXBpZW50cyhb\nImdydW1weSIsICJkb2MiXSwgWyJyZXZpZXdib2FyZCJdKQorCisgICAgZGVmIHRlc3RSZXZpZXdS\nZXBseUVtYWlsKHNlbGYpOgorICAgICAgICAiIiIKKyAgICAgICAgVGVzdCBzZW5kaW5nIGFuIGUt\nbWFpbCB3aGVuIHJlcGx5aW5nIHRvIGEgcmV2aWV3LgorICAgICAgICAiIiIKKyAgICAgICAgYmFz\nZV9yZXZpZXcgPSBSZXZpZXcub2JqZWN0cy5nZXQocGs9MSkKKyAgICAgICAgcmVwbHkgPSBSZXZp\nZXcub2JqZWN0cy5nZXQoYmFzZV9yZXBseV90bz1iYXNlX3JldmlldywKKyAgICAgICAgICAgICAg\nICAgICAgICAgICAgICAgICAgICAgdXNlcl9fdXNlcm5hbWU9ImRvcGV5IikKKyAgICAgICAgbWFp\nbF9yZXBseShyZXBseS51c2VyLCByZXBseSkKKworICAgICAgICBzZWxmLmFzc2VydEVxdWFsKGxl\nbihtYWlsLm91dGJveCksIDEpCisgICAgICAgIHNlbGYuYXNzZXJ0RXF1YWwobWFpbC5vdXRib3hb\nMF0uc3ViamVjdCwKKyAgICAgICAgICAgICAgICAgICAgICAgICAiUmU6IFJldmlldyBSZXF1ZXN0\nOiBNYWtlIGNsZWFuZWQgZGF0YSB3b3JrIHdpdGggIiArCisgICAgICAgICAgICAgICAgICAgICAg\nICAgIm9sZGVyIGFuZCBuZXdlciBuZXdmb3JtcyIpCisgICAgICAgIHNlbGYuYXNzZXJ0VmFsaWRS\nZWNpcGllbnRzKFsiZ3J1bXB5IiwgImRvYyIsICJkb3BleSJdLCBbInJldmlld2JvYXJkIl0pCisK\nKyAgICBkZWYgdGVzdFVwZGF0ZVJldmlld1JlcXVlc3RFbWFpbChzZWxmKToKKyAgICAgICAgIiIi\nCisgICAgICAgIFRlc3Qgc2VuZGluZyBhbiBlLW1haWwgd2hlbiB1cGRhdGluZyBhIHJldmlldyBy\nZXF1ZXN0LgorICAgICAgICAiIiIKKyAgICAgICAgcmV2aWV3X3JlcXVlc3QgPSBSZXZpZXdSZXF1\nZXN0Lm9iamVjdHMuZ2V0KHN1Ym1pdHRlcl9fdXNlcm5hbWU9ImRvYyIpCisgICAgICAgIHJldmll\nd19yZXF1ZXN0LmVtYWlsX21lc3NhZ2VfaWQgPSAianVuayIKKyAgICAgICAgbWFpbF9yZXZpZXdf\ncmVxdWVzdChyZXZpZXdfcmVxdWVzdC5zdWJtaXR0ZXIsIHJldmlld19yZXF1ZXN0KQorCisgICAg\nICAgIHNlbGYuYXNzZXJ0RXF1YWwobGVuKG1haWwub3V0Ym94KSwgMSkKKyAgICAgICAgc2VsZi5h\nc3NlcnRFcXVhbChtYWlsLm91dGJveFswXS5zdWJqZWN0LAorICAgICAgICAgICAgICAgICAgICAg\nICAgICJSZTogUmV2aWV3IFJlcXVlc3Q6IE1ha2UgY2xlYW5lZCBkYXRhIHdvcmsgd2l0aCAiICsK\nKyAgICAgICAgICAgICAgICAgICAgICAgICAib2xkZXIgYW5kIG5ld2VyIG5ld2Zvcm1zIikKKyAg\nICAgICAgc2VsZi5hc3NlcnRWYWxpZFJlY2lwaWVudHMoWyJncnVtcHkiLCAiZG9jIiwgImRvcGV5\nIl0sIFsicmV2aWV3Ym9hcmQiXSkKKworICAgIGRlZiB0ZXN0RGlmZlVwZGF0ZUVtYWlsKHNlbGYp\nOgorICAgICAgICAiIiIKKyAgICAgICAgVGVzdCBzZW5kaW5nIGFuIGUtbWFpbCB3aGVuIHJlcGx5\naW5nIHRvIGEgcmV2aWV3LgorICAgICAgICAiIiIKKyAgICAgICAgYmFzZV9yZXZpZXcgPSBSZXZp\nZXcub2JqZWN0cy5nZXQocGs9MSkKKyAgICAgICAgcmVwbHkgPSBSZXZpZXcub2JqZWN0cy5nZXQo\nYmFzZV9yZXBseV90bz1iYXNlX3JldmlldywKKyAgICAgICAgICAgICAgICAgICAgICAgICAgICAg\nICAgICAgdXNlcl9fdXNlcm5hbWU9ImRvcGV5IikKKyAgICAgICAgbWFpbF9yZXBseShyZXBseS51\nc2VyLCByZXBseSkKKworICAgICAgICBzZWxmLmFzc2VydEVxdWFsKGxlbihtYWlsLm91dGJveCks\nIDEpCisgICAgICAgIHNlbGYuYXNzZXJ0RXF1YWwobWFpbC5vdXRib3hbMF0uc3ViamVjdCwKKyAg\nICAgICAgICAgICAgICAgICAgICAgICAiUmU6IFJldmlldyBSZXF1ZXN0OiBNYWtlIGNsZWFuZWQg\nZGF0YSB3b3JrIHdpdGggIiArCisgICAgICAgICAgICAgICAgICAgICAgICAgIm9sZGVyIGFuZCBu\nZXdlciBuZXdmb3JtcyIpCisgICAgICAgIHNlbGYuYXNzZXJ0VmFsaWRSZWNpcGllbnRzKFsiZ3J1\nbXB5IiwgImRvYyIsICJkb3BleSJdLCBbInJldmlld2JvYXJkIl0pCisKKyAgICBkZWYgYXNzZXJ0\nVmFsaWRSZWNpcGllbnRzKHNlbGYsIHVzZXJfbGlzdCwgZ3JvdXBfbGlzdCk6CisgICAgICAgIHJl\nY2lwaWVudF9saXN0ID0gcmUuc3BsaXQociIsXHMqIiwgbWFpbC5vdXRib3hbMF0udG8pCisgICAg\nICAgIHNlbGYuYXNzZXJ0RXF1YWwobGVuKHJlY2lwaWVudF9saXN0KSwgbGVuKHVzZXJfbGlzdCkg\nKyBsZW4oZ3JvdXBfbGlzdCkpCisKKyAgICAgICAgZm9yIHVzZXIgaW4gdXNlcl9saXN0OgorICAg\nICAgICAgICAgc2VsZi5hc3NlcnRfKGdldF9lbWFpbF9hZGRyZXNzX2Zvcl91c2VyKAorICAgICAg\nICAgICAgICAgIFVzZXIub2JqZWN0cy5nZXQodXNlcm5hbWU9dXNlcikpIGluIHJlY2lwaWVudF9s\naXN0KQorCisgICAgICAgIGZvciBncm91cCBpbiBncm91cF9saXN0OgorICAgICAgICAgICAgc2Vs\nZi5hc3NlcnRfKGdldF9lbWFpbF9hZGRyZXNzX2Zvcl9ncm91cCgKKyAgICAgICAgICAgICAgICBH\ncm91cC5vYmplY3RzLmdldChuYW1lPWdyb3VwKSkgaW4gcmVjaXBpZW50X2xpc3QpCg==\n", 
        "source_revision": "PRE-CREATION", 
        "source_file": "/trunk/reviewboard/reviews/tests.py", 
        "dest_file": "/trunk/reviewboard/reviews/tests.py", 
        "parent_diff64": "", 
        "legacy_diff_hash": null, 
        "legacy_parent_diff_hash": null, 
        "extra_data": "{}", 
        "parent_diff_hash": null
    }
},
{
    "pk": 19, 
    "model": "diffviewer.filediff", 
    "fields": {
        "status": "", 
        "binary": false, 
        "diff_hash": null, 
        "diffset": 4, 
        "dest_detail": "(working copy)", 
        "diff64": "LS0tIHJldmlld3MvZW1haWwucHkJKHJldmlzaW9uIDYzOSkKKysrIHJldmlld3MvZW1haWwucHkJ\nKHdvcmtpbmcgY29weSkKQEAgLTEsNzQgKzEsMTA2IEBACi1pbXBvcnQgdGltZQotaW1wb3J0IHNt\ndHBsaWIsIHJmYzgyMgotaW1wb3J0IHNvY2tldAotaW1wb3J0IHJhbmRvbQogZnJvbSBkYXRldGlt\nZSBpbXBvcnQgZGF0ZXRpbWUKIAogZnJvbSBkamFuZ28uY29uZiBpbXBvcnQgc2V0dGluZ3MKIGZy\nb20gZGphbmdvLmNvbnRyaWIuc2l0ZXMubW9kZWxzIGltcG9ydCBTaXRlCi1mcm9tIGRqYW5nby5j\nb3JlLm1haWwgaW1wb3J0IFNhZmVNSU1FVGV4dAorZnJvbSBkamFuZ28uY29yZS5tYWlsIGltcG9y\ndCBFbWFpbE1lc3NhZ2UKIGZyb20gZGphbmdvLnRlbXBsYXRlLmxvYWRlciBpbXBvcnQgcmVuZGVy\nX3RvX3N0cmluZwogCiBmcm9tIHJldmlld2JvYXJkLnJldmlld3MubW9kZWxzIGltcG9ydCBSZXZp\nZXdSZXF1ZXN0LCBSZXZpZXcKIAotRE5TX05BTUUgPSBzb2NrZXQuZ2V0ZnFkbigpCitkZWYgZ2V0\nX2VtYWlsX2FkZHJlc3NfZm9yX3VzZXIodSk6CisgICAgaWYgbm90IHUuZ2V0X2Z1bGxfbmFtZSgp\nOgorICAgICAgICByZXR1cm4gdXNlci5lbWFpbAorICAgIGVsc2U6CisgICAgICAgIHJldHVybiAn\nJXMgPCVzPicgJSAodS5nZXRfZnVsbF9uYW1lKCksIHUuZW1haWwpCiAKKworZGVmIGdldF9lbWFp\nbF9hZGRyZXNzX2Zvcl9ncm91cChnKToKKyAgICByZXR1cm4gJyVzIDwlcz4nICUgKGcuZGlzcGxh\neV9uYW1lLCBnLm1haWxpbmdfbGlzdCkKKworCitjbGFzcyBTcGlmZnlFbWFpbE1lc3NhZ2UoRW1h\naWxNZXNzYWdlKToKKyAgICBkZWYgX19pbml0X18oc2VsZiwgc3ViamVjdCwgYm9keSwgZnJvbV9l\nbWFpbCwgdG8sIGluX3JlcGx5X3RvKToKKyAgICAgICAgRW1haWxNZXNzYWdlLl9faW5pdF9fKHNl\nbGYsIHN1YmplY3QsIGJvZHksIGZyb21fZW1haWwsIHRvKQorICAgICAgICBzZWxmLmluX3JlcGx5\nX3RvID0gaW5fcmVwbHlfdG8KKyAgICAgICAgc2VsZi5tZXNzYWdlX2lkID0gTm9uZQorCisgICAg\nZGVmIG1lc3NhZ2Uoc2VsZik6CisgICAgICAgIG1zZyA9IHN1cGVyKEVtYWlsTWVzc2FnZSwgc2Vs\nZikubWVzc2FnZSgpCisKKyAgICAgICAgaWYgc2VsZi5pbl9yZXBseV90bzoKKyAgICAgICAgICAg\nIG1zZ1snSW4tUmVwbHktVG8nXSA9IGluX3JlcGx5X3RvCisgICAgICAgICAgICBtc2dbJ1JlZmVy\nZW5jZXMnXSA9IGluX3JlcGx5X3RvCisKKyAgICAgICAgc2VsZi5tZXNzYWdlX2lkID0gbXNnWydN\nZXNzYWdlLUlEJ10KKworICAgICAgICByZXR1cm4gbXNnCisKKwogZGVmIHNlbmRfcmV2aWV3X21h\naWwodXNlciwgcmV2aWV3X3JlcXVlc3QsIHN1YmplY3QsIGluX3JlcGx5X3RvLAotICAgICAgICAg\nICAgICAgICAgICAgdGVtcGxhdGVfbmFtZSwgY29udGV4dD17fSk6CisgICAgICAgICAgICAgICAg\nICAgICBleHRyYV9yZWNpcGllbnRzLCB0ZW1wbGF0ZV9uYW1lLCBjb250ZXh0PXt9KToKICAgICAi\nIiIKICAgICBGb3JtYXRzIGFuZCBzZW5kcyBhbiBlLW1haWwgb3V0IHdpdGggdGhlIGN1cnJlbnQg\nZG9tYWluIGFuZCByZXZpZXcgcmVxdWVzdAogICAgIGJlaW5nIGFkZGVkIHRvIHRoZSB0ZW1wbGF0\nZSBjb250ZXh0LiBSZXR1cm5zIHRoZSByZXN1bHRpbmcgbWVzc2FnZSBJRC4KICAgICAiIiIKICAg\nICBjdXJyZW50X3NpdGUgPSBTaXRlLm9iamVjdHMuZ2V0KHBrPXNldHRpbmdzLlNJVEVfSUQpCiAK\nLSAgICBkZWYgZ2V0X2VtYWlsX3VzZXIodSk6Ci0gICAgICAgIGlmIG5vdCB1LmdldF9mdWxsX25h\nbWUoKToKLSAgICAgICAgICAgIHJldHVybiB1c2VyLmVtYWlsCi0gICAgICAgIGVsc2U6Ci0gICAg\nICAgICAgICByZXR1cm4gJyVzIDwlcz4nICUgKHUuZ2V0X2Z1bGxfbmFtZSgpLCB1LmVtYWlsKQor\nICAgIGZyb21fZW1haWwgPSBnZXRfZW1haWxfYWRkcmVzc19mb3JfdXNlcih1c2VyKQogCi0gICAg\nZnJvbV9lbWFpbCA9IGdldF9lbWFpbF91c2VyKHVzZXIpCisgICAgcmVjaXBpZW50X3RhYmxlID0g\neworICAgICAgICBmcm9tX2VtYWlsOiAxLAorICAgICAgICBnZXRfZW1haWxfYWRkcmVzc19mb3Jf\ndXNlcihyZXZpZXdfcmVxdWVzdC5zdWJtaXR0ZXIpOiAxLAorICAgIH0KIAotICAgIHJlY2lwaWVu\ndF9saXN0ID0gXAotICAgICAgICBbZ2V0X2VtYWlsX3VzZXIodSkgZm9yIHUgaW4gcmV2aWV3X3Jl\ncXVlc3QudGFyZ2V0X3Blb3BsZS5hbGwoKV0gKyBcCi0gICAgICAgIFsnJXMgPCVzPicgJSAoZ3Jv\ndXAuZGlzcGxheV9uYW1lLCBncm91cC5tYWlsaW5nX2xpc3QpIFwKLSAgICAgICAgICAgIGZvciBn\ncm91cCBpbiByZXZpZXdfcmVxdWVzdC50YXJnZXRfZ3JvdXBzLmFsbCgpXQorICAgIGZvciB1IGlu\nIHJldmlld19yZXF1ZXN0LnRhcmdldF9wZW9wbGUuYWxsKCk6CisgICAgICAgIHJlY2lwaWVudF90\nYWJsZVtnZXRfZW1haWxfYWRkcmVzc19mb3JfdXNlcih1KV0gPSAxCiAKLSAgICBpZiByZWNpcGll\nbnRfbGlzdCA9PSBbXToKLSAgICAgICAgcmV0dXJuIE5vbmUKKyAgICBmb3IgZ3JvdXAgaW4gcmV2\naWV3X3JlcXVlc3QudGFyZ2V0X2dyb3Vwcy5hbGwoKToKKyAgICAgICAgcmVjaXBpZW50X3RhYmxl\nW2dldF9lbWFpbF9hZGRyZXNzX2Zvcl9ncm91cChncm91cCldID0gMQogCi0gICAgaWYgbm90IHVz\nZXIuZW1haWwgaW4gcmVjaXBpZW50X2xpc3Q6Ci0gICAgICAgIHJlY2lwaWVudF9saXN0ICs9IFt1\nc2VyLmVtYWlsXQorICAgIGlmIGV4dHJhX3JlY2lwaWVudHM6CisgICAgICAgIGZvciByZWNpcGll\nbnQgaW4gZXh0cmFfcmVjaXBpZW50czoKKyAgICAgICAgICAgIHJlY2lwaWVudF90YWJsZVtnZXRf\nZW1haWxfYWRkcmVzc19mb3JfdXNlcihyZWNpcGllbnQpXSA9IDEKIAorICAgIHJlY2lwaWVudF9s\naXN0ID0gW3JlY2lwaWVudCBmb3IgcmVjaXBpZW50IGluIHJlY2lwaWVudF90YWJsZV0KKwogICAg\nIGNvbnRleHRbJ2RvbWFpbiddID0gY3VycmVudF9zaXRlLmRvbWFpbgogICAgIGNvbnRleHRbJ3Jl\ndmlld19yZXF1ZXN0J10gPSByZXZpZXdfcmVxdWVzdAogICAgIGJvZHkgPSByZW5kZXJfdG9fc3Ry\naW5nKHRlbXBsYXRlX25hbWUsIGNvbnRleHQpCiAKLSAgICBzZXJ2ZXIgPSBzbXRwbGliLlNNVFAo\nc2V0dGluZ3MuRU1BSUxfSE9TVCwgc2V0dGluZ3MuRU1BSUxfUE9SVCkKLSAgICBpZiBzZXR0aW5n\ncy5FTUFJTF9IT1NUX1VTRVIgYW5kIHNldHRpbmdzLkVNQUlMX0hPU1RfUEFTU1dPUkQ6Ci0gICAg\nICAgIHNlcnZlci5sb2dpbihzZXR0aW5ncy5FTUFJTF9IT1NUX1VTRVIsCi0gICAgICAgICAgICAg\nICAgICAgICBzZXR0aW5ncy5FTUFJTF9IT1NUX1BBU1NXT1JEKQorICAgIG1lc3NhZ2UgPSBTcGlm\nZnlFbWFpbE1lc3NhZ2Uoc3ViamVjdC5zdHJpcCgpLCBib2R5LCBmcm9tX2VtYWlsLAorICAgICAg\nICAgICAgICAgICAgICAgICAgICAgICAgICAgJywgJy5qb2luKHJlY2lwaWVudF9saXN0KSwKKyAg\nICAgICAgICAgICAgICAgICAgICAgICAgICAgICAgIGluX3JlcGx5X3RvKQorICAgIG1lc3NhZ2Uu\nc2VuZCgpCiAKLSAgICBtc2cgPSBTYWZlTUlNRVRleHQoYm9keSwgJ3BsYWluJywgc2V0dGluZ3Mu\nREVGQVVMVF9DSEFSU0VUKQotICAgIG1zZ1snU3ViamVjdCddID0gc3ViamVjdC5zdHJpcCgpCi0g\nICAgbXNnWydGcm9tJ10gPSBmcm9tX2VtYWlsCi0gICAgbXNnWydUbyddID0gJywgJy5qb2luKHJl\nY2lwaWVudF9saXN0KQotICAgIG1zZ1snRGF0ZSddID0gcmZjODIyLmZvcm1hdGRhdGUoKQorICAg\nIHJldHVybiBtZXNzYWdlLm1lc3NhZ2VfaWQKIAotICAgIGlmIGluX3JlcGx5X3RvOgotICAgICAg\nICBtc2dbJ0luLVJlcGx5LVRvJ10gPSBpbl9yZXBseV90bwotICAgICAgICBtc2dbJ1JlZmVyZW5j\nZXMnXSA9IGluX3JlcGx5X3RvCiAKLSAgICB0cnk6Ci0gICAgICAgIHJhbmRvbV9iaXRzID0gc3Ry\nKHJhbmRvbS5nZXRyYW5kYml0cyg2NCkpCi0gICAgZXhjZXB0IEF0dHJpYnV0ZUVycm9yOiAjIFB5\ndGhvbiAyLjMgZG9lc24ndCBoYXZlIHJhbmRvbS5nZXRyYW5kYml0cygpCi0gICAgICAgIHJhbmRv\nbV9iaXRzID0gJycuam9pbihbcmFuZG9tLmNob2ljZSgnMTIzNDU2Nzg5MCcpIGZvciBpIGluIHJh\nbmdlKDE5KV0pCitkZWYgaGFydmVzdF9wZW9wbGVfZnJvbV9yZXZpZXcocmV2aWV3KToKKyAgICAi\nIiIKKyAgICBSZXR1cm5zIGEgbGlzdCBvZiBhbGwgcGVvcGxlIHdobyBoYXZlIGJlZW4gaW52b2x2\nZWQgaW4gdGhlIGRpc2N1c3Npb24gb24KKyAgICBhIHJldmlldy4KKyAgICAiIiIKIAotICAgIG1z\nZ1snTWVzc2FnZS1JRCddID0gIjwlZC4lc0Alcz4iICUgKHRpbWUudGltZSgpLCByYW5kb21fYml0\ncywgRE5TX05BTUUpCisgICAgIyBUaGlzIGxpc3QgY29tcHJlaGVuc2lvbiBnaXZlcyB1cyBldmVy\neSB1c2VyIGluIGV2ZXJ5IHJlcGx5LCByZWN1cnNpdmVseS4KKyAgICAjIEl0IGxvb2tzIHN0cmFu\nZ2UgYW5kIHBlcmhhcHMgYmFja3dhcmRzLCBidXQgd29ya3MuIFdlIGRvIGl0IHRoaXMgd2F5Cisg\nICAgIyBiZWNhdXNlIGhhcnZlc3RfcGVvcGxlX2Zyb21fcmV2aWV3IGdpdmVzIHVzIGEgbGlzdCBi\nYWNrLCB3aGljaCB3ZSBjYW4ndAorICAgICMgc3RpY2sgaW4gYXMgdGhlIHJlc3VsdCBmb3IgYSBz\ndGFuZGFyZCBsaXN0IGNvbXByZWhlbnNpb24uIFdlIGNvdWxkCisgICAgIyBvcHQgZm9yIGEgc2lt\ncGxlIGZvciBsb29wIGFuZCBjb25jZXRlbmF0ZSB0aGUgbGlzdCwgYnV0IHRoaXMgaXMgbW9yZQor\nICAgICMgZnVuLgorICAgIHJldHVybiBbcmV2aWV3LnVzZXJdICsgXAorICAgICAgICAgICBbdSBm\nb3IgcmVwbHkgaW4gcmV2aWV3LnJlcGxpZXMuYWxsKCkKKyAgICAgICAgICAgICAgZm9yIHUgaW4g\naGFydmVzdF9wZW9wbGVfZnJvbV9yZXZpZXcocmVwbHkpXQogCi0gICAgc2VydmVyLnNlbmRtYWls\nKGZyb21fZW1haWwsIHJlY2lwaWVudF9saXN0LCBtc2cuYXNfc3RyaW5nKCkpCiAKLSAgICByZXR1\ncm4gbXNnWydNZXNzYWdlLUlEJ10KK2RlZiBoYXJ2ZXN0X3Blb3BsZV9mcm9tX3Jldmlld19yZXF1\nZXN0KHJldmlld19yZXF1ZXN0KToKKyAgICAiIiIKKyAgICBSZXR1cm5zIGEgbGlzdCBvZiBhbGwg\ncGVvcGxlIHdobyBoYXZlIGJlZW4gaW52b2x2ZWQgaW4gYSBkaXNjdXNzaW9uIG9uCisgICAgYSBy\nZXZpZXcgcmVxdWVzdC4KKyAgICAiIiIKKyAgICAjIFNlZSB0aGUgY29tbWVudCBpbiBoYXJ2ZXN0\nX3Blb3BsZV9mcm9tX3JldmlldyBmb3IgdGhpcyBsaXN0CisgICAgIyBjb21wcmVoZW5zaW9uLgor\nICAgIHJldHVybiBbdSBmb3IgcmV2aWV3IGluIHJldmlld19yZXF1ZXN0LnJldmlld19zZXQuYWxs\nKCkKKyAgICAgICAgICAgICAgZm9yIHUgaW4gaGFydmVzdF9wZW9wbGVfZnJvbV9yZXZpZXcocmV2\naWV3KV0KIAogCiBkZWYgbWFpbF9yZXZpZXdfcmVxdWVzdCh1c2VyLCByZXZpZXdfcmVxdWVzdCk6\nCkBAIC04NCwxMSArMTE2LDE0IEBACiAgICAgaWYgcmV2aWV3X3JlcXVlc3QuZW1haWxfbWVzc2Fn\nZV9pZDoKICAgICAgICAgc3ViamVjdCA9ICJSZTogIiArIHN1YmplY3QKICAgICAgICAgcmVwbHlf\nbWVzc2FnZV9pZCA9IHJldmlld19yZXF1ZXN0LmVtYWlsX21lc3NhZ2VfaWQKKyAgICAgICAgZXh0\ncmFfcmVjaXBpZW50cyA9IGhhcnZlc3RfcGVvcGxlX2Zyb21fcmV2aWV3X3JlcXVlc3QocmV2aWV3\nX3JlcXVlc3QpCisgICAgZWxzZToKKyAgICAgICAgZXh0cmFfcmVjaXBpZW50cyA9IE5vbmUKIAog\nICAgIHJldmlld19yZXF1ZXN0LnRpbWVfZW1haWxlZCA9IGRhdGV0aW1lLm5vdygpCiAgICAgcmV2\naWV3X3JlcXVlc3QuZW1haWxfbWVzc2FnZV9pZCA9IFwKICAgICAgICAgc2VuZF9yZXZpZXdfbWFp\nbCh1c2VyLCByZXZpZXdfcmVxdWVzdCwgc3ViamVjdCwgcmVwbHlfbWVzc2FnZV9pZCwKLSAgICAg\nICAgICAgICAgICAgICAgICAgICAncmV2aWV3cy9yZXZpZXdfcmVxdWVzdF9lbWFpbC50eHQnKQor\nICAgICAgICAgICAgICAgICAgICAgICAgIGV4dHJhX3JlY2lwaWVudHMsICdyZXZpZXdzL3Jldmll\nd19yZXF1ZXN0X2VtYWlsLnR4dCcpCiAgICAgcmV2aWV3X3JlcXVlc3Quc2F2ZSgpCiAKIApAQCAt\nMTAyLDYgKzEzNyw3IEBACiAgICAgc2VuZF9yZXZpZXdfbWFpbCh1c2VyLCByZXZpZXdfcmVxdWVz\ndCwKICAgICAgICAgICAgICAgICAgICAgICJSZTogUmV2aWV3IFJlcXVlc3Q6ICVzIiAlIHJldmll\nd19yZXF1ZXN0LnN1bW1hcnksCiAgICAgICAgICAgICAgICAgICAgICByZXZpZXdfcmVxdWVzdC5l\nbWFpbF9tZXNzYWdlX2lkLAorICAgICAgICAgICAgICAgICAgICAgaGFydmVzdF9wZW9wbGVfZnJv\nbV9yZXZpZXdfcmVxdWVzdChyZXZpZXdfcmVxdWVzdCksCiAgICAgICAgICAgICAgICAgICAgICAn\ncmV2aWV3cy9kaWZmX3VwZGF0ZS50eHQnKQogICAgIHJldmlld19yZXF1ZXN0LnNhdmUoKQogCkBA\nIC0xMjIsNiArMTU4LDcgQEAKICAgICAgICAgICAgICAgICAgICAgICAgICAiUmU6IFJldmlldyBS\nZXF1ZXN0OiAlcyIgJQogICAgICAgICAgICAgICAgICAgICAgICAgIHJldmlldy5yZXZpZXdfcmVx\ndWVzdC5zdW1tYXJ5LAogICAgICAgICAgICAgICAgICAgICAgICAgIHJldmlldy5yZXZpZXdfcmVx\ndWVzdC5lbWFpbF9tZXNzYWdlX2lkLAorICAgICAgICAgICAgICAgICAgICAgICAgIE5vbmUsCiAg\nICAgICAgICAgICAgICAgICAgICAgICAgJ3Jldmlld3MvcmV2aWV3X2VtYWlsLnR4dCcsCiAgICAg\nICAgICAgICAgICAgICAgICAgICAgeydyZXZpZXcnOiByZXZpZXd9KQogICAgIHJldmlldy50aW1l\nX2VtYWlsZWQgPSBkYXRldGltZS5ub3coKQpAQCAtMTQzLDYgKzE4MCw3IEBACiAgICAgICAgICAg\nICAgICAgICAgICAgICAgIlJlOiBSZXZpZXcgUmVxdWVzdDogJXMiICUKICAgICAgICAgICAgICAg\nICAgICAgICAgICByZXZpZXcucmV2aWV3X3JlcXVlc3Quc3VtbWFyeSwKICAgICAgICAgICAgICAg\nICAgICAgICAgICByZXZpZXcuZW1haWxfbWVzc2FnZV9pZCwKKyAgICAgICAgICAgICAgICAgICAg\nICAgICBoYXJ2ZXN0X3Blb3BsZV9mcm9tX3JldmlldyhyZXZpZXcpLAogICAgICAgICAgICAgICAg\nICAgICAgICAgICdyZXZpZXdzL3JlcGx5X2VtYWlsLnR4dCcsCiAgICAgICAgICAgICAgICAgICAg\nICAgICAgeydyZXZpZXcnOiByZXZpZXcsCiAgICAgICAgICAgICAgICAgICAgICAgICAgICdyZXBs\neSc6IHJlcGx5fSkK\n", 
        "source_revision": "639", 
        "source_file": "/trunk/reviewboard/reviews/email.py", 
        "dest_file": "/trunk/reviewboard/reviews/email.py", 
        "parent_diff64": "", 
        "legacy_diff_hash": null, 
        "legacy_parent_diff_hash": null, 
        "extra_data": "{}", 
        "parent_diff_hash": null
    }
},
{
    "pk": 20, 
    "model": "diffviewer.filediff", 
    "fields": {
        "status": "", 
        "binary": false, 
        "diff_hash": null, 
        "diffset": 5, 
        "dest_detail": "(working copy)", 
        "diff64": "LS0tIHJldmlld3Mvdmlld3MucHkJKHJldmlzaW9uIDY1MSkKKysrIHJldmlld3Mvdmlld3MucHkJ\nKHdvcmtpbmcgY29weSkKQEAgLTI0MywxMCArMjQzLDE2IEBACiAKIAogQGxvZ2luX3JlcXVpcmVk\nCi1kZWYgZGlmZihyZXF1ZXN0LCBvYmplY3RfaWQsIHJldmlzaW9uPU5vbmUpOgotICAgIHJldmll\nd19yZXF1ZXN0ID0gZ2V0X29iamVjdF9vcl80MDQoUmV2aWV3UmVxdWVzdCwgcGs9b2JqZWN0X2lk\nKQorZGVmIGRpZmYocmVxdWVzdCwgcmV2aWV3X3JlcXVlc3RfaWQsIHJldmlzaW9uPU5vbmUsIGlu\ndGVyZGlmZl9yZXZpc2lvbj1Ob25lKToKKyAgICByZXZpZXdfcmVxdWVzdCA9IGdldF9vYmplY3Rf\nb3JfNDA0KFJldmlld1JlcXVlc3QsIHBrPXJldmlld19yZXF1ZXN0X2lkKQogICAgIGRpZmZzZXQg\nPSBfcXVlcnlfZm9yX2RpZmYocmV2aWV3X3JlcXVlc3QsIHJldmlzaW9uKQogCisgICAgaWYgaW50\nZXJkaWZmX3JldmlzaW9uOgorICAgICAgICBpbnRlcmRpZmZzZXQgPSBfcXVlcnlfZm9yX2RpZmYo\ncmV2aWV3X3JlcXVlc3QsIGludGVyZGlmZl9yZXZpc2lvbikKKyAgICAgICAgaW50ZXJkaWZmc2V0\nX2lkID0gaW50ZXJkaWZmc2V0LmlkCisgICAgZWxzZToKKyAgICAgICAgaW50ZXJkaWZmc2V0X2lk\nID0gTm9uZQorCiAgICAgdHJ5OgogICAgICAgICByZXZpZXcgPSBSZXZpZXcub2JqZWN0cy5nZXQo\ndXNlcj1yZXF1ZXN0LnVzZXIsCiAgICAgICAgICAgICAgICAgICAgICAgICAgICAgICAgICAgICBy\nZXZpZXdfcmVxdWVzdD1yZXZpZXdfcmVxdWVzdCwKQEAgLTI2MSw3ICsyNjcsNyBAQAogICAgIGV4\nY2VwdCBSZXZpZXdSZXF1ZXN0RHJhZnQuRG9lc05vdEV4aXN0OgogICAgICAgICBkcmFmdCA9IE5v\nbmUKIAotICAgIHJldHVybiB2aWV3X2RpZmYocmVxdWVzdCwgZGlmZnNldC5pZCwgeworICAgIHJl\ndHVybiB2aWV3X2RpZmYocmVxdWVzdCwgZGlmZnNldC5pZCwgaW50ZXJkaWZmc2V0X2lkLCB7CiAg\nICAgICAgICdyZXZpZXcnOiByZXZpZXcsCiAgICAgICAgICdyZXZpZXdfcmVxdWVzdCc6IHJldmll\nd19yZXF1ZXN0LAogICAgICAgICAncmV2aWV3X3JlcXVlc3RfZGV0YWlscyc6IGRyYWZ0IG9yIHJl\ndmlld19yZXF1ZXN0LAo=\n", 
        "source_revision": "651", 
        "source_file": "/trunk/reviewboard/reviews/views.py", 
        "dest_file": "/trunk/reviewboard/reviews/views.py", 
        "parent_diff64": "", 
        "legacy_diff_hash": null, 
        "legacy_parent_diff_hash": null, 
        "extra_data": "{}", 
        "parent_diff_hash": null
    }
},
{
    "pk": 21, 
    "model": "diffviewer.filediff", 
    "fields": {
        "status": "", 
        "binary": false, 
        "diff_hash": null, 
        "diffset": 5, 
        "dest_detail": "(working copy)", 
        "diff64": "LS0tIGRpZmZ2aWV3ZXIvdmlld3MucHkJKHJldmlzaW9uIDY1MikKKysrIGRpZmZ2aWV3ZXIvdmll\nd3MucHkJKHdvcmtpbmcgY29weSkKQEAgLTE4LDcgKzE4LDcgQEAKICAgICBwYXNzCiAKIAotZGVm\nIGdldF9kaWZmX2ZpbGVzKGRpZmZzZXQpOgorZGVmIGdldF9kaWZmX2ZpbGVzKGRpZmZzZXQsIGlu\ndGVyZGlmZnNldD1Ob25lKToKICAgICBkZWYgZ2V0X29yaWdpbmFsX2ZpbGUoZmlsZSwgcmV2aXNp\nb24pOgogICAgICAgICAiIiJHZXQgYSBmaWxlIGVpdGhlciBmcm9tIHRoZSBjYWNoZSBvciB0aGUg\nU0NNLiAgU0NNIGV4Y2VwdGlvbnMgYXJlCiAgICAgICAgICAgIHBhc3NlZCBiYWNrIHRvIHRoZSBj\nYWxsZXIuIiIiCkBAIC0zMyw3ICszMywxNCBAQAogICAgICAgICBleGNlcHQgRXhjZXB0aW9uLCBl\nOgogICAgICAgICAgICAgcmFpc2UgVXNlclZpc2libGVFcnJvcihzdHIoZSkpCiAKLSAgICBkZWYg\nZ2V0X2NodW5rcyhmaWxlZGlmZik6CisgICAgZGVmIGdldF9wYXRjaGVkX2ZpbGUoYnVmZmVyLCBm\naWxlZGlmZik6CisgICAgICAgIHRyeToKKyAgICAgICAgICAgIHJldHVybiBkaWZmdXRpbHMucGF0\nY2goZmlsZWRpZmYuZGlmZiwgYnVmZmVyLCBmaWxlZGlmZi5kZXN0X2ZpbGUpCisgICAgICAgIGV4\nY2VwdCBFeGNlcHRpb24sIGU6CisgICAgICAgICAgICByYWlzZSBVc2VyVmlzaWJsZUVycm9yKHN0\ncihlKSkKKworCisgICAgZGVmIGdldF9jaHVua3MoZmlsZWRpZmYsIGludGVyZmlsZWRpZmY9Tm9u\nZSk6CiAgICAgICAgIGRlZiBkaWZmX2xpbmUobGluZW51bSwgb2xkbGluZSwgbmV3bGluZSk6CiAg\nICAgICAgICAgICBpZiBub3Qgb2xkbGluZSBvciBub3QgbmV3bGluZToKICAgICAgICAgICAgICAg\nICByZXR1cm4gW2xpbmVudW0sIG9sZGxpbmUgb3IgJycsIFtdLCBuZXdsaW5lIG9yICcnLCBbXV0K\nQEAgLTY0LDExICs3MSwxMSBAQAogICAgICAgICBlbHNlOgogICAgICAgICAgICAgb2xkID0gZ2V0\nX29yaWdpbmFsX2ZpbGUoZmlsZSwgcmV2aXNpb24pCiAKLSAgICAgICAgdHJ5OgotICAgICAgICAg\nICAgbmV3ID0gZGlmZnV0aWxzLnBhdGNoKGZpbGVkaWZmLmRpZmYsIG9sZCwgZmlsZWRpZmYuZGVz\ndF9maWxlKQotICAgICAgICBleGNlcHQgRXhjZXB0aW9uLCBlOgotICAgICAgICAgICAgcmFpc2Ug\nVXNlclZpc2libGVFcnJvcihzdHIoZSkpCisgICAgICAgIG5ldyA9IGdldF9wYXRjaGVkX2ZpbGUo\nb2xkLCBmaWxlZGlmZikKIAorICAgICAgICBpZiBpbnRlcmZpbGVkaWZmOgorICAgICAgICAgICAg\nb2xkLCBuZXcgPSBuZXcsIGdldF9wYXRjaGVkX2ZpbGUob2xkLCBpbnRlcmZpbGVkaWZmKQorCiAg\nICAgICAgIGEgPSAob2xkIG9yICcnKS5zcGxpdGxpbmVzKCkKICAgICAgICAgYiA9IChuZXcgb3Ig\nJycpLnNwbGl0bGluZXMoKQogICAgICAgICBhX251bV9saW5lcyA9IGxlbihhKQpAQCAtMTA2LDcg\nKzExMyw2IEBACiAgICAgICAgICAgICBlbHNlOgogICAgICAgICAgICAgICAgIGNodW5rcy5hcHBl\nbmQobmV3X2NodW5rKGxpbmVzLCBudW1saW5lcywgdGFnKSkKIAotCiAgICAgICAgIHJldHVybiBj\naHVua3MKIAogICAgIGRlZiBhZGRfbmF2aWdhdGlvbl9jdWVzKGZpbGVzKToKQEAgLTE0MCw2ICsx\nNDYsMTkgQEAKICAgICBmb3IgZmlsZWRpZmYgaW4gZGlmZnNldC5maWxlcy5hbGwoKToKICAgICAg\nICAgaWYgZmlsZWRpZmYuYmluYXJ5OgogICAgICAgICAgICAgY2h1bmtzID0gW10KKyAgICAgICAg\nZWxpZiBpbnRlcmRpZmZzZXQ6CisgICAgICAgICAgICAjIFhYWCBUaGlzIGlzIHNsb3cuIFdlIHNo\nb3VsZCBvcHRpbWl6ZSB0aGlzLgorICAgICAgICAgICAgaW50ZXJmaWxlZGlmZiA9IE5vbmUKKyAg\nICAgICAgICAgIGZvciBmaWxlZGlmZjIgaW4gaW50ZXJkaWZmc2V0LmZpbGVzLmFsbCgpOgorICAg\nICAgICAgICAgICAgIGlmIGZpbGVkaWZmMi5zb3VyY2VfZmlsZSA9PSBmaWxlZGlmZi5zb3VyY2Vf\nZmlsZToKKyAgICAgICAgICAgICAgICAgICAgaW50ZXJmaWxlZGlmZiA9IGZpbGVkaWZmMgorICAg\nICAgICAgICAgICAgICAgICBicmVhaworCisgICAgICAgICAgICBpZiBpbnRlcmZpbGVkaWZmOgor\nICAgICAgICAgICAgICAgIGNodW5rcyA9IGNhY2hlX21lbW9pemUoJ2RpZmYtc2lkZWJ5c2lkZS1p\nbnRlcmRpZmYtJXMtJXMnICUKKyAgICAgICAgICAgICAgICAgICAgICAgICAgICAgICAgICAgICAg\nIChmaWxlZGlmZi5pZCwgaW50ZXJmaWxlZGlmZi5pZCksCisgICAgICAgICAgICAgICAgICAgICAg\nICAgICAgICAgICAgICAgICBsYW1iZGE6IGdldF9jaHVua3MoZmlsZWRpZmYsCisgICAgICAgICAg\nICAgICAgICAgICAgICAgICAgICAgICAgICAgICAgICAgICAgICAgICAgICAgICAgaW50ZXJmaWxl\nZGlmZikpCiAgICAgICAgIGVsc2U6CiAgICAgICAgICAgICBjaHVua3MgPSBjYWNoZV9tZW1vaXpl\nKCdkaWZmLXNpZGVieXNpZGUtJXMnICUgZmlsZWRpZmYuaWQsCiAgICAgICAgICAgICAgICAgICAg\nICAgICAgICAgICAgICAgIGxhbWJkYTogZ2V0X2NodW5rcyhmaWxlZGlmZikpCkBAIC0xNjYsMTIg\nKzE4NSwxNyBAQAogICAgIHJldHVybiBmaWxlcwogCiAKLWRlZiB2aWV3X2RpZmYocmVxdWVzdCwg\nb2JqZWN0X2lkLCBleHRyYV9jb250ZXh0PXt9LAorZGVmIHZpZXdfZGlmZihyZXF1ZXN0LCBkaWZm\nc2V0X2lkLCBpbnRlcmRpZmZzZXRfaWQ9Tm9uZSwgZXh0cmFfY29udGV4dD17fSwKICAgICAgICAg\nICAgICAgdGVtcGxhdGVfbmFtZT0nZGlmZnZpZXdlci92aWV3X2RpZmYuaHRtbCcpOgotICAgIGRp\nZmZzZXQgPSBnZXRfb2JqZWN0X29yXzQwNChEaWZmU2V0LCBwaz1vYmplY3RfaWQpCisgICAgZGlm\nZnNldCA9IGdldF9vYmplY3Rfb3JfNDA0KERpZmZTZXQsIHBrPWRpZmZzZXRfaWQpCiAKKyAgICBp\nZiBpbnRlcmRpZmZzZXRfaWQ6CisgICAgICAgIGludGVyZGlmZnNldCA9IGdldF9vYmplY3Rfb3Jf\nNDA0KERpZmZTZXQsIHBrPWludGVyZGlmZnNldF9pZCkKKyAgICBlbHNlOgorICAgICAgICBpbnRl\ncmRpZmZzZXQgPSBOb25lCisKICAgICB0cnk6Ci0gICAgICAgIGZpbGVzID0gZ2V0X2RpZmZfZmls\nZXMoZGlmZnNldCkKKyAgICAgICAgZmlsZXMgPSBnZXRfZGlmZl9maWxlcyhkaWZmc2V0LCBpbnRl\ncmRpZmZzZXQpCiAKICAgICAgICAgaWYgcmVxdWVzdC5HRVQuZ2V0KCdleHBhbmQnLCBGYWxzZSk6\nCiAgICAgICAgICAgICBjb2xsYXBzZWFsbCA9IEZhbHNlCkBAIC0xODQsNiArMjA4LDcgQEAKIAog\nICAgICAgICBjb250ZXh0ID0gewogICAgICAgICAgICAgJ2RpZmZzZXQnOiBkaWZmc2V0LAorICAg\nICAgICAgICAgJ2ludGVyZGlmZnNldCc6IGludGVyZGlmZnNldCwKICAgICAgICAgICAgICdmaWxl\ncyc6IGZpbGVzLAogICAgICAgICAgICAgJ2NvbGxhcHNlYWxsJzogY29sbGFwc2VhbGwsCiAgICAg\nICAgIH0K\n", 
        "source_revision": "652", 
        "source_file": "/trunk/reviewboard/diffviewer/views.py", 
        "dest_file": "/trunk/reviewboard/diffviewer/views.py", 
        "parent_diff64": "", 
        "legacy_diff_hash": null, 
        "legacy_parent_diff_hash": null, 
        "extra_data": "{}", 
        "parent_diff_hash": null
    }
},
{
    "pk": 22, 
    "model": "diffviewer.filediff", 
    "fields": {
        "status": "", 
        "binary": false, 
        "diff_hash": null, 
        "diffset": 5, 
        "dest_detail": "(working copy)", 
        "diff64": "LS0tIHRlbXBsYXRlcy9yZXZpZXdzL3Jldmlld19yZXF1ZXN0X2JveC5odG1sCShyZXZpc2lvbiA2\nNTEpCisrKyB0ZW1wbGF0ZXMvcmV2aWV3cy9yZXZpZXdfcmVxdWVzdF9ib3guaHRtbAkod29ya2lu\nZyBjb3B5KQpAQCAtMiw3ICsyLDcgQEAKIHslIGxvYWQgcmV2aWV3dGFncyAlfQogPGRpdiBjbGFz\ncz0ibWFpbiI+CiAgPGRpdiBjbGFzcz0iaGVhZGVyIj4KLSAgPGRpdiBpZD0ic3VtbWFyeV93cmFw\ncGVyIj48aDEgaWQ9InN1bW1hcnkiPnt7cmV2aWV3X3JlcXVlc3RfZGV0YWlscy5zdW1tYXJ5fX08\nL2gxPjwvZGl2PgorICA8ZGl2IGlkPSJzdW1tYXJ5X3dyYXBwZXIiPjxoMSBpZD0ic3VtbWFyeSI+\neyUgYmxvY2sgc3VtbWFyeV9wcmVmaXggJX17JSBlbmRibG9jayAlfXt7cmV2aWV3X3JlcXVlc3Rf\nZGV0YWlscy5zdW1tYXJ5fX08L2gxPjwvZGl2PgogICA8cCBpZD0ic3RhdHVzIj4KICAgIHt7cmV2\naWV3X3JlcXVlc3QuZ2V0X3N0YXR1c19kaXNwbGF5fX08YnIgLz4KICAgIFVwZGF0ZWQge3tyZXZp\nZXdfcmVxdWVzdF9kZXRhaWxzLmxhc3RfdXBkYXRlZHx0aW1lc2luY2V9fSBhZ28K\n", 
        "source_revision": "651", 
        "source_file": "/trunk/reviewboard/templates/reviews/review_request_box.html", 
        "dest_file": "/trunk/reviewboard/templates/reviews/review_request_box.html", 
        "parent_diff64": "", 
        "legacy_diff_hash": null, 
        "legacy_parent_diff_hash": null, 
        "extra_data": "{}", 
        "parent_diff_hash": null
    }
},
{
    "pk": 23, 
    "model": "diffviewer.filediff", 
    "fields": {
        "status": "", 
        "binary": false, 
        "diff_hash": null, 
        "diffset": 5, 
        "dest_detail": "(working copy)", 
        "diff64": "LS0tIHRlbXBsYXRlcy9kaWZmdmlld2VyL3ZpZXdfZGlmZi5odG1sCShyZXZpc2lvbiA2NzApCisr\nKyB0ZW1wbGF0ZXMvZGlmZnZpZXdlci92aWV3X2RpZmYuaHRtbAkod29ya2luZyBjb3B5KQpAQCAt\nMjAsNiArMjAsMTAgQEAKIDwvc2NyaXB0PgogeyUgZW5kYmxvY2sgJX0KIAoreyUgYmxvY2sgc3Vt\nbWFyeV9wcmVmaXggJX0KK0RpZmYgZm9yOgoreyUgZW5kYmxvY2sgJX0KKwogeyUgYmxvY2sgY29u\ndGVudCAlfQogeyUgYm94IHJldmlldy1yZXF1ZXN0ICV9CiA8dWwgaWQ9InRvcGNvbnRyb2xzIj4K\n", 
        "source_revision": "670", 
        "source_file": "/trunk/reviewboard/templates/diffviewer/view_diff.html", 
        "dest_file": "/trunk/reviewboard/templates/diffviewer/view_diff.html", 
        "parent_diff64": "", 
        "legacy_diff_hash": null, 
        "legacy_parent_diff_hash": null, 
        "extra_data": "{}", 
        "parent_diff_hash": null
    }
},
{
    "pk": 24, 
    "model": "diffviewer.filediff", 
    "fields": {
        "status": "", 
        "binary": false, 
        "diff_hash": null, 
        "diffset": 5, 
        "dest_detail": "(working copy)", 
        "diff64": "LS0tIHVybHMucHkJKHJldmlzaW9uIDY1MSkKKysrIHVybHMucHkJKHdvcmtpbmcgY29weSkKQEAg\nLTQzLDkgKzQzLDkgQEAKICAgICAgeyd0ZW1wbGF0ZV9uYW1lJzogJ3Jldmlld3MvcmV2aWV3X2Rl\ndGFpbC5odG1sJ30pLAogCiAgICAgIyBSZXZpZXcgcmVxdWVzdCBkaWZmcwotICAgIChyJ15yLyg/\nUDxvYmplY3RfaWQ+WzAtOV0rKS9kaWZmLyQnLAorICAgIChyJ15yLyg/UDxyZXZpZXdfcmVxdWVz\ndF9pZD5bMC05XSspL2RpZmYvJCcsCiAgICAgICdyZXZpZXdib2FyZC5yZXZpZXdzLnZpZXdzLmRp\nZmYnKSwKLSAgICAocideci8oP1A8b2JqZWN0X2lkPlswLTldKykvZGlmZi8oP1A8cmV2aXNpb24+\nWzAtOV0rKS8kJywKKyAgICAocideci8oP1A8cmV2aWV3X3JlcXVlc3RfaWQ+WzAtOV0rKS9kaWZm\nLyg/UDxyZXZpc2lvbj5bMC05XSspLyQnLAogICAgICAncmV2aWV3Ym9hcmQucmV2aWV3cy52aWV3\ncy5kaWZmJyksCiAKICAgICAocideci8oP1A8cmV2aWV3X3JlcXVlc3RfaWQ+WzAtOV0rKS9kaWZm\nL3Jhdy8kJywKQEAgLTU2LDYgKzU2LDExIEBACiAgICAgKHInXnIvKD9QPG9iamVjdF9pZD5bMC05\nXSspL2RpZmYvKD9QPHJldmlzaW9uPlswLTldKykvZnJhZ21lbnQvKD9QPGZpbGVkaWZmX2lkPlsw\nLTldKykvJCcsCiAgICAgICdyZXZpZXdib2FyZC5yZXZpZXdzLnZpZXdzLmRpZmZfZnJhZ21lbnQn\nKSwKIAorICAgICMgUmV2aWV3IHJlcXVlc3QgaW50ZXJkaWZmcworICAgIChyJ15yLyg/UDxyZXZp\nZXdfcmVxdWVzdF9pZD5bMC05XSspL2RpZmYvKD9QPHJldmlzaW9uPlswLTldKyktKD9QPGludGVy\nZGlmZl9yZXZpc2lvbj5bMC05XSspLyQnLAorICAgICAncmV2aWV3Ym9hcmQucmV2aWV3cy52aWV3\ncy5kaWZmJyksCisKKwogICAgICMgUmV2aWV3IHJlcXVlc3QgbW9kaWZpY2F0aW9uCiAgICAgKHIn\nXnIvWzAtOV0rL2RpZmYvdXBsb2FkLyQnLAogICAgICAncmV2aWV3Ym9hcmQuZGlmZnZpZXdlci52\naWV3cy51cGxvYWQnLAo=\n", 
        "source_revision": "651", 
        "source_file": "/trunk/reviewboard/urls.py", 
        "dest_file": "/trunk/reviewboard/urls.py", 
        "parent_diff64": "", 
        "legacy_diff_hash": null, 
        "legacy_parent_diff_hash": null, 
        "extra_data": "{}", 
        "parent_diff_hash": null
    }
},
{
    "pk": 25, 
    "model": "diffviewer.filediff", 
    "fields": {
        "status": "", 
        "binary": false, 
        "diff_hash": null, 
        "diffset": 6, 
        "dest_detail": "(working copy)", 
        "diff64": "LS0tIGh0ZG9jcy9zY3JpcHRzL2RpZmZ2aWV3ZXIuanMJKHJldmlzaW9uIDM4MCkKKysrIGh0ZG9j\ncy9zY3JpcHRzL2RpZmZ2aWV3ZXIuanMJKHdvcmtpbmcgY29weSkKQEAgLTI2NSw3ICsyNjUsNyBA\nQAogCQkJfS5jcmVhdGVEZWxlZ2F0ZSh0aGlzKSwKIAogCQkJZmFpbHVyZTogZnVuY3Rpb24ocmVz\nKSB7Ci0JCQkJdGhpcy5zaG93RXJyb3IocmVzLnN0YXR1c1RleHQpOworCQkJCXRoaXMuc2hvd0Vy\ncm9yKHJlcy5zdGF0dXNUZXh0LCByZXMucmVzcG9uc2VUZXh0KTsKIAkJCX0uY3JlYXRlRGVsZWdh\ndGUodGhpcykKIAkJfSk7CiAJfSwKQEAgLTM0OCw3ICszNDgsNyBAQAogCQl2YXIgdGV4dCA9IHRo\naXMubmV3Q29tbWVudEZpZWxkLmRvbS52YWx1ZTsKIAogCQlpZiAodGV4dC5zdHJpcCgpID09ICIi\nKSB7Ci0JCQl0aGlzLnNob3dFcnJvcigiUGxlYXNlIGZpbGwgb3V0IHRoZSBjb21tZW50IHRleHQu\nIik7CisJCQl0aGlzLnNob3dFcnJvcigiUGxlYXNlIGZpbGwgb3V0IHRoZSBjb21tZW50IHRleHQu\nIiwgIiIpOwogCQkJcmV0dXJuOwogCQl9CiAKQEAgLTQxMSwxMCArNDExLDYgQEAKIAkJZ2V0RWwo\nImlkX3NoaXBpdCIpLmRvbS5jaGVja2VkID0gZmFsc2U7CiAJfSwKIAotCXNob3dFcnJvcjogZnVu\nY3Rpb24odGV4dCkgewotCQl0aGlzLnNob3dNZXNzYWdlKHRleHQsICJlcnJvciIpOwotCX0sCi0K\nIAlnZXRDb21tZW50QWN0aW9uVVJMOiBmdW5jdGlvbigpIHsKIAkJcmV0dXJuICJjb21tZW50cy8i\nICsgdGhpcy5jb21tZW50QmxvY2suZmlsZWRpZmZpZCArICIvIiArCiAJCSAgICAgICB0aGlzLmNv\nbW1lbnRCbG9jay5saW5lbnVtICsgIi8iOwpAQCAtNDM2LDcgKzQzMiw3IEBACiAJCQl9LmNyZWF0\nZURlbGVnYXRlKHRoaXMpLAogCiAJCQlmYWlsdXJlOiBmdW5jdGlvbihyZXMpIHsKLQkJCQl0aGlz\nLnNob3dFcnJvcihyZXMuc3RhdHVzVGV4dCk7CisJCQkJdGhpcy5zaG93RXJyb3IocmVzLnN0YXR1\nc1RleHQsIHJlcy5yZXNwb25zZVRleHQpOwogCQkJfS5jcmVhdGVEZWxlZ2F0ZSh0aGlzKQogCQl9\nKTsKIAl9LApAQCAtNDUxLDE4ICs0NDcsNDEgQEAKIAkJCX0uY3JlYXRlRGVsZWdhdGUodGhpcyks\nCiAKIAkJCWZhaWx1cmU6IGZ1bmN0aW9uKHJlcykgewotCQkJCXRoaXMuc2hvd0Vycm9yKHJlcy5z\ndGF0dXNUZXh0KTsKKwkJCQl0aGlzLnNob3dFcnJvcihyZXMuc3RhdHVzVGV4dCwgcmVzLnJlc3Bv\nbnNlVGV4dCk7CiAJCQl9LmNyZWF0ZURlbGVnYXRlKHRoaXMpCiAJCX0pOwogCX0sCiAKLQlzaG93\nTWVzc2FnZTogZnVuY3Rpb24obWVzc2FnZSwgY2xhc3NOYW1lKSB7Ci0JCXRoaXMubWVzc2FnZURp\ndi5kb20uaW5uZXJIVE1MID0gbWVzc2FnZQorCXNob3dFcnJvcjogZnVuY3Rpb24odGV4dCwgYm9k\neSkgeworCQlpZiAoYm9keSA9PSAiIikgeworCQkJdGhpcy5tZXNzYWdlRGl2LmRvbS5pbm5lckhU\nTUwgPSBtZXNzYWdlCisJCX0gZWxzZSB7CisJCQl0aGlzLm1lc3NhZ2VEaXYuZG9tLmlubmVySFRN\nTCA9ICIiOworCQkJdmFyIGlmcmFtZSA9IGdldEVsKCdlcnJvci1kbGctY29udGVudHMnKTsKKwkJ\nCXZhciBkb2MgPSBpZnJhbWUuZG9tLmNvbnRlbnREb2N1bWVudCB8fAorCQkJICAgICAgICAgIGlm\ncmFtZS5kb20uY29udGVudFdpbmRvdy5kb2N1bWVudDsKKwkJCWRvYy5vcGVuKCk7CisJCQlkb2Mu\nd3JpdGUoYm9keSk7CisJCQlkb2MuY2xvc2UoKTsKKwkJCWlmcmFtZS5zaG93KCk7CiAKLQkJaWYg\nKGNsYXNzTmFtZSkgewotCQkJdGhpcy5tZXNzYWdlRGl2LmRvbS5jbGFzc05hbWUgPSBjbGFzc05h\nbWU7CisJCQl2YXIgZWwgPSBkaC5hcHBlbmQodGhpcy5tZXNzYWdlRGl2LmRvbSwgeworCQkJCXRh\nZzogJ2EnLAorCQkJCWhyZWY6ICcjJywKKwkJCQlodG1sOiB0ZXh0CisJCQl9LCB0cnVlKTsKKwor\nCQkJZWwub24oJ2NsaWNrJywgZnVuY3Rpb24oZSkgeworCQkJCXZhciBkbGcgPSBuZXcgWUFIT08u\nZXh0LkJhc2ljRGlhbG9nKCdlcnJvci1kbGcnLCB7fSk7CisJCQkJZGxnLnNob3coZWwpOworCisJ\nCQkJZGxnLm9uKCdoaWRlJywgZnVuY3Rpb24oKSB7CisJCQkJCWlmcmFtZS5oaWRlKCk7CisJCQkJ\nfSwgdGhpcywgdHJ1ZSk7CisJCQl9LCB0aGlzLCB0cnVlKTsKIAkJfQogCisJCXRoaXMubWVzc2Fn\nZURpdi5kb20uY2xhc3NOYW1lID0gImVycm9yIjsKIAkJdGhpcy5tZXNzYWdlRGl2LnNob3coKTsK\nIAl9LAogCg==\n", 
        "source_revision": "380", 
        "source_file": "/trunk/reviewboard/htdocs/scripts/diffviewer.js", 
        "dest_file": "/trunk/reviewboard/htdocs/scripts/diffviewer.js", 
        "parent_diff64": "", 
        "legacy_diff_hash": null, 
        "legacy_parent_diff_hash": null, 
        "extra_data": "{}", 
        "parent_diff_hash": null
    }
},
{
    "pk": 26, 
    "model": "diffviewer.filediff", 
    "fields": {
        "status": "", 
        "binary": false, 
        "diff_hash": null, 
        "diffset": 6, 
        "dest_detail": "(working copy)", 
        "diff64": "LS0tIHRlbXBsYXRlcy9kaWZmdmlld2VyL3ZpZXdfZGlmZi5odG1sCShyZXZpc2lvbiAzNzYpCisr\nKyB0ZW1wbGF0ZXMvZGlmZnZpZXdlci92aWV3X2RpZmYuaHRtbAkod29ya2luZyBjb3B5KQpAQCAt\nNTUsNyArNTUsNyBAQAogPGEgbmFtZT0ie3tmaWxlLmluZGV4fX0iPjwvYT4KIHslIGluY2x1ZGUg\nImRpZmZ2aWV3ZXIvZGlmZl9maWxlX2ZyYWdtZW50Lmh0bWwiICV9CiA8c2NyaXB0IGxhbmd1YWdl\nPSJqYXZhc2NyaXB0Ij4KLSAgZ0ZpbGVBbmNob3JUb0lkWyJmaWxle3tmaWxlLmluZGV4fX0iXSA9\nIHt7ZmlsZS5maWxlZGlmZi5pZH19OworICBhZGRBbmNob3JNYXBwaW5nKCJmaWxle3tmaWxlLmlu\nZGV4fX0iLCB7e2ZpbGUuZmlsZWRpZmYuaWR9fSk7CiAgIGFkZENvbW1lbnRzKCJmaWxle3tmaWxl\nLmluZGV4fX0iLCB7JSBjb21tZW50Y291bnRzIGZpbGUuZmlsZWRpZmYgJX0pOwogPC9zY3JpcHQ+\nCiB7JSBlbmRmb3IgJX0KQEAgLTg5LDQgKzg5LDExIEBACiAgIDwvZm9ybT4KICA8L2Rpdj4KIDwv\nZGl2PgorCis8ZGl2IGlkPSJlcnJvci1kbGciIHN0eWxlPSJ2aXNpYmlsaXR5OmhpZGRlbjtwb3Np\ndGlvbjphYnNvbHV0ZTt0b3A6MHB4OyI+CisgPGRpdiBjbGFzcz0ieWRsZy1oZCI+RXJyb3Igb3V0\ncHV0PC9kaXY+CisgPGRpdiBjbGFzcz0ieWRsZy1iZCI+CisgIDxpZnJhbWUgaWQ9ImVycm9yLWRs\nZy1jb250ZW50cyI+PC9pZnJhbWU+CisgPC9kaXY+Cis8L2Rpdj4KIHslIGVuZGJsb2NrICV9Cg==\n", 
        "source_revision": "376", 
        "source_file": "/trunk/reviewboard/templates/diffviewer/view_diff.html", 
        "dest_file": "/trunk/reviewboard/templates/diffviewer/view_diff.html", 
        "parent_diff64": "", 
        "legacy_diff_hash": null, 
        "legacy_parent_diff_hash": null, 
        "extra_data": "{}", 
        "parent_diff_hash": null
    }
},
{
    "pk": 27, 
    "model": "diffviewer.filediff", 
    "fields": {
        "status": "", 
        "binary": false, 
        "diff_hash": null, 
        "diffset": 7, 
        "dest_detail": "(working copy)", 
        "diff64": "LS0tIGh0ZG9jcy9jc3MvY29tbW9uLmNzcwkocmV2aXNpb24gNTU3KQorKysgaHRkb2NzL2Nzcy9j\nb21tb24uY3NzCSh3b3JraW5nIGNvcHkpCkBAIC0yMDAsNiArMjAwLDcgQEAKIAogLmJveCBoMS50\naXRsZSB7CiAgIGJhY2tncm91bmQ6ICNhMmJlZGMgdXJsKCcvaW1hZ2VzL2JveF90b3BfYmcucG5n\nJykgcmVwZWF0LXggdG9wIGxlZnQ7CisgIGJvcmRlci1ib3R0b206IDFweCAjNzI4ZWFjIHNvbGlk\nOwogICBmb250LXNpemU6IDEyMCU7CiAgIG1hcmdpbjogMDsKICAgcGFkZGluZzogNXB4IDEwcHg7\nCkBAIC0yNTUsNiArMjU2LDE4IEBACiAgIGRpc3BsYXk6IGlubGluZTsKIH0KIAorCisvKioqKioq\nKioqKioqKioqKioqKioqKioqKioqKioqKioqKioqKioqKioqKioqKioqKioqKioqKioqKioqKioq\nKioqKioqKioqKioqKgorICogTG9nIEluIEZvcm0KKyAqKioqKioqKioqKioqKioqKioqKioqKioq\nKioqKioqKioqKioqKioqKioqKioqKioqKioqKioqKioqKioqKioqKioqKioqKioqKioqLworLmJv\neC5sb2dpbmZvcm0gdGFibGUgdGQgeworICBwYWRkaW5nOiA0cHg7Cit9CisKKworLyoqKioqKioq\nKioqKioqKioqKioqKioqKioqKioqKioqKioqKioqKioqKioqKioqKioqKioqKioqKioqKioqKioq\nKioqKioqKioqKioKKyAqIEFjY291bnQgcGFnZQorICoqKioqKioqKioqKioqKioqKioqKioqKioq\nKioqKioqKioqKioqKioqKioqKioqKioqKioqKioqKioqKioqKioqKioqKioqKioqKiovCiAucHJl\nZnNidXR0b25zIHsKICAgcGFkZGluZzogOHB4OwogICBiYWNrZ3JvdW5kLWNvbG9yOiAjQjZDQ0Uz\nOwo=\n", 
        "source_revision": "557", 
        "source_file": "/trunk/reviewboard/htdocs/css/common.css", 
        "dest_file": "/trunk/reviewboard/htdocs/css/common.css", 
        "parent_diff64": "", 
        "legacy_diff_hash": null, 
        "legacy_parent_diff_hash": null, 
        "extra_data": "{}", 
        "parent_diff_hash": null
    }
},
{
    "pk": 28, 
    "model": "diffviewer.filediff", 
    "fields": {
        "status": "", 
        "binary": false, 
        "diff_hash": null, 
        "diffset": 7, 
        "dest_detail": "(working copy)", 
        "diff64": "LS0tIHRlbXBsYXRlcy9hY2NvdW50cy9sb2dpbi5odG1sCShyZXZpc2lvbiA1NTApCisrKyB0ZW1w\nbGF0ZXMvYWNjb3VudHMvbG9naW4uaHRtbAkod29ya2luZyBjb3B5KQpAQCAtMywzMCArMyw0OCBA\nQAogeyUgYmxvY2sgdGl0bGUgJX1Mb2cgaW57JSBlbmRibG9jayAlfQogCiB7JSBibG9jayBjb250\nZW50ICV9Ci08ZGl2IGNsYXNzPSJzZWN0aW9uIj4KLSA8aDE+TG9nIGluPC9oMT4KLSA8ZGl2IGNs\nYXNzPSJib2R5Ij4KLSAgeyUgaWYgZXJyb3IgJX0KLSAgeyUgIGVycm9yYm94ICV9Ci0gIHt7IGVy\ncm9yIH19Ci0gIHslICBlbmRlcnJvcmJveCAlfQotICB7JSBlbmRpZiAlfQotICA8Zm9ybSBtZXRo\nb2Q9InBvc3QiIGFjdGlvbj0iLiI+Ci0gICA8dGFibGUgaWQ9ImxvZ2luX2Zvcm0iPgotICAgIDx0\ncj4KLSAgICAgPHRkIGNsYXNzPSJsYWJlbCI+PGxhYmVsIGZvcj0iaWRfdXNlcm5hbWUiPlVzZXJu\nYW1lOjwvbGFiZWw+PC90ZD4KLSAgICAgPHRkIGNsYXNzPSJmaWVsZCI+PGlucHV0IHR5cGU9InRl\neHQiIG5hbWU9InVzZXJuYW1lIiBpZD0iaWRfdXNlcm5hbWUiIC8+PC90ZD4KLSAgICA8L3RyPgot\nICAgIDx0cj4KLSAgICAgPHRkIGNsYXNzPSJsYWJlbCI+PGxhYmVsIGZvcj0iaWRfcGFzc3dvcmQi\nPlBhc3N3b3JkOjwvbGFiZWw+PC90ZD4KLSAgICAgPHRkIGNsYXNzPSJmaWVsZCI+PGlucHV0IHR5\ncGU9InBhc3N3b3JkIiBuYW1lPSJwYXNzd29yZCIgaWQ9ImlkX3Bhc3N3b3JkIiAvPjwvdGQ+Ci0g\nICAgPC90cj4KLSAgICA8dHI+Ci0gICAgIDx0ZD4mbmJzcDs8L3RkPgotICAgICA8dGQgY2xhc3M9\nImZpZWxkIj48aW5wdXQgdHlwZT0ic3VibWl0IiB2YWx1ZT0iTG9nIGluIiAvPjwvdGQ+Ci0gICAg\nPC90cj4KLSAgIDwvdGFibGU+Ci0gIDwvZm9ybT4KK3slIGJveCBpbXBvcnRhbnQgJX0KK3slIGlm\nIEJVSUxUSU5fQVVUSCAlfQorIDxoMT5OZXcgdXNlcj88L2gxPgorIDxwPgorICBJZiB5b3UgZG9u\nJ3QgeWV0IGhhdmUgYW4gYWNjb3VudCwgeW91J2xsIG5lZWQgdG8KKyAgPGEgaHJlZj0iL2FjY291\nbnQvcmVnaXN0ZXIvIj5yZWdpc3RlcjwvYT4gb25lLiBJdCB3aWxsIG9ubHkgdGFrZSBhCisgIG1p\nbnV0ZS4KKyA8L3A+Cit7JSBlbHNlICV9CisgPGgxPkxvZyBpbiB3aXRoIHlvdXIgc3RhbmRhcmQg\ndXNlcm5hbWUgYW5kIHBhc3N3b3JkPC9oMT4KKyA8cD4KKyAgVGhlcmUncyBubyBuZWVkIHRvIHJl\nZ2lzdGVyIGEgbmV3IGFjY291bnQuIFlvdXIgc3RhbmRhcmQgdXNlcm5hbWUgYW5kCisgIHBhc3N3\nb3JkIHNob3VsZCB3b3JrIGZpbmUuCisgPC9wPgoreyUgZW5kaWYgJX0KK3slIGVuZGJveCAlfQor\nCit7JSBib3ggbG9naW5mb3JtICV9Cis8Zm9ybSBtZXRob2Q9InBvc3QiIGFjdGlvbj0iLiI+Cisg\nPGgxIGNsYXNzPSJ0aXRsZSI+TG9nIEluPC9oMT4KKyA8ZGl2IGNsYXNzPSJtYWluIj4KKyB7JSBp\nZiBlcnJvciAlfQorIHslICBlcnJvcmJveCAlfQorIHt7IGVycm9yIH19CisgeyUgIGVuZGVycm9y\nYm94ICV9CisgeyUgZW5kaWYgJX0KKyA8dGFibGU+CisgIDx0cj4KKyAgIDx0ZCBjbGFzcz0ibGFi\nZWwiPjxsYWJlbCBmb3I9ImlkX3VzZXJuYW1lIj5Vc2VybmFtZTo8L2xhYmVsPjwvdGQ+CisgICA8\ndGQgY2xhc3M9ImZpZWxkIj48aW5wdXQgdHlwZT0idGV4dCIgbmFtZT0idXNlcm5hbWUiIGlkPSJp\nZF91c2VybmFtZSIgLz48L3RkPgorICA8L3RyPgorICA8dHI+CisgICA8dGQgY2xhc3M9ImxhYmVs\nIj48bGFiZWwgZm9yPSJpZF9wYXNzd29yZCI+UGFzc3dvcmQ6PC9sYWJlbD48L3RkPgorICAgPHRk\nIGNsYXNzPSJmaWVsZCI+PGlucHV0IHR5cGU9InBhc3N3b3JkIiBuYW1lPSJwYXNzd29yZCIgaWQ9\nImlkX3Bhc3N3b3JkIiAvPjwvdGQ+CisgIDwvdHI+CisgIDx0cj4KKyAgIDx0ZD4mbmJzcDs8L3Rk\nPgorICAgPHRkIGNsYXNzPSJmaWVsZCI+PGlucHV0IHR5cGU9InN1Ym1pdCIgdmFsdWU9IkxvZyBp\nbiIgLz48L3RkPgorICA8L3RyPgorIDwvdGFibGU+CiAgPC9kaXY+Ci08L2Rpdj4KKzwvZm9ybT4K\nK3slIGVuZGJveCAlfQorCiB7JSBlbmRibG9jayAlfQo=\n", 
        "source_revision": "550", 
        "source_file": "/trunk/reviewboard/templates/accounts/login.html", 
        "dest_file": "/trunk/reviewboard/templates/accounts/login.html", 
        "parent_diff64": "", 
        "legacy_diff_hash": null, 
        "legacy_parent_diff_hash": null, 
        "extra_data": "{}", 
        "parent_diff_hash": null
    }
},
{
    "pk": 29, 
    "model": "diffviewer.filediff", 
    "fields": {
        "status": "", 
        "binary": false, 
        "diff_hash": null, 
        "diffset": 7, 
        "dest_detail": "(working copy)", 
        "diff64": "LS0tIHVybHMucHkJKHJldmlzaW9uIDU1MCkKKysrIHVybHMucHkJKHdvcmtpbmcgY29weSkKQEAg\nLTExNCw3ICsxMTQsOCBAQAogCiAgICAgIyBBdXRoZW50aWNhdGlvbiBhbmQgYWNjb3VudHMKICAg\nICAocideYWNjb3VudC9sb2dpbi8kJywgJ2RqYmxldHMuYXV0aC52aWV3cy5sb2dpbicsCi0gICAg\nIHsnbmV4dF9wYWdlJzogJy9kYXNoYm9hcmQvJ30pLAorICAgICB7J25leHRfcGFnZSc6ICcvZGFz\naGJvYXJkLycsCisgICAgICAnZXh0cmFfY29udGV4dCc6IHsnQlVJTFRJTl9BVVRIJzogc2V0dGlu\nZ3MuQlVJTFRJTl9BVVRIfX0pLAogICAgIChyJ15hY2NvdW50L2xvZ291dC8kJywgJ2RqYW5nby5j\nb250cmliLmF1dGgudmlld3MubG9nb3V0JywKICAgICAgeyduZXh0X3BhZ2UnOiBzZXR0aW5ncy5M\nT0dJTl9VUkx9KSwKICAgICAocideYWNjb3VudC9wcmVmZXJlbmNlcy8kJywgJ3Jldmlld2JvYXJk\nLmFjY291bnRzLnZpZXdzLnVzZXJfcHJlZmVyZW5jZXMnLCksCkBAIC0xMjUsNiArMTI2LDExIEBA\nCiAgICAgICAgIChyJ15hY2NvdW50L3JlZ2lzdGVyLyQnLCAnZGpibGV0cy5hdXRoLnZpZXdzLnJl\nZ2lzdGVyJywKICAgICAgICAgIHsnbmV4dF9wYWdlJzogJy9kYXNoYm9hcmQvJ30pLAogICAgICkK\nK2Vsc2U6CisgICAgdXJscGF0dGVybnMgKz0gcGF0dGVybnMoJycsCisgICAgICAgIChyJ15hY2Nv\ndW50L3JlZ2lzdGVyLyQnLAorICAgICAgICAgJ2RqYW5nby52aWV3cy5nZW5lcmljLnNpbXBsZS5y\nZWRpcmVjdF90bycsCisgICAgICAgICB7J3VybCc6ICcvYWNjb3VudC9sb2dpbi8nfSkpCiAKICMg\nQWRkIHN0YXRpYyBtZWRpYSBpZiBydW5uaW5nIGluIERFQlVHIG1vZGUKIGlmIHNldHRpbmdzLkRF\nQlVHOgo=\n", 
        "source_revision": "550", 
        "source_file": "/trunk/reviewboard/urls.py", 
        "dest_file": "/trunk/reviewboard/urls.py", 
        "parent_diff64": "", 
        "legacy_diff_hash": null, 
        "legacy_parent_diff_hash": null, 
        "extra_data": "{}", 
        "parent_diff_hash": null
    }
},
{
    "pk": 31, 
    "model": "diffviewer.filediff", 
    "fields": {
        "status": "", 
        "binary": false, 
        "diff_hash": 1, 
        "diffset": 8, 
        "dest_detail": "(working copy)", 
        "diff64": "", 
        "source_revision": "1797", 
        "source_file": "/trunk/reviewboard/settings_local.py.tmpl", 
        "dest_file": "/trunk/reviewboard/settings_local.py.tmpl", 
        "parent_diff64": "", 
        "legacy_diff_hash": null, 
        "legacy_parent_diff_hash": null, 
        "extra_data": "{\"orig_sha1\": \"5ab9c202636417016379061749915006efac40a0\", \"total_line_count\": 44, \"patched_sha1\": \"2c08ecb7ba61733c2ef794c1fa7e49090a4a334f\", \"raw_delete_count\": 5, \"delete_count\": 5, \"replace_count\": 0, \"raw_insert_count\": 4, \"insert_count\": 4, \"equal_count\": 35}", 
        "parent_diff_hash": null
    }
},
{
    "pk": 35, 
    "model": "diffviewer.filediff", 
    "fields": {
        "status": "", 
        "binary": false, 
        "diff_hash": 3, 
        "diffset": 10, 
        "dest_detail": "(working copy)", 
        "diff64": "", 
        "source_revision": "1797", 
        "source_file": "/trunk/reviewboard/settings_local.py.tmpl", 
        "dest_file": "/trunk/reviewboard/settings_local.py.tmpl", 
        "parent_diff64": "", 
        "legacy_diff_hash": null, 
        "legacy_parent_diff_hash": null, 
        "extra_data": "{\"orig_sha1\": \"5ab9c202636417016379061749915006efac40a0\", \"total_line_count\": 44, \"patched_sha1\": \"a9a5606c12ccf3a7d064b5ae3ff147f27535e2a2\", \"raw_delete_count\": 9, \"delete_count\": 9, \"replace_count\": 0, \"raw_insert_count\": 4, \"insert_count\": 4, \"equal_count\": 31}", 
        "parent_diff_hash": null
    }
},
{
    "pk": 36, 
    "model": "diffviewer.filediff", 
    "fields": {
        "status": "", 
        "binary": false, 
        "diff_hash": 2, 
        "diffset": 8, 
        "dest_detail": "(revision 0)", 
        "diff64": "", 
        "source_revision": "PRE-CREATION", 
        "source_file": "/trunk/reviewboard/TESTING", 
        "dest_file": "/trunk/reviewboard/TESTING", 
        "parent_diff64": "", 
        "legacy_diff_hash": null, 
        "legacy_parent_diff_hash": null, 
        "extra_data": "{}", 
        "parent_diff_hash": null
    }
},
{
    "pk": 37, 
    "model": "diffviewer.filediff", 
    "fields": {
        "status": "", 
        "binary": false, 
        "diff_hash": 4, 
        "diffset": 10, 
        "dest_detail": "(revision 0)", 
        "diff64": "", 
        "source_revision": "PRE-CREATION", 
        "source_file": "/trunk/reviewboard/TESTING", 
        "dest_file": "/trunk/reviewboard/TESTING", 
        "parent_diff64": "", 
        "legacy_diff_hash": null, 
        "legacy_parent_diff_hash": null, 
        "extra_data": "{}", 
        "parent_diff_hash": null
    }
},
{
    "pk": 38, 
    "model": "diffviewer.filediff", 
    "fields": {
        "status": "", 
        "binary": false, 
        "diff_hash": null, 
        "diffset": 11, 
        "dest_detail": "(revision 0)", 
        "diff64": "SW5kZXg6IE5FV19GSUxFDQo9PT09PT09PT09PT09PT09PT09PT09PT09PT09PT09PT09PT09PT09\nPT09PT09PT09PT09PT09PT09PT09PT09PT09DQotLS0gL3RydW5rL3Jldmlld2JvYXJkL05FV19G\nSUxFCShyZXZpc2lvbiAwKQ0KKysrIC90cnVuay9yZXZpZXdib2FyZC9ORVdfRklMRQkocmV2aXNp\nb24gMCkNCkBAIC0wLDAgKzEsMyBAQA0KK0FkZGl0aW9uIG9mIGEgbmV3IGZpbGUgZm9yIHRlc3Rp\nbmcuDQorDQorXG8vDQo=\n", 
        "source_revision": "PRE-CREATION", 
        "source_file": "/trunk/reviewboard/NEW_FILE", 
        "dest_file": "/trunk/reviewboard/NEW_FILE", 
        "parent_diff64": "", 
        "legacy_diff_hash": null, 
        "legacy_parent_diff_hash": null, 
        "extra_data": "{}", 
        "parent_diff_hash": null
    }
},
{
    "pk": 40, 
    "model": "diffviewer.filediff", 
    "fields": {
        "status": "", 
        "binary": false, 
        "diff_hash": null, 
        "diffset": 11, 
        "dest_detail": "(revision 0)", 
        "diff64": "SW5kZXg6IFRFU1RJTkcNCj09PT09PT09PT09PT09PT09PT09PT09PT09PT09PT09PT09PT09PT09\nPT09PT09PT09PT09PT09PT09PT09PT09PT0NCi0tLSBURVNUSU5HCShyZXZpc2lvbiAwKQ0KKysr\nIFRFU1RJTkcJKHJldmlzaW9uIDApDQpAQCAtMCwwICsxLDMgQEANCitUaGlzIGlzIGEgdGVzdCEN\nCisNCitUaGlzIGlzIGFub3RoZXIgbGluZSENCg==\n", 
        "source_revision": "PRE-CREATION", 
        "source_file": "/trunk/reviewboard/TESTING", 
        "dest_file": "/trunk/reviewboard/TESTING", 
        "parent_diff64": "", 
        "legacy_diff_hash": null, 
        "legacy_parent_diff_hash": null, 
        "extra_data": "{}", 
        "parent_diff_hash": null
    }
},
{
    "pk": 41, 
    "model": "diffviewer.filediff", 
    "fields": {
        "status": "", 
        "binary": false, 
        "diff_hash": null, 
        "diffset": 11, 
        "dest_detail": "(working copy)", 
        "diff64": "SW5kZXg6IC90cnVuay9yZXZpZXdib2FyZC9zZXR0aW5nc19sb2NhbC5weS50bXBsDQo9PT09PT09\nPT09PT09PT09PT09PT09PT09PT09PT09PT09PT09PT09PT09PT09PT09PT09PT09PT09PT09PT09\nPT09DQotLS0gL3RydW5rL3Jldmlld2JvYXJkL3NldHRpbmdzX2xvY2FsLnB5LnRtcGwJKHJldmlz\naW9uIDE3OTcpDQorKysgL3RydW5rL3Jldmlld2JvYXJkL3NldHRpbmdzX2xvY2FsLnB5LnRtcGwJ\nKHdvcmtpbmcgY29weSkNCkBAIC0xMywxNSArMTMsMTUgQEANCiAjIGRqYW5nbyBpbnN0YWxsYXRp\nb25zLCB0aGUgYmVzdCBvcHRpb24gaXMgcHJvYmFibHkgdG8gdXNlIG1lbWNhY2hlZC4NCiBDQUNI\nRV9CQUNLRU5EID0gJ2xvY21lbTovLy8nDQogDQotIyBMb2NhbCB0aW1lIHpvbmUgZm9yIHRoaXMg\naW5zdGFsbGF0aW9uLiBBbGwgY2hvaWNlcyBjYW4gYmUgZm91bmQgaGVyZToNCi0jIGh0dHA6Ly93\nd3cucG9zdGdyZXNxbC5vcmcvZG9jcy84LjEvc3RhdGljL2RhdGV0aW1lLWtleXdvcmRzLmh0bWwj\nREFURVRJTUUtVElNRVpPTkUtU0VULVRBQkxFDQotVElNRV9aT05FID0gJ1VTL1BhY2lmaWMnDQot\nDQogIyBMYW5ndWFnZSBjb2RlIGZvciB0aGlzIGluc3RhbGxhdGlvbi4gQWxsIGNob2ljZXMgY2Fu\nIGJlIGZvdW5kIGhlcmU6DQogIyBodHRwOi8vd3d3LnczLm9yZy9UUi9SRUMtaHRtbDQwL3N0cnVj\ndC9kaXJsYW5nLmh0bWwjbGFuZ2NvZGVzDQogIyBodHRwOi8vYmxvZ3MubGF3LmhhcnZhcmQuZWR1\nL3RlY2gvc3Rvcmllcy9zdG9yeVJlYWRlciQxNQ0KIExBTkdVQUdFX0NPREUgPSAnZW4tdXMnDQog\nDQorIyBMb2NhbCB0aW1lIHpvbmUgZm9yIHRoaXMgaW5zdGFsbGF0aW9uLiBBbGwgY2hvaWNlcyBj\nYW4gYmUgZm91bmQgaGVyZToNCisjIGh0dHA6Ly93d3cucG9zdGdyZXNxbC5vcmcvZG9jcy84LjEv\nc3RhdGljL2RhdGV0aW1lLWtleXdvcmRzLmh0bWwjREFURVRJTUUtVElNRVpPTkUtU0VULVRBQkxF\nDQorVElNRV9aT05FID0gJ1VTL1BhY2lmaWMnDQorDQogIyBUaGlzIHNob3VsZCBtYXRjaCB0aGUg\nSUQgb2YgdGhlIFNpdGUgb2JqZWN0IGluIHRoZSBkYXRhYmFzZS4gIFRoaXMgaXMgdXNlZCB0bw0K\nICMgZmlndXJlIG91dCBVUkxzIHRvIHN0aWNrIGluIGUtbWFpbHMgYW5kIHJlbGF0ZWQgcGFnZXMu\nDQogU0lURV9JRCA9IDENCkBAIC0zMyw4ICszMywzIEBADQogIyBJZiB5b3Ugc2V0IHRoaXMgdG8g\nRmFsc2UsIERqYW5nbyB3aWxsIG1ha2Ugc29tZSBvcHRpbWl6YXRpb25zIHNvIGFzIG5vdA0KICMg\ndG8gbG9hZCB0aGUgaW50ZXJuYXRpb25hbGl6YXRpb24gbWFjaGluZXJ5Lg0KIFVTRV9JMThOID0g\nVHJ1ZQ0KLQ0KLQ0KLSMgVExTIGZvciBMREFQLiAgSWYgeW91J3JlIHVzaW5nIExEQVAgYXV0aGVu\ndGljYXRpb24gYW5kIHlvdXIgTERBUCBzZXJ2ZXINCi0jIGRvZXNuJ3Qgc3VwcG9ydCBsZGFwczov\nLywgeW91IGNhbiBlbmFibGUgc3RhcnQtVExTIHdpdGggdGhpcy4NCi1MREFQX1RMUyA9IEZhbHNl\nDQo=\n", 
        "source_revision": "1797", 
        "source_file": "/trunk/reviewboard/settings_local.py.tmpl", 
        "dest_file": "/trunk/reviewboard/settings_local.py.tmpl", 
        "parent_diff64": "", 
        "legacy_diff_hash": null, 
        "legacy_parent_diff_hash": null, 
        "extra_data": "{}", 
        "parent_diff_hash": null
    }
},
{
    "pk": 42, 
    "model": "diffviewer.filediff", 
    "fields": {
        "status": "M", 
        "binary": true, 
        "diff_hash": null, 
        "diffset": 12, 
        "dest_detail": "124", 
        "diff64": "", 
        "source_revision": "123", 
        "source_file": "/images/spritesheet.png", 
        "dest_file": "/images/spritesheet.png", 
        "parent_diff64": "", 
        "legacy_diff_hash": "da39a3ee5e6b4b0d3255bfef95601890afd80709", 
        "legacy_parent_diff_hash": null, 
        "extra_data": "{}", 
        "parent_diff_hash": null
    }
},
{
    "pk": 43, 
    "model": "diffviewer.filediff", 
    "fields": {
        "status": "M", 
        "binary": true, 
        "diff_hash": null, 
        "diffset": 12, 
        "dest_detail": "1", 
        "diff64": "", 
        "source_revision": "PRE-CREATION", 
        "source_file": "/images/logo.png", 
        "dest_file": "/images/logo.png", 
        "parent_diff64": "", 
        "legacy_diff_hash": null, 
        "legacy_parent_diff_hash": null, 
        "extra_data": "{}", 
        "parent_diff_hash": null
    }
},
{
    "pk": 1, 
    "model": "diffviewer.diffset", 
    "fields": {
        "base_commit_id": null, 
        "name": "comments.diff", 
        "repository": 1, 
        "timestamp": "2007-06-24T00:12:57Z", 
        "basedir": "", 
        "diffcompat": 1, 
        "extra_data": "{}", 
        "revision": 1, 
        "history": 1
    }
},
{
    "pk": 2, 
    "model": "diffviewer.diffset", 
    "fields": {
        "base_commit_id": null, 
        "name": "cleaned_data.diff", 
        "repository": 1, 
        "timestamp": "2007-06-24T00:14:37Z", 
        "basedir": "", 
        "diffcompat": 1, 
        "extra_data": "{}", 
        "revision": 1, 
        "history": 2
    }
},
{
    "pk": 3, 
    "model": "diffviewer.diffset", 
    "fields": {
        "base_commit_id": null, 
        "name": "delete_review_req_permissions.diff", 
        "repository": 1, 
        "timestamp": "2007-06-24T00:17:47Z", 
        "basedir": "", 
        "diffcompat": 1, 
        "extra_data": "{}", 
        "revision": 1, 
        "history": 3
    }
},
{
    "pk": 4, 
    "model": "diffviewer.diffset", 
    "fields": {
        "base_commit_id": null, 
        "name": "email_improvements.diff", 
        "repository": 1, 
        "timestamp": "2007-06-24T00:42:45Z", 
        "basedir": "", 
        "diffcompat": 1, 
        "extra_data": "{}", 
        "revision": 1, 
        "history": 4
    }
},
{
    "pk": 5, 
    "model": "diffviewer.diffset", 
    "fields": {
        "base_commit_id": null, 
        "name": "interdiffs.diff", 
        "repository": 1, 
        "timestamp": "2007-06-24T00:45:25Z", 
        "basedir": "", 
        "diffcompat": 1, 
        "extra_data": "{}", 
        "revision": 1, 
        "history": 5
    }
},
{
    "pk": 6, 
    "model": "diffviewer.diffset", 
    "fields": {
        "base_commit_id": null, 
        "name": "error-output-dlg.diff", 
        "repository": 1, 
        "timestamp": "2007-06-24T00:47:18Z", 
        "basedir": "", 
        "diffcompat": 1, 
        "extra_data": "{}", 
        "revision": 1, 
        "history": 6
    }
},
{
    "pk": 7, 
    "model": "diffviewer.diffset", 
    "fields": {
        "base_commit_id": null, 
        "name": "improved-login-form.diff", 
        "repository": 1, 
        "timestamp": "2007-06-24T00:49:13Z", 
        "basedir": "", 
        "diffcompat": 1, 
        "extra_data": "{}", 
        "revision": 1, 
        "history": 7
    }
},
{
    "pk": 8, 
    "model": "diffviewer.diffset", 
    "fields": {
        "base_commit_id": null, 
        "name": "diff", 
        "repository": 1, 
        "timestamp": "2009-02-25T02:01:21Z", 
        "basedir": "", 
        "diffcompat": 1, 
        "extra_data": "{}", 
        "revision": 1, 
        "history": 8
    }
},
{
    "pk": 10, 
    "model": "diffviewer.diffset", 
    "fields": {
        "base_commit_id": null, 
        "name": "diff", 
        "repository": 1, 
        "timestamp": "2009-02-25T02:03:05Z", 
        "basedir": "", 
        "diffcompat": 1, 
        "extra_data": "{}", 
        "revision": 2, 
        "history": null
    }
},
{
    "pk": 11, 
    "model": "diffviewer.diffset", 
    "fields": {
        "base_commit_id": null, 
        "name": "diff", 
        "repository": 1, 
        "timestamp": "2009-02-25T21:39:42Z", 
        "basedir": "", 
        "diffcompat": 1, 
        "extra_data": "{}", 
        "revision": 3, 
        "history": 8
    }
},
{
    "pk": 12, 
    "model": "diffviewer.diffset", 
    "fields": {
        "base_commit_id": "", 
        "name": "diff", 
        "repository": 1, 
        "timestamp": "2013-09-06T19:39:45Z", 
        "basedir": "", 
        "diffcompat": 1, 
        "extra_data": "{}", 
        "revision": 1, 
        "history": 9
    }
},
{
    "pk": 1, 
    "model": "diffviewer.diffsethistory", 
    "fields": {
        "timestamp": "2007-06-24T00:12:44Z", 
        "last_diff_updated": null, 
        "name": "", 
        "extra_data": "{}"
    }
},
{
    "pk": 2, 
    "model": "diffviewer.diffsethistory", 
    "fields": {
        "timestamp": "2007-06-24T00:14:32Z", 
        "last_diff_updated": null, 
        "name": "", 
        "extra_data": "{}"
    }
},
{
    "pk": 3, 
    "model": "diffviewer.diffsethistory", 
    "fields": {
        "timestamp": "2007-06-24T00:17:33Z", 
        "last_diff_updated": null, 
        "name": "", 
        "extra_data": "{}"
    }
},
{
    "pk": 4, 
    "model": "diffviewer.diffsethistory", 
    "fields": {
        "timestamp": "2007-06-24T00:42:42Z", 
        "last_diff_updated": null, 
        "name": "", 
        "extra_data": "{}"
    }
},
{
    "pk": 5, 
    "model": "diffviewer.diffsethistory", 
    "fields": {
        "timestamp": "2007-06-24T00:45:13Z", 
        "last_diff_updated": null, 
        "name": "", 
        "extra_data": "{}"
    }
},
{
    "pk": 6, 
    "model": "diffviewer.diffsethistory", 
    "fields": {
        "timestamp": "2007-06-24T00:47:14Z", 
        "last_diff_updated": null, 
        "name": "", 
        "extra_data": "{}"
    }
},
{
    "pk": 7, 
    "model": "diffviewer.diffsethistory", 
    "fields": {
        "timestamp": "2007-06-24T00:49:06Z", 
        "last_diff_updated": null, 
        "name": "", 
        "extra_data": "{}"
    }
},
{
    "pk": 8, 
    "model": "diffviewer.diffsethistory", 
    "fields": {
        "timestamp": "2009-02-25T02:01:21Z", 
        "last_diff_updated": null, 
        "name": "", 
        "extra_data": "{}"
    }
},
{
    "pk": 9, 
    "model": "diffviewer.diffsethistory", 
    "fields": {
        "timestamp": "2013-09-06T19:38:51Z", 
        "last_diff_updated": "2013-09-06T19:39:45Z", 
        "name": "History", 
        "extra_data": "{}"
    }
},
{
    "pk": 1, 
    "model": "extensions.registeredextension", 
    "fields": {
        "class_name": "rbe.extension.EnterpriseExtension", 
        "settings": "{}", 
        "enabled": false, 
        "name": "ReviewBoardPowerPack", 
        "installed": false
    }
},
{
    "pk": 2, 
    "model": "extensions.registeredextension", 
    "fields": {
        "class_name": "rbpdf.extension.PDFReviewExtension", 
        "settings": "{}", 
        "enabled": false, 
        "name": "ReviewBoardPowerPack", 
        "installed": false
    }
},
{
    "pk": 1, 
    "model": "hostingsvcs.hostingserviceaccount", 
    "fields": {
        "username": "testuser", 
        "local_site": null, 
        "service_name": "github", 
        "visible": true, 
        "hosting_url": null, 
        "data": "{}"
    }
},
{
    "pk": 1, 
    "model": "reviews.group", 
    "fields": {
        "extra_data": "{}", 
        "display_name": "Dev Group", 
        "name": "devgroup", 
        "local_site": null, 
        "incoming_request_count": 1, 
        "visible": true, 
        "invite_only": false, 
        "email_list_only": true, 
        "mailing_list": "devgroup@example.com", 
        "users": [
            2, 
            3
        ]
    }
},
{
    "pk": 2, 
    "model": "reviews.group", 
    "fields": {
        "extra_data": "{}", 
        "display_name": "New Group", 
        "name": "newgroup", 
        "local_site": null, 
        "incoming_request_count": 0, 
        "visible": true, 
        "invite_only": false, 
        "email_list_only": true, 
        "mailing_list": "newgroup@example.com", 
        "users": []
    }
},
{
    "pk": 3, 
    "model": "reviews.group", 
    "fields": {
        "extra_data": "{}", 
        "display_name": "Empty Group", 
        "name": "emptygroup", 
        "local_site": null, 
        "incoming_request_count": 1, 
        "visible": true, 
        "invite_only": false, 
        "email_list_only": true, 
        "mailing_list": "", 
        "users": []
    }
},
{
    "pk": 4, 
    "model": "reviews.group", 
    "fields": {
        "extra_data": "{}", 
        "display_name": "Private Group", 
        "name": "privgroup", 
        "local_site": null, 
        "incoming_request_count": 1, 
        "visible": true, 
        "invite_only": false, 
        "email_list_only": true, 
        "mailing_list": "", 
        "users": [
            2, 
            3, 
            4
        ]
    }
},
{
    "pk": 1, 
    "model": "reviews.defaultreviewer", 
    "fields": {
        "file_regex": "/docs/.*", 
        "name": "docs-team", 
        "repository": [
            1
        ], 
        "people": [
            2
        ], 
        "local_site": null, 
        "groups": []
    }
},
{
    "pk": 1, 
    "model": "reviews.comment", 
    "fields": {
        "issue_opened": false, 
        "interfilediff": null, 
        "num_lines": 9, 
        "timestamp": "2007-06-24T00:21:45Z", 
        "text": "Sample comment.", 
        "reply_to": null, 
        "first_line": 333, 
        "extra_data": "{}", 
        "rich_text": false, 
        "issue_status": "", 
        "filediff": 11
    }
},
{
    "pk": 2, 
    "model": "reviews.comment", 
    "fields": {
        "issue_opened": false, 
        "interfilediff": null, 
        "num_lines": 9, 
        "timestamp": "2007-06-24T00:22:48Z", 
        "text": "Generic reply", 
        "reply_to": 1, 
        "first_line": 333, 
        "extra_data": "{}", 
        "rich_text": false, 
        "issue_status": "", 
        "filediff": 11
    }
},
{
    "pk": 3, 
    "model": "reviews.comment", 
    "fields": {
        "issue_opened": false, 
        "interfilediff": null, 
        "num_lines": 1, 
        "timestamp": "2007-06-24T00:23:43Z", 
        "text": "Sample comment 1", 
        "reply_to": null, 
        "first_line": 433, 
        "extra_data": "{}", 
        "rich_text": false, 
        "issue_status": "", 
        "filediff": 14
    }
},
{
    "pk": 4, 
    "model": "reviews.comment", 
    "fields": {
        "issue_opened": false, 
        "interfilediff": null, 
        "num_lines": 1, 
        "timestamp": "2007-06-24T00:24:28Z", 
        "text": "Sample comment 2", 
        "reply_to": null, 
        "first_line": 449, 
        "extra_data": "{}", 
        "rich_text": false, 
        "issue_status": "", 
        "filediff": 14
    }
},
{
    "pk": 5, 
    "model": "reviews.comment", 
    "fields": {
        "issue_opened": false, 
        "interfilediff": null, 
        "num_lines": 3, 
        "timestamp": "2010-08-22T17:25:41.235Z", 
        "text": "This is just a sample comment.", 
        "reply_to": null, 
        "first_line": 12, 
        "extra_data": "{}", 
        "rich_text": false, 
        "issue_status": "", 
        "filediff": 41
    }
},
{
    "pk": 6, 
    "model": "reviews.comment", 
    "fields": {
        "issue_opened": false, 
        "interfilediff": null, 
        "num_lines": 3, 
        "timestamp": "2010-08-22T17:25:52.272Z", 
        "text": "Another sample comment.", 
        "reply_to": null, 
        "first_line": 29, 
        "extra_data": "{}", 
        "rich_text": false, 
        "issue_status": "", 
        "filediff": 41
    }
},
{
    "pk": 9, 
    "model": "reviews.comment", 
    "fields": {
        "issue_opened": false, 
        "interfilediff": null, 
        "num_lines": 3, 
        "timestamp": "2010-08-25T03:00:22.628Z", 
        "text": "I completely agree.", 
        "reply_to": 5, 
        "first_line": 12, 
        "extra_data": "{}", 
        "rich_text": false, 
        "issue_status": "", 
        "filediff": 41
    }
},
{
    "pk": 10, 
    "model": "reviews.comment", 
    "fields": {
        "issue_opened": false, 
        "interfilediff": null, 
        "num_lines": 3, 
        "timestamp": "2010-08-25T03:00:30.233Z", 
        "text": "Utter nonsense!", 
        "reply_to": 6, 
        "first_line": 29, 
        "extra_data": "{}", 
        "rich_text": false, 
        "issue_status": "", 
        "filediff": 41
    }
},
{
    "pk": 1, 
    "model": "reviews.fileattachmentcomment", 
    "fields": {
        "issue_opened": false, 
        "timestamp": "2011-08-26T02:49:32.639Z", 
        "diff_against_file_attachment": null, 
        "file_attachment": 1, 
        "text": "A fantastic comment on a fantastic file!", 
        "reply_to": null, 
        "extra_data": "{}", 
        "rich_text": false, 
        "issue_status": null
    }
},
{
    "pk": 2, 
    "model": "reviews.fileattachmentcomment", 
    "fields": {
        "issue_opened": false, 
        "timestamp": "2011-08-26T02:52:57.636Z", 
        "diff_against_file_attachment": null, 
        "file_attachment": 1, 
        "text": "A reply to a fantastic comment.", 
        "reply_to": 1, 
        "extra_data": "{}", 
        "rich_text": false, 
        "issue_status": null
    }
},
{
    "pk": 1, 
    "model": "reviews.screenshot", 
    "fields": {
        "caption": "Example Screenshot", 
        "image": "uploaded/images/2010/08/13/screenshot1.png", 
        "draft_caption": ""
    }
},
{
    "pk": 2, 
    "model": "reviews.screenshot", 
    "fields": {
        "caption": "New Screenshot", 
        "image": "uploaded/images/2010/08/13/screenshot2.png", 
        "draft_caption": "New Screenshot's New Name"
    }
},
{
    "pk": 1, 
    "model": "reviews.reviewrequest", 
    "fields": {
        "status": "P", 
        "last_updated": "2007-06-24T00:32:47Z", 
        "target_people": [], 
        "changedescs": [], 
        "inactive_screenshots": [], 
        "email_message_id": "", 
        "last_review_activity_timestamp": null, 
        "diffset_history": 1, 
        "screenshots": [], 
        "issue_dropped_count": 0, 
        "bugs_closed": "", 
        "testing_done": "", 
        "description_rich_text": false, 
        "depends_on": [], 
        "time_added": "2007-06-24T00:12:44Z", 
        "extra_data": "{}", 
        "public": false, 
        "commit_id": null, 
        "shipit_count": 0, 
        "description": "", 
        "repository": 1, 
        "issue_resolved_count": 0, 
        "issue_open_count": 0, 
        "inactive_file_attachments": [], 
        "branch": "trunk", 
        "file_attachment_histories": [], 
        "testing_done_rich_text": false, 
        "local_site": null, 
        "target_groups": [
            1
        ], 
        "summary": "Comments Improvements", 
        "changenum": null, 
        "local_id": null, 
        "submitter": 2, 
        "time_emailed": null, 
        "rich_text": false, 
        "file_attachments": []
    }
},
{
    "pk": 2, 
    "model": "reviews.reviewrequest", 
    "fields": {
        "status": "P", 
        "last_updated": "2007-06-24T00:34:17Z", 
        "target_people": [], 
        "changedescs": [], 
        "inactive_screenshots": [], 
        "email_message_id": "", 
        "last_review_activity_timestamp": null, 
        "diffset_history": 2, 
        "screenshots": [], 
        "issue_dropped_count": 0, 
        "bugs_closed": "123", 
        "testing_done": "Works.", 
        "description_rich_text": false, 
        "depends_on": [], 
        "time_added": "2007-06-24T00:14:32Z", 
        "extra_data": "{}", 
        "public": true, 
        "commit_id": null, 
        "shipit_count": 0, 
        "description": "Be compatible with cleaned_data changes in Django.", 
        "repository": 1, 
        "issue_resolved_count": 0, 
        "issue_open_count": 0, 
        "inactive_file_attachments": [], 
        "branch": "trunk", 
        "file_attachment_histories": [], 
        "testing_done_rich_text": false, 
        "local_site": null, 
        "target_groups": [
            1
        ], 
        "summary": "Update for cleaned_data changes", 
        "changenum": null, 
        "local_id": null, 
        "submitter": 3, 
        "time_emailed": null, 
        "rich_text": false, 
        "file_attachments": []
    }
},
{
    "pk": 3, 
    "model": "reviews.reviewrequest", 
    "fields": {
        "status": "P", 
        "last_updated": "2007-06-24T00:28:33Z", 
        "target_people": [
            2, 
            3
        ], 
        "changedescs": [], 
        "inactive_screenshots": [], 
        "email_message_id": null, 
        "last_review_activity_timestamp": null, 
        "diffset_history": 3, 
        "screenshots": [], 
        "issue_dropped_count": 0, 
        "bugs_closed": "1234, 5678, 8765, 4321", 
        "testing_done": "Tested some functions.", 
        "description_rich_text": false, 
        "depends_on": [], 
        "time_added": "2007-06-24T00:17:33Z", 
        "extra_data": "{}", 
        "public": true, 
        "commit_id": null, 
        "shipit_count": 0, 
        "description": "Added some user permissions checking for JSON API functions.", 
        "repository": 1, 
        "issue_resolved_count": 0, 
        "issue_open_count": 0, 
        "inactive_file_attachments": [], 
        "branch": "trunk", 
        "file_attachment_histories": [], 
        "testing_done_rich_text": false, 
        "local_site": null, 
        "target_groups": [
            4
        ], 
        "summary": "Add permission checking for JSON API", 
        "changenum": null, 
        "local_id": null, 
        "submitter": 1, 
        "time_emailed": null, 
        "rich_text": false, 
        "file_attachments": []
    }
},
{
    "pk": 4, 
    "model": "reviews.reviewrequest", 
    "fields": {
        "status": "P", 
        "last_updated": "2007-06-24T01:11:24Z", 
        "target_people": [
            2
        ], 
        "changedescs": [], 
        "inactive_screenshots": [], 
        "email_message_id": "", 
        "last_review_activity_timestamp": null, 
        "diffset_history": 4, 
        "screenshots": [], 
        "issue_dropped_count": 0, 
        "bugs_closed": "12345", 
        "testing_done": "Tested.", 
        "description_rich_text": false, 
        "depends_on": [], 
        "time_added": "2007-06-24T00:42:42Z", 
        "extra_data": "{}", 
        "public": true, 
        "commit_id": "1234", 
        "shipit_count": 0, 
        "description": "Test description.", 
        "repository": 1, 
        "issue_resolved_count": 0, 
        "issue_open_count": 0, 
        "inactive_file_attachments": [], 
        "branch": "", 
        "file_attachment_histories": [], 
        "testing_done_rich_text": false, 
        "local_site": null, 
        "target_groups": [], 
        "summary": "Made e-mail improvements", 
        "changenum": 1234, 
        "local_id": null, 
        "submitter": 4, 
        "time_emailed": null, 
        "rich_text": false, 
        "file_attachments": []
    }
},
{
    "pk": 6, 
    "model": "reviews.reviewrequest", 
    "fields": {
        "status": "P", 
        "last_updated": "2007-06-24T01:10:59Z", 
        "target_people": [], 
        "changedescs": [], 
        "inactive_screenshots": [], 
        "email_message_id": "", 
        "last_review_activity_timestamp": null, 
        "diffset_history": 6, 
        "screenshots": [], 
        "issue_dropped_count": 0, 
        "bugs_closed": "", 
        "testing_done": "Bar", 
        "description_rich_text": false, 
        "depends_on": [], 
        "time_added": "2007-06-24T00:47:14Z", 
        "extra_data": "{}", 
        "public": true, 
        "commit_id": null, 
        "shipit_count": 0, 
        "description": "Foo", 
        "repository": 1, 
        "issue_resolved_count": 0, 
        "issue_open_count": 0, 
        "inactive_file_attachments": [], 
        "branch": "trunk", 
        "file_attachment_histories": [], 
        "testing_done_rich_text": false, 
        "local_site": null, 
        "target_groups": [
            3
        ], 
        "summary": "Error dialog", 
        "changenum": null, 
        "local_id": null, 
        "submitter": 3, 
        "time_emailed": null, 
        "rich_text": false, 
        "file_attachments": []
    }
},
{
    "pk": 7, 
    "model": "reviews.reviewrequest", 
    "fields": {
        "status": "S", 
        "last_updated": "2007-06-24T01:11:10Z", 
        "target_people": [
            1, 
            2
        ], 
        "changedescs": [], 
        "inactive_screenshots": [], 
        "email_message_id": "", 
        "last_review_activity_timestamp": null, 
        "diffset_history": 7, 
        "screenshots": [], 
        "issue_dropped_count": 0, 
        "bugs_closed": "", 
        "testing_done": "", 
        "description_rich_text": false, 
        "depends_on": [], 
        "time_added": "2007-06-24T00:49:06Z", 
        "extra_data": "{}", 
        "public": true, 
        "commit_id": null, 
        "shipit_count": 0, 
        "description": "", 
        "repository": 1, 
        "issue_resolved_count": 0, 
        "issue_open_count": 0, 
        "inactive_file_attachments": [], 
        "branch": "", 
        "file_attachment_histories": [], 
        "testing_done_rich_text": false, 
        "local_site": null, 
        "target_groups": [], 
        "summary": "Improved login form", 
        "changenum": null, 
        "local_id": null, 
        "submitter": 2, 
        "time_emailed": null, 
        "rich_text": false, 
        "file_attachments": []
    }
},
{
    "pk": 8, 
    "model": "reviews.reviewrequest", 
    "fields": {
        "status": "P", 
        "last_updated": "2013-09-07T02:26:18.474Z", 
        "target_people": [
            4
        ], 
        "changedescs": [
            2, 
            1
        ], 
        "inactive_screenshots": [], 
        "email_message_id": null, 
        "last_review_activity_timestamp": "2013-08-07T02:26:18.444Z", 
        "diffset_history": 8, 
        "screenshots": [
            1
        ], 
        "issue_dropped_count": 0, 
        "bugs_closed": "", 
        "testing_done": "", 
        "description_rich_text": false, 
        "depends_on": [], 
        "time_added": "2013-08-07T02:01:21Z", 
        "extra_data": "{}", 
        "public": true, 
        "commit_id": null, 
        "shipit_count": 0, 
        "description": "This is a test designed for interdiffs.", 
        "repository": 1, 
        "issue_resolved_count": 0, 
        "issue_open_count": 0, 
        "inactive_file_attachments": [], 
        "branch": "trunk", 
        "file_attachment_histories": [], 
        "testing_done_rich_text": false, 
        "local_site": null, 
        "target_groups": [], 
        "summary": "Interdiff Revision Test", 
        "changenum": null, 
        "local_id": null, 
        "submitter": 1, 
        "time_emailed": null, 
        "rich_text": false, 
        "file_attachments": [
            1
        ]
    }
},
{
    "pk": 9, 
    "model": "reviews.reviewrequest", 
    "fields": {
        "status": "P", 
        "last_updated": "2013-09-06T20:19:34.632Z", 
        "target_people": [], 
        "changedescs": [], 
        "inactive_screenshots": [], 
        "email_message_id": "", 
        "last_review_activity_timestamp": null, 
        "diffset_history": 9, 
        "screenshots": [], 
        "issue_dropped_count": 0, 
        "bugs_closed": "", 
        "testing_done": "", 
        "description_rich_text": false, 
        "depends_on": [], 
        "time_added": "2013-09-06T19:38:35Z", 
        "extra_data": "{}", 
        "public": true, 
        "commit_id": "", 
        "shipit_count": 0, 
        "description": "Just some tests for diff file attachments", 
        "repository": 1, 
        "issue_resolved_count": 0, 
        "issue_open_count": 0, 
        "inactive_file_attachments": [], 
        "branch": "", 
        "file_attachment_histories": [], 
        "testing_done_rich_text": false, 
        "local_site": null, 
        "target_groups": [
            1
        ], 
        "summary": "Diff file attachments test", 
        "changenum": null, 
        "local_id": null, 
        "submitter": 2, 
        "time_emailed": null, 
        "rich_text": true, 
        "file_attachments": [
            2, 
            3, 
            4
        ]
    }
},
{
    "pk": 1, 
    "model": "reviews.screenshotcomment", 
    "fields": {
        "issue_opened": false, 
        "screenshot": 1, 
        "timestamp": "2010-08-28T02:24:31.087Z", 
        "y": 109, 
        "h": 44, 
        "w": 198, 
        "text": "This comment makes an astute observation.", 
        "reply_to": null, 
        "x": 132, 
        "extra_data": "{}", 
        "rich_text": false, 
        "issue_status": ""
    }
},
{
    "pk": 2, 
    "model": "reviews.screenshotcomment", 
    "fields": {
        "issue_opened": false, 
        "screenshot": 1, 
        "timestamp": "2010-08-28T02:26:16.490Z", 
        "y": 109, 
        "h": 44, 
        "w": 198, 
        "text": "A very witty comeback to an astute observation.", 
        "reply_to": 1, 
        "x": 132, 
        "extra_data": "{}", 
        "rich_text": false, 
        "issue_status": ""
    }
},
{
    "pk": 3, 
    "model": "reviews.screenshotcomment", 
    "fields": {
        "issue_opened": false, 
        "screenshot": 1, 
        "timestamp": "2010-08-28T23:54:39.853Z", 
        "y": 109, 
        "h": 44, 
        "w": 198, 
        "text": "This font should be in Comic Sans.", 
        "reply_to": 1, 
        "x": 132, 
        "extra_data": "{}", 
        "rich_text": false, 
        "issue_status": ""
    }
},
{
    "pk": 1, 
    "model": "reviews.review", 
    "fields": {
        "body_top": "Looks fine.", 
        "ship_it": true, 
        "file_attachment_comments": [], 
        "body_top_rich_text": false, 
        "timestamp": "2007-06-24T00:16:41Z", 
        "body_bottom_rich_text": false, 
        "base_reply_to": null, 
        "email_message_id": "", 
        "comments": [], 
        "body_bottom_reply_to": null, 
        "rich_text": false, 
        "screenshot_comments": [], 
        "user": 2, 
        "body_bottom": "", 
        "time_emailed": null, 
        "body_top_reply_to": null, 
        "extra_data": "{}", 
        "review_request": 2, 
        "public": true, 
        "reviewed_diffset": 2
    }
},
{
    "pk": 2, 
    "model": "reviews.review", 
    "fields": {
        "body_top": "Test", 
        "ship_it": false, 
        "file_attachment_comments": [], 
        "body_top_rich_text": false, 
        "timestamp": "2007-06-24T00:21:45Z", 
        "body_bottom_rich_text": false, 
        "base_reply_to": null, 
        "email_message_id": "", 
        "comments": [
            1
        ], 
        "body_bottom_reply_to": null, 
        "rich_text": false, 
        "screenshot_comments": [], 
        "user": 2, 
        "body_bottom": "", 
        "time_emailed": null, 
        "body_top_reply_to": null, 
        "extra_data": "{}", 
        "review_request": 3, 
        "public": true, 
        "reviewed_diffset": 3
    }
},
{
    "pk": 3, 
    "model": "reviews.review", 
    "fields": {
        "body_top": "", 
        "ship_it": false, 
        "file_attachment_comments": [], 
        "body_top_rich_text": false, 
        "timestamp": "2007-06-24T00:22:48Z", 
        "body_bottom_rich_text": false, 
        "base_reply_to": 2, 
        "email_message_id": "", 
        "comments": [
            2
        ], 
        "body_bottom_reply_to": null, 
        "rich_text": false, 
        "screenshot_comments": [], 
        "user": 3, 
        "body_bottom": "", 
        "time_emailed": null, 
        "body_top_reply_to": null, 
        "extra_data": "{}", 
        "review_request": 3, 
        "public": true, 
        "reviewed_diffset": 3
    }
},
{
    "pk": 4, 
    "model": "reviews.review", 
    "fields": {
        "body_top": "", 
        "ship_it": false, 
        "file_attachment_comments": [], 
        "body_top_rich_text": false, 
        "timestamp": "2007-06-24T00:23:43Z", 
        "body_bottom_rich_text": false, 
        "base_reply_to": null, 
        "email_message_id": "", 
        "comments": [
            3, 
            4
        ], 
        "body_bottom_reply_to": null, 
        "rich_text": false, 
        "screenshot_comments": [], 
        "user": 3, 
        "body_bottom": "", 
        "time_emailed": null, 
        "body_top_reply_to": null, 
        "extra_data": "{}", 
        "review_request": 3, 
        "public": true, 
        "reviewed_diffset": 3
    }
},
{
    "pk": 5, 
    "model": "reviews.review", 
    "fields": {
        "body_top": "Grumpy body", 
        "ship_it": false, 
        "file_attachment_comments": [], 
        "body_top_rich_text": false, 
        "timestamp": "2007-06-24T00:25:33Z", 
        "body_bottom_rich_text": false, 
        "base_reply_to": null, 
        "email_message_id": "", 
        "comments": [], 
        "body_bottom_reply_to": null, 
        "rich_text": false, 
        "screenshot_comments": [], 
        "user": 4, 
        "body_bottom": "", 
        "time_emailed": null, 
        "body_top_reply_to": null, 
        "extra_data": "{}", 
        "review_request": 3, 
        "public": true, 
        "reviewed_diffset": 3
    }
},
{
    "pk": 6, 
    "model": "reviews.review", 
    "fields": {
        "body_top": "Dopey reply", 
        "ship_it": false, 
        "file_attachment_comments": [], 
        "body_top_rich_text": false, 
        "timestamp": "2007-06-24T00:25:52Z", 
        "body_bottom_rich_text": false, 
        "base_reply_to": 5, 
        "email_message_id": "", 
        "comments": [], 
        "body_bottom_reply_to": null, 
        "rich_text": false, 
        "screenshot_comments": [], 
        "user": 3, 
        "body_bottom": "", 
        "time_emailed": null, 
        "body_top_reply_to": 5, 
        "extra_data": "{}", 
        "review_request": 3, 
        "public": true, 
        "reviewed_diffset": 3
    }
},
{
    "pk": 7, 
    "model": "reviews.review", 
    "fields": {
        "body_top": "Grumpy reply", 
        "ship_it": false, 
        "file_attachment_comments": [], 
        "body_top_rich_text": false, 
        "timestamp": "2007-06-24T00:26:03Z", 
        "body_bottom_rich_text": false, 
        "base_reply_to": 5, 
        "email_message_id": "", 
        "comments": [], 
        "body_bottom_reply_to": null, 
        "rich_text": false, 
        "screenshot_comments": [], 
        "user": 4, 
        "body_bottom": "", 
        "time_emailed": null, 
        "body_top_reply_to": 5, 
        "extra_data": "{}", 
        "review_request": 3, 
        "public": true, 
        "reviewed_diffset": 3
    }
},
{
    "pk": 8, 
    "model": "reviews.review", 
    "fields": {
        "body_top": "", 
        "ship_it": false, 
        "file_attachment_comments": [
            1
        ], 
        "body_top_rich_text": false, 
        "timestamp": "2010-08-28T02:25:31.503Z", 
        "body_bottom_rich_text": false, 
        "base_reply_to": null, 
        "email_message_id": "", 
        "comments": [
            5, 
            6
        ], 
        "body_bottom_reply_to": null, 
        "rich_text": false, 
        "screenshot_comments": [
            1
        ], 
        "user": 1, 
        "body_bottom": "", 
        "time_emailed": null, 
        "body_top_reply_to": null, 
        "extra_data": "{}", 
        "review_request": 8, 
        "public": true, 
        "reviewed_diffset": null
    }
},
{
    "pk": 10, 
    "model": "reviews.review", 
    "fields": {
        "body_top": "Excellent point.", 
        "ship_it": false, 
        "file_attachment_comments": [
            2
        ], 
        "body_top_rich_text": false, 
        "timestamp": "2010-08-28T02:26:47.873Z", 
        "body_bottom_rich_text": false, 
        "base_reply_to": 8, 
        "email_message_id": "", 
        "comments": [
            9, 
            10
        ], 
        "body_bottom_reply_to": null, 
        "rich_text": false, 
        "screenshot_comments": [
            2
        ], 
        "user": 1, 
        "body_bottom": "", 
        "time_emailed": null, 
        "body_top_reply_to": 8, 
        "extra_data": "{}", 
        "review_request": 8, 
        "public": true, 
        "reviewed_diffset": null
    }
},
{
    "pk": 11, 
    "model": "reviews.review", 
    "fields": {
        "body_top": "Upon further reflection...", 
        "ship_it": false, 
        "file_attachment_comments": [], 
        "body_top_rich_text": false, 
        "timestamp": "2010-08-28T23:54:39.868Z", 
        "body_bottom_rich_text": false, 
        "base_reply_to": 8, 
        "email_message_id": null, 
        "comments": [], 
        "body_bottom_reply_to": null, 
        "rich_text": false, 
        "screenshot_comments": [
            3
        ], 
        "user": 1, 
        "body_bottom": "", 
        "time_emailed": null, 
        "body_top_reply_to": 8, 
        "extra_data": "{}", 
        "review_request": 8, 
        "public": false, 
        "reviewed_diffset": null
    }
},
{
    "pk": 1, 
    "model": "reviews.reviewrequestdraft", 
    "fields": {
        "testing_done_rich_text": false, 
        "commit_id": null, 
        "target_groups": [], 
        "last_updated": "2010-08-16T00:47:29.134Z", 
        "description": "This is the new description.", 
        "target_people": [
            4
        ], 
        "diffset": 10, 
        "screenshots": [
            1
        ], 
        "description_rich_text": false, 
        "inactive_file_attachments": [], 
        "bugs_closed": "12,34", 
        "depends_on": [], 
        "testing_done": "This is the new testing that was done.", 
        "summary": "This is the new summary", 
        "file_attachments": [
            1
        ], 
        "branch": "master", 
        "inactive_screenshots": [
            2
        ], 
        "changedesc": 3, 
        "extra_data": "{}", 
        "review_request": 8, 
        "rich_text": false
    }
},
{
    "pk": 1, 
    "model": "scmtools.tool", 
    "fields": {
        "class_name": "reviewboard.scmtools.svn.SVNTool", 
        "name": "Subversion"
    }
},
{
    "pk": 2, 
    "model": "scmtools.tool", 
    "fields": {
        "class_name": "reviewboard.scmtools.perforce.PerforceTool", 
        "name": "Perforce"
    }
},
{
    "pk": 3, 
    "model": "scmtools.tool", 
    "fields": {
        "class_name": "reviewboard.scmtools.cvs.CVSTool", 
        "name": "CVS"
    }
},
{
    "pk": 4, 
    "model": "scmtools.tool", 
    "fields": {
        "class_name": "reviewboard.scmtools.hg.HgTool", 
        "name": "Mercurial"
    }
},
{
    "pk": 5, 
    "model": "scmtools.tool", 
    "fields": {
        "class_name": "reviewboard.scmtools.git.GitTool", 
        "name": "Git"
    }
},
{
    "pk": 6, 
    "model": "scmtools.tool", 
    "fields": {
        "class_name": "reviewboard.scmtools.bzr.BZRTool", 
        "name": "Bazaar"
    }
},
{
    "pk": 7, 
    "model": "scmtools.tool", 
    "fields": {
        "class_name": "reviewboard.scmtools.clearcase.ClearCaseTool", 
        "name": "ClearCase"
    }
},
{
    "pk": 1, 
    "model": "scmtools.repository", 
    "fields": {
        "username": "", 
        "encrypted_password": "", 
        "local_site": null, 
        "name": "Review Board SVN", 
        "review_groups": [], 
        "encoding": "", 
        "archived_timestamp": null, 
        "mirror_path": "", 
        "archived": false, 
        "hosting_account": null, 
        "public": true, 
        "visible": true, 
        "hooks_uuid": null, 
        "raw_file_url": "", 
        "bug_tracker": "http://code.google.com/p/reviewboard/issues/detail?id=%s", 
<<<<<<< HEAD
        "path": "http://reviewboard.googlecode.com/svn", 
        "extra_data": "{}", 
=======
        "path": "https://svn.riouxsvn.com/reviewboard/",
        "encrypted_password": "", 
>>>>>>> e4bb09e8
        "tool": 1, 
        "users": []
    }
},
{
    "pk": 2, 
    "model": "scmtools.repository", 
    "fields": {
        "username": "", 
        "encrypted_password": "", 
        "local_site": null, 
        "name": "Navi SVN", 
        "review_groups": [], 
        "encoding": "", 
        "archived_timestamp": null, 
        "mirror_path": "", 
        "archived": false, 
        "hosting_account": null, 
        "public": true, 
        "visible": true, 
        "hooks_uuid": null, 
        "raw_file_url": "", 
        "bug_tracker": "", 
        "path": "http://svn.navi.cx/misc", 
        "extra_data": "{}", 
        "tool": 1, 
        "users": []
    }
},
{
    "pk": 1, 
    "model": "webapi.webapitoken", 
    "fields": {
        "last_updated": "2014-07-08T10:58:04.652Z", 
        "local_site": null, 
        "note": "This is my token for local testing.", 
        "token": "709b0f04ccbd22dc2b16af8c286bcba75f31eb6d", 
        "user": 1, 
        "policy": "{\"perms\": \"rw\"}", 
        "time_added": "2014-07-08T10:58:04.652Z", 
        "extra_data": "{}"
    }
},
{
    "pk": 1,
    "model": "notifications.webhooktarget",
    "fields": {
        "enabled": true,
        "events": "*",
        "url": "http://example.com/webhook",
        "encoding": "application/json",
        "use_custom_content": false,
        "custom_content": null,
        "secret": "",
        "apply_to": "A",
        "repositories": [],
        "local_site": null,
        "extra_data": null
    }
}
]<|MERGE_RESOLUTION|>--- conflicted
+++ resolved
@@ -3787,13 +3787,8 @@
         "hooks_uuid": null, 
         "raw_file_url": "", 
         "bug_tracker": "http://code.google.com/p/reviewboard/issues/detail?id=%s", 
-<<<<<<< HEAD
-        "path": "http://reviewboard.googlecode.com/svn", 
-        "extra_data": "{}", 
-=======
         "path": "https://svn.riouxsvn.com/reviewboard/",
-        "encrypted_password": "", 
->>>>>>> e4bb09e8
+        "extra_data": "{}", 
         "tool": 1, 
         "users": []
     }
