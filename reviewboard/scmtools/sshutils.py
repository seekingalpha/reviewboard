--- conflicted
+++ resolved
@@ -201,23 +201,15 @@
     except paramiko.BadHostKeyException, e:
         raise BadHostKeyError(e.hostname, e.key, e.expected_key)
     except paramiko.AuthenticationException, e:
-<<<<<<< HEAD
-        if 'publickey' in e.allowed_types:
-=======
         # Some AuthenticationException instances have allowed_types set,
         # and some don't.
         allowed_types = getattr(e, 'allowed_types', [])
 
         if 'publickey' in allowed_types:
->>>>>>> 1f444625
             key = get_user_key()
         else:
             key = None
 
-<<<<<<< HEAD
-        raise AuthenticationError(e.allowed_types, key)
-=======
         raise AuthenticationError(allowed_types, key)
->>>>>>> 1f444625
     except paramiko.SSHException, e:
         raise SCMError(unicode(e))