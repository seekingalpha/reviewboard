import logging

from django.contrib.auth.models import User
from django.core.exceptions import ObjectDoesNotExist
from django.db.models import Manager, Q
from django.db.models.query import QuerySet

from djblets.util.db import ConcurrencyManager

from reviewboard.diffviewer.models import DiffSetHistory
from reviewboard.scmtools.errors import ChangeNumberInUseError


class DefaultReviewerManager(Manager):
    """A manager for DefaultReviewer models."""

    def for_repository(self, repository):
        """Returns all DefaultReviewers that represent a repository.

        These include both DefaultReviewers that have no repositories
        (for backwards-compatibility) and DefaultReviewers that are
        associated with the given repository.
        """
        return self.filter(Q(repository__isnull=True) |
                           Q(repository=repository))


class ReviewRequestQuerySet(QuerySet):
    def with_counts(self, user):
        queryset = self

        if user and user.is_authenticated():
            select_dict = {}

            select_dict['new_review_count'] = """
                SELECT COUNT(*)
                  FROM reviews_review, accounts_reviewrequestvisit
                  WHERE reviews_review.public
                    AND reviews_review.review_request_id =
                        reviews_reviewrequest.id
                    AND accounts_reviewrequestvisit.review_request_id =
                        reviews_reviewrequest.id
                    AND accounts_reviewrequestvisit.user_id = %(user_id)s
                    AND reviews_review.timestamp >
                        accounts_reviewrequestvisit.timestamp
                    AND reviews_review.user_id != %(user_id)s
            """ % {
                'user_id': str(user.id)
            }

            queryset = self.extra(select=select_dict)

        return queryset


class ReviewRequestManager(ConcurrencyManager):
    """
    A manager for review requests. Provides specialized queries to retrieve
    review requests with specific targets or origins, and to create review
    requests based on certain data.
    """

    def get_query_set(self):
        return ReviewRequestQuerySet(self.model)

    def create(self, user, repository, changenum=None):
        """
        Creates a new review request, optionally filling in fields based off
        a change number.
        """
        if changenum:
            try:
                review_request = self.get(changenum=changenum,
                                          repository=repository)
                raise ChangeNumberInUseError(review_request)
            except ObjectDoesNotExist:
                pass

        diffset_history = DiffSetHistory()
        diffset_history.save()

        review_request = super(ReviewRequestManager, self).create(
            submitter=user,
            status='P',
            public=False,
            repository=repository,
            diffset_history=diffset_history)

        if changenum:
            review_request.update_from_changenum(changenum)
            review_request.save()

        return review_request

    def get_to_group_query(self, group_name):
        """Returns the query targetting a group.

        This is meant to be passed as an extra_query to
        ReviewRequest.objects.public().
        """
        return Q(target_groups__name=group_name)

    def get_to_user_groups_query(self, user_or_username):
        """Returns the query targetting groups joined by a user.

        This is meant to be passed as an extra_query to
        ReviewRequest.objects.public().
        """
        query_user = self._get_query_user(user_or_username)
        return Q(target_groups__users=query_user)

    def get_to_user_directly_query(self, user_or_username):
        """Returns the query targetting a user directly.

        This will include review requests where the user has been listed
        as a reviewer, or the user has starred.

        This is meant to be passed as an extra_query to
        ReviewRequest.objects.public().
        """
        query_user = self._get_query_user(user_or_username)
        return Q(starred_by__user=query_user) | Q(target_people=query_user)

    def get_to_user_query(self, user_or_username):
        """Returns the query targetting a user indirectly.

        This will include review requests where the user has been listed
        as a reviewer, or a group that the user belongs to has been listed,
        or the user has starred.

        This is meant to be passed as an extra_query to
        ReviewRequest.objects.public().
        """
        query_user = self._get_query_user(user_or_username)
        return self.get_to_user_directly_query(query_user) | \
               self.get_to_user_groups_query(query_user)

    def get_from_user_query(self, user_or_username):
        """Returns the query for review requests created by a user.

        This is meant to be passed as an extra_query to
        ReviewRequest.objects.public().
        """
        return Q(submitter=self._get_query_user(user_or_username))

    def public(self, *args, **kwargs):
        return self._query(*args, **kwargs)

    def to_group(self, group_name, *args, **kwargs):
        return self._query(extra_query=self.get_to_group_query(group_name),
                           *args, **kwargs)

<<<<<<< HEAD
    def to_user_groups(self, username, *args, **kwargs):
        return self._query(
            extra_query=self.get_to_user_groups_query(username),
            *args, **kwargs)

    def to_user_directly(self, user_or_username, *args, **kwargs):
        return self._query(
            extra_query=self.get_to_user_directly_query(user_or_username),
            *args, **kwargs)

    def to_user(self, user_or_username, *args, **kwargs):
        return self._query(
            extra_query=self.get_to_user_query(user_or_username),
            *args, **kwargs)
=======
    def to_user_groups(self, user_or_username, *args, **kwargs):
        if isinstance(user_or_username, User):
            query_user = user_or_username
        else:
            query_user = User.objects.get(username=user_or_username)

        groups = list(query_user.review_groups.values_list('pk', flat=True))

        return self._query(extra_query=Q(target_groups__in=groups),
                           *args, **kwargs)

    def to_user_directly(self, user_or_username, *args, **kwargs):
        if isinstance(user_or_username, User):
            query_user = user_or_username
        else:
            query_user = User.objects.get(username=user_or_username)

        query = Q(target_people=query_user)

        try:
            profile = query_user.get_profile()
            query = query | Q(starred_by=profile)
        except ObjectDoesNotExist:
            pass

        return self._query(extra_query=query, *args, **kwargs)

    def to_user(self, user_or_username, *args, **kwargs):
        if isinstance(user_or_username, User):
            query_user = user_or_username
        else:
            query_user = User.objects.get(username=user_or_username)

        groups = list(query_user.review_groups.values_list('pk', flat=True))

        query = Q(target_people=query_user) | \
                Q(target_groups__in=groups)

        try:
            profile = query_user.get_profile()
            query = query | Q(starred_by=profile)
        except ObjectDoesNotExist:
            pass

        return self._query(extra_query=query, *args, **kwargs)
>>>>>>> 7ab70dae

    def from_user(self, user_or_username, *args, **kwargs):
        return self._query(
            extra_query=self.get_from_user_query(user_or_username),
            *args, **kwargs)

    def _query(self, user=None, status='P', with_counts=False,
               extra_query=None):
        query = Q(public=True)

        if user and user.is_authenticated():
            query = query | Q(submitter=user)

        query = query & Q(submitter__is_active=True)

        if status:
            query = query & Q(status=status)

        if extra_query:
            query = query & extra_query

        query = self.filter(query).distinct()

        if with_counts:
            query = query.with_counts(user)

        return query

    def _get_query_user(self, user_or_username):
        """Returns a User object, given a possible User or username."""
        if isinstance(user_or_username, User):
            return user_or_username
        else:
            return User.objects.get(username=user_or_username)


class ReviewManager(ConcurrencyManager):
    """A manager for Review models.

    This handles concurrency issues with Review models. In particular, it
    will try hard not to save two reviews at the same time, and if it does
    manage to do that (which may happen for pending reviews while a server
    is under heavy load), it will repair and consolidate the reviews on
    load. This prevents errors and lost data.
    """

    def get_pending_review(self, review_request, user):
        """Returns a user's pending review on a review request.

        This will handle fixing duplicate reviews if more than one pending
        review is found.
        """
        if not user.is_authenticated():
            return None

        query = self.filter(user=user,
                            review_request=review_request,
                            public=False,
                            base_reply_to__isnull=True)
        query = query.order_by("timestamp")

        reviews = list(query)

        if len(reviews) == 0:
            return None
        elif len(reviews) == 1:
            return reviews[0]
        else:
            # We have duplicate reviews, which will break things. We need
            # to condense them.
            logging.warning("Duplicate pending reviews found for review "
                            "request ID %s, user %s. Fixing." %
                            (review_request.id, user.username))

            return self.fix_duplicate_reviews(reviews)

    def fix_duplicate_reviews(self, reviews):
        """Fix duplicate reviews, condensing them into a single review.

        This will consolidate the data from all reviews into the first
        review in the list, and return the first review.
        """
        master_review = reviews[0]

        for review in reviews[1:]:
            for attname in ["body_top", "body_bottom", "body_top_reply_to",
                            "body_bottom_reply_to"]:
                review_value = getattr(review, attname)

                if (review_value and not getattr(master_review, attname)):
                    setattr(master_review, attname, review_value)

            for attname in ["comments", "screenshot_comments"]:
                master_m2m = getattr(master_review, attname)
                review_m2m = getattr(review, attname)

                for obj in review_m2m.all():
                    master_m2m.add(obj)
                    review_m2m.remove(obj)

            master_review.save()
            review.delete()

        return master_review<|MERGE_RESOLUTION|>--- conflicted
+++ resolved
@@ -107,7 +107,9 @@
         ReviewRequest.objects.public().
         """
         query_user = self._get_query_user(user_or_username)
-        return Q(target_groups__users=query_user)
+        groups = list(query_user.review_groups.values_list('pk', flat=True))
+
+        return Q(target_groups__in=groups)
 
     def get_to_user_directly_query(self, user_or_username):
         """Returns the query targetting a user directly.
@@ -119,69 +121,6 @@
         ReviewRequest.objects.public().
         """
         query_user = self._get_query_user(user_or_username)
-        return Q(starred_by__user=query_user) | Q(target_people=query_user)
-
-    def get_to_user_query(self, user_or_username):
-        """Returns the query targetting a user indirectly.
-
-        This will include review requests where the user has been listed
-        as a reviewer, or a group that the user belongs to has been listed,
-        or the user has starred.
-
-        This is meant to be passed as an extra_query to
-        ReviewRequest.objects.public().
-        """
-        query_user = self._get_query_user(user_or_username)
-        return self.get_to_user_directly_query(query_user) | \
-               self.get_to_user_groups_query(query_user)
-
-    def get_from_user_query(self, user_or_username):
-        """Returns the query for review requests created by a user.
-
-        This is meant to be passed as an extra_query to
-        ReviewRequest.objects.public().
-        """
-        return Q(submitter=self._get_query_user(user_or_username))
-
-    def public(self, *args, **kwargs):
-        return self._query(*args, **kwargs)
-
-    def to_group(self, group_name, *args, **kwargs):
-        return self._query(extra_query=self.get_to_group_query(group_name),
-                           *args, **kwargs)
-
-<<<<<<< HEAD
-    def to_user_groups(self, username, *args, **kwargs):
-        return self._query(
-            extra_query=self.get_to_user_groups_query(username),
-            *args, **kwargs)
-
-    def to_user_directly(self, user_or_username, *args, **kwargs):
-        return self._query(
-            extra_query=self.get_to_user_directly_query(user_or_username),
-            *args, **kwargs)
-
-    def to_user(self, user_or_username, *args, **kwargs):
-        return self._query(
-            extra_query=self.get_to_user_query(user_or_username),
-            *args, **kwargs)
-=======
-    def to_user_groups(self, user_or_username, *args, **kwargs):
-        if isinstance(user_or_username, User):
-            query_user = user_or_username
-        else:
-            query_user = User.objects.get(username=user_or_username)
-
-        groups = list(query_user.review_groups.values_list('pk', flat=True))
-
-        return self._query(extra_query=Q(target_groups__in=groups),
-                           *args, **kwargs)
-
-    def to_user_directly(self, user_or_username, *args, **kwargs):
-        if isinstance(user_or_username, User):
-            query_user = user_or_username
-        else:
-            query_user = User.objects.get(username=user_or_username)
 
         query = Q(target_people=query_user)
 
@@ -191,14 +130,19 @@
         except ObjectDoesNotExist:
             pass
 
-        return self._query(extra_query=query, *args, **kwargs)
-
-    def to_user(self, user_or_username, *args, **kwargs):
-        if isinstance(user_or_username, User):
-            query_user = user_or_username
-        else:
-            query_user = User.objects.get(username=user_or_username)
-
+        return query
+
+    def get_to_user_query(self, user_or_username):
+        """Returns the query targetting a user indirectly.
+
+        This will include review requests where the user has been listed
+        as a reviewer, or a group that the user belongs to has been listed,
+        or the user has starred.
+
+        This is meant to be passed as an extra_query to
+        ReviewRequest.objects.public().
+        """
+        query_user = self._get_query_user(user_or_username)
         groups = list(query_user.review_groups.values_list('pk', flat=True))
 
         query = Q(target_people=query_user) | \
@@ -210,8 +154,37 @@
         except ObjectDoesNotExist:
             pass
 
-        return self._query(extra_query=query, *args, **kwargs)
->>>>>>> 7ab70dae
+        return query
+
+    def get_from_user_query(self, user_or_username):
+        """Returns the query for review requests created by a user.
+
+        This is meant to be passed as an extra_query to
+        ReviewRequest.objects.public().
+        """
+        return Q(submitter=self._get_query_user(user_or_username))
+
+    def public(self, *args, **kwargs):
+        return self._query(*args, **kwargs)
+
+    def to_group(self, group_name, *args, **kwargs):
+        return self._query(extra_query=self.get_to_group_query(group_name),
+                           *args, **kwargs)
+
+    def to_user_groups(self, username, *args, **kwargs):
+        return self._query(
+            extra_query=self.get_to_user_groups_query(username),
+            *args, **kwargs)
+
+    def to_user_directly(self, user_or_username, *args, **kwargs):
+        return self._query(
+            extra_query=self.get_to_user_directly_query(user_or_username),
+            *args, **kwargs)
+
+    def to_user(self, user_or_username, *args, **kwargs):
+        return self._query(
+            extra_query=self.get_to_user_query(user_or_username),
+            *args, **kwargs)
 
     def from_user(self, user_or_username, *args, **kwargs):
         return self._query(
