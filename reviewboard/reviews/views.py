--- conflicted
+++ resolved
@@ -737,10 +737,7 @@
             return _render_permission_denied(request)
     else:
         local_site = None
-<<<<<<< HEAD
-
-=======
->>>>>>> 46f5d7c4
+
     datagrid = ReviewRequestDataGrid(
         request,
         ReviewRequest.objects.public(user=request.user,
