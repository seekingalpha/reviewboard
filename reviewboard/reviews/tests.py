from __future__ import print_function, unicode_literals

from datetime import timedelta
import logging
import os

from django.conf import settings
from django.contrib.auth.models import AnonymousUser, User
from django.core.files.uploadedfile import SimpleUploadedFile
from django.template import Context, Template
<<<<<<< HEAD
from django.test.client import RequestFactory
=======
from django.test import RequestFactory
>>>>>>> 4f9974f8
from django.utils import six
from django.utils.safestring import SafeText
from djblets.siteconfig.models import SiteConfiguration
from djblets.testing.decorators import add_fixtures
from kgb import SpyAgency

from reviewboard.accounts.models import Profile, LocalSiteProfile
from reviewboard.attachments.models import FileAttachment
from reviewboard.reviews.forms import DefaultReviewerForm, GroupForm
from reviewboard.reviews.markdown_utils import (markdown_escape,
                                                markdown_unescape,
                                                normalize_text_for_edit)
from reviewboard.reviews.models import (Comment,
                                        DefaultReviewer,
                                        Group,
                                        ReviewRequest,
                                        ReviewRequestDraft,
                                        Review,
                                        Screenshot)
from reviewboard.reviews.ui.base import (FileAttachmentReviewUI,
                                         register_ui,
                                         unregister_ui)
from reviewboard.scmtools.core import ChangeSet, Commit
from reviewboard.scmtools.errors import ChangeNumberInUseError
from reviewboard.scmtools.models import Repository, Tool
from reviewboard.site.models import LocalSite
from reviewboard.site.urlresolvers import local_site_reverse
from reviewboard.testing import TestCase


class ReviewRequestManagerTests(TestCase):
    """Tests ReviewRequestManager functions."""
    fixtures = ['test_users']

    @add_fixtures(['test_scmtools'])
    def test_create_with_site(self):
        """Testing ReviewRequest.objects.create with LocalSite"""
        user = User.objects.get(username='doc')
        local_site = LocalSite.objects.create(name='test')
        repository = self.create_repository()

        review_request = ReviewRequest.objects.create(
            user, repository, local_site=local_site)
        self.assertEqual(review_request.repository, repository)
        self.assertEqual(review_request.local_site, local_site)
        self.assertEqual(review_request.local_id, 1)

    @add_fixtures(['test_scmtools'])
    def test_create_with_site_and_commit_id(self):
        """Testing ReviewRequest.objects.create with LocalSite and commit ID"""
        user = User.objects.get(username='doc')
        local_site = LocalSite.objects.create(name='test')
        repository = self.create_repository()

        review_request = ReviewRequest.objects.create(
            user, repository,
            commit_id='123',
            local_site=local_site)
        self.assertEqual(review_request.repository, repository)
        self.assertEqual(review_request.commit_id, '123')
        self.assertEqual(review_request.local_site, local_site)
        self.assertEqual(review_request.local_id, 1)

    @add_fixtures(['test_scmtools'])
    def test_create_with_site_and_commit_id_conflicts_review_request(self):
        """Testing ReviewRequest.objects.create with LocalSite and
        commit ID that conflicts with a review request
        """
        user = User.objects.get(username='doc')
        local_site = LocalSite.objects.create(name='test')
        repository = self.create_repository()

        # This one should be fine.
        ReviewRequest.objects.create(user, repository, commit_id='123',
                                     local_site=local_site)
        self.assertEqual(local_site.review_requests.count(), 1)

        # This one will yell.
        self.assertRaises(
            ChangeNumberInUseError,
            lambda: ReviewRequest.objects.create(
                user, repository,
                commit_id='123',
                local_site=local_site))

        # Make sure that entry doesn't exist in the database.
        self.assertEqual(local_site.review_requests.count(), 1)

    @add_fixtures(['test_scmtools'])
    def test_create_with_site_and_commit_id_conflicts_draft(self):
        """Testing ReviewRequest.objects.create with LocalSite and
        commit ID that conflicts with a draft
        """
        user = User.objects.get(username='doc')
        local_site = LocalSite.objects.create(name='test')
        repository = self.create_repository()

        # This one should be fine.
        existing_review_request = ReviewRequest.objects.create(
            user, repository, local_site=local_site)
        existing_draft = ReviewRequestDraft.create(existing_review_request)
        existing_draft.commit_id = '123'
        existing_draft.save()

        self.assertEqual(local_site.review_requests.count(), 1)

        # This one will yell.
        self.assertRaises(
            ChangeNumberInUseError,
            lambda: ReviewRequest.objects.create(
                user, repository,
                commit_id='123',
                local_site=local_site))

        # Make sure that entry doesn't exist in the database.
        self.assertEqual(local_site.review_requests.count(), 1)

    @add_fixtures(['test_scmtools'])
    def test_create_with_site_and_commit_id_and_fetch_problem(self):
        """Testing ReviewRequest.objects.create with LocalSite and
        commit ID with problem fetching commit details
        """
        user = User.objects.get(username='doc')
        local_site = LocalSite.objects.create(name='test')
        repository = self.create_repository()

        self.assertEqual(local_site.review_requests.count(), 0)

        ReviewRequest.objects.create(
            user, repository,
            commit_id='123',
            local_site=local_site,
            create_from_commit_id=True)

        # Make sure that entry doesn't exist in the database.
        self.assertEqual(local_site.review_requests.count(), 1)
        review_request = local_site.review_requests.get()
        self.assertEqual(review_request.local_id, 1)
        self.assertEqual(review_request.commit_id, '123')

    def test_public(self):
        """Testing ReviewRequest.objects.public"""
        user1 = User.objects.get(username='doc')
        user2 = User.objects.get(username='grumpy')

        self.create_review_request(summary='Test 1',
                                   publish=True,
                                   submitter=user1)
        self.create_review_request(summary='Test 2',
                                   submitter=user2)
        self.create_review_request(summary='Test 3',
                                   status='S',
                                   public=True,
                                   submitter=user1)
        self.create_review_request(summary='Test 4',
                                   status='S',
                                   public=True,
                                   submitter=user2)
        self.create_review_request(summary='Test 5',
                                   status='D',
                                   public=True,
                                   submitter=user1)
        self.create_review_request(summary='Test 6',
                                   status='D',
                                   submitter=user2)

        self.assertValidSummaries(
            ReviewRequest.objects.public(user=user1),
            [
                'Test 1',
            ])

        self.assertValidSummaries(
            ReviewRequest.objects.public(status=None),
            [
                'Test 5',
                'Test 4',
                'Test 3',
                'Test 1',
            ])

        self.assertValidSummaries(
            ReviewRequest.objects.public(user=user2, status=None),
            [
                'Test 6',
                'Test 5',
                'Test 4',
                'Test 3',
                'Test 2',
                'Test 1',
            ])
        self.assertValidSummaries(
            ReviewRequest.objects.public(status=None,
                                         show_all_unpublished=True),
            [
                'Test 6',
                'Test 5',
                'Test 4',
                'Test 3',
                'Test 2',
                'Test 1',
            ])

    @add_fixtures(['test_scmtools'])
    def test_public_without_private_repo_access(self):
        """Testing ReviewRequest.objects.public without access to private
        repositories
        """
        user = User.objects.get(username='grumpy')

        repository = self.create_repository(public=False)
        review_request = self.create_review_request(repository=repository,
                                                    publish=True)
        self.assertFalse(review_request.is_accessible_by(user))

        review_requests = ReviewRequest.objects.public(user=user)
        self.assertEqual(review_requests.count(), 0)

    @add_fixtures(['test_scmtools'])
    def test_public_with_private_repo_access(self):
        """Testing ReviewRequest.objects.public with access to private
        repositories
        """
        user = User.objects.get(username='grumpy')

        repository = self.create_repository(public=False)
        repository.users.add(user)
        review_request = self.create_review_request(repository=repository,
                                                    publish=True)
        self.assertTrue(review_request.is_accessible_by(user))

        review_requests = ReviewRequest.objects.public(user=user)
        self.assertEqual(review_requests.count(), 1)

    @add_fixtures(['test_scmtools'])
    def test_public_with_private_repo_access_through_group(self):
        """Testing ReviewRequest.objects.public with access to private
        repositories
        """
        user = User.objects.get(username='grumpy')
        group = self.create_review_group(invite_only=True)
        group.users.add(user)

        repository = self.create_repository(public=False)
        repository.review_groups.add(group)
        review_request = self.create_review_request(repository=repository,
                                                    publish=True)
        self.assertTrue(review_request.is_accessible_by(user))

        review_requests = ReviewRequest.objects.public(user=user)
        self.assertEqual(review_requests.count(), 1)

    def test_public_without_private_group_access(self):
        """Testing ReviewRequest.objects.public without access to private
        group
        """
        user = User.objects.get(username='grumpy')
        group = self.create_review_group(invite_only=True)

        review_request = self.create_review_request(publish=True)
        review_request.target_groups.add(group)
        self.assertFalse(review_request.is_accessible_by(user))

        review_requests = ReviewRequest.objects.public(user=user)
        self.assertEqual(review_requests.count(), 0)

    def test_public_with_private_group_access(self):
        """Testing ReviewRequest.objects.public with access to private
        group
        """
        user = User.objects.get(username='grumpy')
        group = self.create_review_group(invite_only=True)
        group.users.add(user)

        review_request = self.create_review_request(publish=True)
        review_request.target_groups.add(group)
        self.assertTrue(review_request.is_accessible_by(user))

        review_requests = ReviewRequest.objects.public(user=user)
        self.assertEqual(review_requests.count(), 1)

    @add_fixtures(['test_scmtools'])
    def test_public_with_private_repo_and_public_group(self):
        """Testing ReviewRequest.objects.public without access to private
        repositories and with access to private group
        """
        user = User.objects.get(username='grumpy')
        group = self.create_review_group()

        repository = self.create_repository(public=False)
        review_request = self.create_review_request(repository=repository,
                                                    publish=True)
        review_request.target_groups.add(group)
        self.assertFalse(review_request.is_accessible_by(user))

        review_requests = ReviewRequest.objects.public(user=user)
        self.assertEqual(review_requests.count(), 0)

    @add_fixtures(['test_scmtools'])
    def test_public_with_private_group_and_public_repo(self):
        """Testing ReviewRequest.objects.public with access to private
        group and without access to private group
        """
        user = User.objects.get(username='grumpy')
        group = self.create_review_group(invite_only=True)

        repository = self.create_repository(public=False)
        repository.users.add(user)
        review_request = self.create_review_request(repository=repository,
                                                    publish=True)
        review_request.target_groups.add(group)
        self.assertFalse(review_request.is_accessible_by(user))

        review_requests = ReviewRequest.objects.public(user=user)
        self.assertEqual(review_requests.count(), 0)

    @add_fixtures(['test_scmtools'])
    def test_public_with_private_repo_and_owner(self):
        """Testing ReviewRequest.objects.public without access to private
        repository and as the submitter
        """
        user = User.objects.get(username='grumpy')

        repository = self.create_repository(public=False)
        review_request = self.create_review_request(repository=repository,
                                                    submitter=user,
                                                    publish=True)
        self.assertTrue(review_request.is_accessible_by(user))

        review_requests = ReviewRequest.objects.public(user=user)
        self.assertEqual(review_requests.count(), 1)

    def test_public_with_private_group_and_owner(self):
        """Testing ReviewRequest.objects.public without access to private
        group and as the submitter
        """
        user = User.objects.get(username='grumpy')
        group = self.create_review_group(invite_only=True)

        review_request = self.create_review_request(submitter=user,
                                                    publish=True)
        review_request.target_groups.add(group)
        self.assertTrue(review_request.is_accessible_by(user))

        review_requests = ReviewRequest.objects.public(user=user)
        self.assertEqual(review_requests.count(), 1)

    @add_fixtures(['test_scmtools'])
    def test_public_with_private_repo_and_target_people(self):
        """Testing ReviewRequest.objects.public without access to private
        repository and user in target_people
        """
        user = User.objects.get(username='grumpy')

        repository = self.create_repository(public=False)
        review_request = self.create_review_request(repository=repository,
                                                    publish=True)
        review_request.target_people.add(user)
        self.assertFalse(review_request.is_accessible_by(user))

        review_requests = ReviewRequest.objects.public(user=user)
        self.assertEqual(review_requests.count(), 0)

    def test_public_with_private_group_and_target_people(self):
        """Testing ReviewRequest.objects.public without access to private
        group and user in target_people
        """
        user = User.objects.get(username='grumpy')
        group = self.create_review_group(invite_only=True)

        review_request = self.create_review_request(publish=True)
        review_request.target_groups.add(group)
        review_request.target_people.add(user)
        self.assertTrue(review_request.is_accessible_by(user))

        review_requests = ReviewRequest.objects.public(user=user)
        self.assertEqual(review_requests.count(), 1)

    def test_to_group(self):
        """Testing ReviewRequest.objects.to_group"""
        user1 = User.objects.get(username='doc')

        group1 = self.create_review_group(name='privgroup')
        group1.users.add(user1)

        review_request = self.create_review_request(summary='Test 1',
                                                    public=True,
                                                    submitter=user1)
        review_request.target_groups.add(group1)

        review_request = self.create_review_request(summary='Test 2',
                                                    public=False,
                                                    submitter=user1)
        review_request.target_groups.add(group1)

        review_request = self.create_review_request(summary='Test 3',
                                                    public=True,
                                                    status='S',
                                                    submitter=user1)
        review_request.target_groups.add(group1)

        self.assertValidSummaries(
            ReviewRequest.objects.to_group("privgroup", None),
            [
                'Test 1',
            ])

        self.assertValidSummaries(
            ReviewRequest.objects.to_group("privgroup", None, status=None),
            [
                'Test 3',
                'Test 1',
            ])

    def test_to_user_group(self):
        """Testing ReviewRequest.objects.to_user_groups"""
        user1 = User.objects.get(username='doc')
        user2 = User.objects.get(username='grumpy')

        group1 = self.create_review_group(name='group1')
        group1.users.add(user1)

        group2 = self.create_review_group(name='group2')
        group2.users.add(user2)

        review_request = self.create_review_request(summary='Test 1',
                                                    public=True,
                                                    submitter=user1)
        review_request.target_groups.add(group1)

        review_request = self.create_review_request(summary='Test 2',
                                                    submitter=user2,
                                                    public=True,
                                                    status='S')
        review_request.target_groups.add(group1)

        review_request = self.create_review_request(summary='Test 3',
                                                    public=True,
                                                    submitter=user2)
        review_request.target_groups.add(group1)
        review_request.target_groups.add(group2)

        self.assertValidSummaries(
            ReviewRequest.objects.to_user_groups("doc", local_site=None),
            [
                'Test 3',
                'Test 1',
            ])

        self.assertValidSummaries(
            ReviewRequest.objects.to_user_groups(
                "doc", status=None, local_site=None),
            [
                'Test 3',
                'Test 2',
                'Test 1',
            ])

        self.assertValidSummaries(
            ReviewRequest.objects.to_user_groups(
                "grumpy", user=user2, local_site=None),
            [
                'Test 3',
            ])

    def test_to_user_directly(self):
        """Testing ReviewRequest.objects.to_user_directly"""
        user1 = User.objects.get(username='doc')
        user2 = User.objects.get(username='grumpy')

        group1 = self.create_review_group(name='group1')
        group1.users.add(user1)

        group2 = self.create_review_group(name='group2')
        group2.users.add(user2)

        review_request = self.create_review_request(summary='Test 1',
                                                    public=True,
                                                    submitter=user1)
        review_request.target_groups.add(group1)
        review_request.target_people.add(user2)

        review_request = self.create_review_request(summary='Test 2',
                                                    submitter=user2,
                                                    status='S')
        review_request.target_groups.add(group1)
        review_request.target_people.add(user2)
        review_request.target_people.add(user1)

        review_request = self.create_review_request(summary='Test 3',
                                                    public=True,
                                                    submitter=user2)
        review_request.target_groups.add(group1)
        review_request.target_groups.add(group2)
        review_request.target_people.add(user1)

        review_request = self.create_review_request(summary='Test 4',
                                                    public=True,
                                                    status='S',
                                                    submitter=user2)
        review_request.target_people.add(user1)

        self.assertValidSummaries(
            ReviewRequest.objects.to_user_directly("doc", local_site=None),
            [
                'Test 3',
            ])

        self.assertValidSummaries(
            ReviewRequest.objects.to_user_directly("doc", status=None),
            [
                'Test 4',
                'Test 3',
            ])

        self.assertValidSummaries(
            ReviewRequest.objects.to_user_directly(
                "doc", user2, status=None, local_site=None),
            [
                'Test 4',
                'Test 3',
                'Test 2',
            ])

    def test_from_user(self):
        """Testing ReviewRequest.objects.from_user"""
        user1 = User.objects.get(username='doc')

        self.create_review_request(summary='Test 1',
                                   public=True,
                                   submitter=user1)

        self.create_review_request(summary='Test 2',
                                   public=False,
                                   submitter=user1)

        self.create_review_request(summary='Test 3',
                                   public=True,
                                   status='S',
                                   submitter=user1)

        self.assertValidSummaries(
            ReviewRequest.objects.from_user("doc", local_site=None),
            [
                'Test 1',
            ])

        self.assertValidSummaries(
            ReviewRequest.objects.from_user("doc", status=None,
                                            local_site=None),
            [
                'Test 3',
                'Test 1',
            ])

        self.assertValidSummaries(
            ReviewRequest.objects.from_user(
                "doc", user=user1, status=None, local_site=None),
            [
                'Test 3',
                'Test 2',
                'Test 1',
            ])

    def to_user(self):
        """Testing ReviewRequest.objects.to_user"""
        user1 = User.objects.get(username='doc')
        user2 = User.objects.get(username='grumpy')

        group1 = self.create_review_group(name='group1')
        group1.users.add(user1)

        group2 = self.create_review_group(name='group2')
        group2.users.add(user2)

        review_request = self.create_review_request(summary='Test 1',
                                                    publish=True,
                                                    submitter=user1)
        review_request.target_groups.add(group1)

        review_request = self.create_review_request(summary='Test 2',
                                                    submitter=user2,
                                                    status='S')
        review_request.target_groups.add(group1)
        review_request.target_people.add(user2)
        review_request.target_people.add(user1)

        review_request = self.create_review_request(summary='Test 3',
                                                    publish=True,
                                                    submitter=user2)
        review_request.target_groups.add(group1)
        review_request.target_groups.add(group2)
        review_request.target_people.add(user1)

        review_request = self.create_review_request(summary='Test 4',
                                                    publish=True,
                                                    status='S',
                                                    submitter=user2)
        review_request.target_groups.add(group1)
        review_request.target_groups.add(group2)
        review_request.target_people.add(user1)

        self.assertValidSummaries(
            ReviewRequest.objects.to_user("doc", local_site=None),
            [
                'Test 3',
                'Test 1',
            ])

        self.assertValidSummaries(
            ReviewRequest.objects.to_user("doc", status=None, local_site=None),
            [
                'Test 4',
                'Test 3',
                'Test 1',
            ])

        self.assertValidSummaries(
            ReviewRequest.objects.to_user(
                "doc", user=user2, status=None, local_site=None),
            [
                'Test 4',
                'Test 3',
                'Test 2',
                'Test 1',
            ])

    def assertValidSummaries(self, review_requests, summaries):
        r_summaries = [r.summary for r in review_requests]

        for summary in r_summaries:
            self.assertIn(summary, summaries,
                            'summary "%s" not found in summary list'
                            % summary)

        for summary in summaries:
            self.assertIn(summary, r_summaries,
                            'summary "%s" not found in review request list'
                            % summary)


class ReviewRequestTests(SpyAgency, TestCase):
    """Tests for ReviewRequest."""
    fixtures = ['test_users']

    def test_public_with_discard_reopen_submitted(self):
        """Testing ReviewRequest.public when discarded, reopened, submitted."""
        review_request = self.create_review_request(publish=True)
        self.assertTrue(review_request.public)

        review_request.close(ReviewRequest.DISCARDED)
        self.assertTrue(review_request.public)

        review_request.reopen()
        self.assertFalse(review_request.public)

        review_request.close(ReviewRequest.SUBMITTED)
        self.assertTrue(review_request.public)

    def test_close_removes_commit_id(self):
        """Testing ReviewRequest.close with discarded removes commit ID"""
        review_request = self.create_review_request(publish=True,
                                                    commit_id='123')
        self.assertEqual(review_request.commit_id, '123')
        review_request.close(ReviewRequest.DISCARDED)

        self.assertIsNone(review_request.commit_id)

    @add_fixtures(['test_scmtools'])
    def test_changeset_update_commit_id(self):
        """Testing ReviewRequest.changeset_is_pending update commit ID
        behavior
        """
        current_commit_id = '123'
        new_commit_id = '124'
        review_request = self.create_review_request(
            publish=True,
            commit_id=current_commit_id,
            create_repository=True)
        draft = ReviewRequestDraft.create(review_request)
        self.assertEqual(review_request.commit_id, current_commit_id)
        self.assertEqual(draft.commit_id, current_commit_id)

        def _get_fake_changeset(scmtool, commit_id, allow_empty=True):
            self.assertEqual(commit_id, current_commit_id)

            changeset = ChangeSet()
            changeset.pending = False
            changeset.changenum = int(new_commit_id)
            return changeset

        scmtool = review_request.repository.get_scmtool()
        scmtool.supports_pending_changesets = True
        self.spy_on(scmtool.get_changeset,
                    call_fake=_get_fake_changeset)

        self.spy_on(review_request.repository.get_scmtool,
                    call_fake=lambda x: scmtool)

        is_pending, new_commit_id = \
            review_request.changeset_is_pending(current_commit_id)
        self.assertEqual(is_pending, False)
        self.assertEqual(new_commit_id, new_commit_id)

        review_request = ReviewRequest.objects.get(pk=review_request.pk)
        self.assertEqual(review_request.commit_id, new_commit_id)

        draft = review_request.get_draft()
        self.assertEqual(draft.commit_id, new_commit_id)

    def test_unicode_summary_and_str(self):
        """Testing ReviewRequest.__str__ with unicode summaries."""
        review_request = self.create_review_request(
            summary='\u203e\u203e', publish=True)
        self.assertEqual(six.text_type(review_request), '\u203e\u203e')


class ViewTests(TestCase):
    """Tests for views in reviewboard.reviews.views"""
    fixtures = ['test_users', 'test_scmtools', 'test_site']

    def setUp(self):
        super(ViewTests, self).setUp()

        self.siteconfig = SiteConfiguration.objects.get_current()
        self.siteconfig.set("auth_require_sitewide_login", False)
        self.siteconfig.save()

    def _get_context_var(self, response, varname):
        for context in response.context:
            if varname in context:
                return context[varname]

        return None

    def test_review_detail_redirect_no_slash(self):
        """Testing review_detail view redirecting with no trailing slash"""
        response = self.client.get('/r/1')
        self.assertEqual(response.status_code, 301)

    def test_review_detail(self):
        """Testing review_detail view"""
        review_request = self.create_review_request(publish=True)

        response = self.client.get('/r/%d/' % review_request.id)
        self.assertEqual(response.status_code, 200)

        request = self._get_context_var(response, 'review_request')
        self.assertEqual(request.pk, review_request.pk)

    def test_review_detail_context(self):
        """Testing review_detail view's context"""
        # Make sure this request is made while logged in, to catch the
        # login-only pieces of the review_detail view.
        self.client.login(username='admin', password='admin')

        username = 'admin'
        summary = 'This is a test summary'
        description = 'This is my description'
        testing_done = 'Some testing'

        review_request = self.create_review_request(
            publish=True,
            submitter=username,
            summary=summary,
            description=description,
            testing_done=testing_done)

        response = self.client.get('/r/%s/' % review_request.pk)
        self.assertEqual(response.status_code, 200)

        request = self._get_context_var(response, 'review_request')
        self.assertEqual(request.submitter.username, username)
        self.assertEqual(request.summary, summary)
        self.assertEqual(request.description, description)
        self.assertEqual(request.testing_done, testing_done)
        self.assertEqual(request.pk, review_request.pk)

    def test_review_detail_diff_comment_ordering(self):
        """Testing review_detail and ordering of diff comments on a review"""
        comment_text_1 = "Comment text 1"
        comment_text_2 = "Comment text 2"
        comment_text_3 = "Comment text 3"

        review_request = self.create_review_request(create_repository=True,
                                                    publish=True)
        diffset = self.create_diffset(review_request)
        filediff = self.create_filediff(diffset)

        # Create the users who will be commenting.
        user1 = User.objects.get(username='doc')
        user2 = User.objects.get(username='dopey')

        # Create the master review.
        main_review = self.create_review(review_request, user=user1)
        main_comment = self.create_diff_comment(main_review, filediff,
                                                text=comment_text_1)
        main_review.publish()

        # First reply
        reply1 = self.create_reply(
            main_review,
            user=user1,
            timestamp=(main_review.timestamp + timedelta(days=1)))
        self.create_diff_comment(reply1, filediff, text=comment_text_2,
                                 reply_to=main_comment)

        # Second reply
        reply2 = self.create_reply(
            main_review,
            user=user2,
            timestamp=(main_review.timestamp + timedelta(days=2)))
        self.create_diff_comment(reply2, filediff, text=comment_text_3,
                                 reply_to=main_comment)

        # Publish them out of order.
        reply2.publish()
        reply1.publish()

        # Make sure they published in the order expected.
        self.assertTrue(reply1.timestamp > reply2.timestamp)

        # Make sure they're looked up in the order expected.
        comments = list(Comment.objects.filter(
            review__review_request=review_request))
        self.assertEqual(len(comments), 3)
        self.assertEqual(comments[0].text, comment_text_1)
        self.assertEqual(comments[1].text, comment_text_3)
        self.assertEqual(comments[2].text, comment_text_2)

        # Now figure out the order on the page.
        response = self.client.get('/r/%d/' % review_request.pk)
        self.assertEqual(response.status_code, 200)

        entries = response.context['entries']
        self.assertEqual(len(entries), 1)
        entry = entries[0]
        comments = entry['comments']['diff_comments']
        self.assertEqual(len(comments), 1)
        self.assertEqual(comments[0].text, comment_text_1)

        replies = comments[0].public_replies()
        self.assertEqual(len(replies), 2)
        self.assertEqual(replies[0].text, comment_text_3)
        self.assertEqual(replies[1].text, comment_text_2)

    def test_review_detail_file_attachment_visibility(self):
        """Testing visibility of file attachments on review requests."""
        caption_1 = 'File Attachment 1'
        caption_2 = 'File Attachment 2'
        caption_3 = 'File Attachment 3'
        comment_text_1 = "Comment text 1"
        comment_text_2 = "Comment text 2"

        user1 = User.objects.get(username='doc')
        review_request = ReviewRequest.objects.create(user1, None)

        # Add two file attachments. One active, one inactive.
        filename = os.path.join(settings.STATIC_ROOT,
                                'rb', 'images', 'trophy.png')
        f = open(filename, 'r')
        file = SimpleUploadedFile(f.name, f.read(), content_type='image/png')
        f.close()

        file1 = FileAttachment.objects.create(caption=caption_1,
                                              file=file,
                                              mimetype='image/png')
        file2 = FileAttachment.objects.create(caption=caption_2,
                                              file=file,
                                              mimetype='image/png')
        review_request.file_attachments.add(file1)
        review_request.inactive_file_attachments.add(file2)
        review_request.publish(user1)

        # Create one on a draft with a new file attachment.
        draft = ReviewRequestDraft.create(review_request)
        file3 = FileAttachment.objects.create(caption=caption_3,
                                              file=file,
                                              mimetype='image/png')
        draft.file_attachments.add(file3)

        # Create the review with comments for each screenshot.
        review = Review.objects.create(review_request=review_request,
                                       user=user1)
        review.file_attachment_comments.create(file_attachment=file1,
                                               text=comment_text_1)
        review.file_attachment_comments.create(file_attachment=file2,
                                               text=comment_text_2)
        review.publish()

        # Check that we can find all the objects we expect on the page.
        self.client.login(username='doc', password='doc')
        response = self.client.get('/r/%d/' % review_request.pk)
        self.assertEqual(response.status_code, 200)

        file_attachments = response.context['file_attachments']
        self.assertEqual(len(file_attachments), 2)
        self.assertEqual(file_attachments[0].caption, caption_1)
        self.assertEqual(file_attachments[1].caption, caption_3)

        # Make sure that other users won't see the draft one.
        self.client.logout()
        response = self.client.get('/r/%d/' % review_request.pk)
        self.assertEqual(response.status_code, 200)

        file_attachments = response.context['file_attachments']
        self.assertEqual(len(file_attachments), 1)
        self.assertEqual(file_attachments[0].caption, caption_1)

        # Make sure we loaded the reviews and all data correctly.
        entries = response.context['entries']
        self.assertEqual(len(entries), 1)
        entry = entries[0]

        comments = entry['comments']['file_attachment_comments']
        self.assertEqual(len(comments), 2)
        self.assertEqual(comments[0].text, comment_text_1)
        self.assertEqual(comments[1].text, comment_text_2)

    def test_review_detail_screenshot_visibility(self):
        """Testing visibility of screenshots on review requests."""
        caption_1 = 'Screenshot 1'
        caption_2 = 'Screenshot 2'
        caption_3 = 'Screenshot 3'
        comment_text_1 = "Comment text 1"
        comment_text_2 = "Comment text 2"

        user1 = User.objects.get(username='doc')
        review_request = ReviewRequest.objects.create(user1, None)

        # Add two screenshots. One active, one inactive.
        screenshot1 = Screenshot.objects.create(caption=caption_1,
                                                image='')
        screenshot2 = Screenshot.objects.create(caption=caption_2,
                                                image='')
        review_request.screenshots.add(screenshot1)
        review_request.inactive_screenshots.add(screenshot2)
        review_request.publish(user1)

        # Create one on a draft with a new screenshot.
        draft = ReviewRequestDraft.create(review_request)
        screenshot3 = Screenshot.objects.create(caption=caption_3,
                                                image='')
        draft.screenshots.add(screenshot3)

        # Create the review with comments for each screenshot.
        user1 = User.objects.get(username='doc')
        review = Review.objects.create(review_request=review_request,
                                       user=user1)
        review.screenshot_comments.create(screenshot=screenshot1,
                                          text=comment_text_1,
                                          x=10,
                                          y=10,
                                          w=20,
                                          h=20)
        review.screenshot_comments.create(screenshot=screenshot2,
                                          text=comment_text_2,
                                          x=0,
                                          y=0,
                                          w=10,
                                          h=10)
        review.publish()

        # Check that we can find all the objects we expect on the page.
        self.client.login(username='doc', password='doc')
        response = self.client.get('/r/%d/' % review_request.pk)
        self.assertEqual(response.status_code, 200)

        screenshots = response.context['screenshots']
        self.assertEqual(len(screenshots), 2)
        self.assertEqual(screenshots[0].caption, caption_1)
        self.assertEqual(screenshots[1].caption, caption_3)

        # Make sure that other users won't see the draft one.
        self.client.logout()
        response = self.client.get('/r/%d/' % review_request.pk)
        self.assertEqual(response.status_code, 200)

        screenshots = response.context['screenshots']
        self.assertEqual(len(screenshots), 1)
        self.assertEqual(screenshots[0].caption, caption_1)

        entries = response.context['entries']
        self.assertEqual(len(entries), 1)
        entry = entries[0]

        # Make sure we loaded the reviews and all data correctly.
        comments = entry['comments']['screenshot_comments']
        self.assertEqual(len(comments), 2)
        self.assertEqual(comments[0].text, comment_text_1)
        self.assertEqual(comments[1].text, comment_text_2)

    def test_review_detail_sitewide_login(self):
        """Testing review_detail view with site-wide login enabled"""
        self.siteconfig.set("auth_require_sitewide_login", True)
        self.siteconfig.save()

        self.create_review_request(publish=True)

        response = self.client.get('/r/1/')
        self.assertEqual(response.status_code, 302)

    def test_new_review_request(self):
        """Testing new_review_request view"""
        response = self.client.get('/r/new')
        self.assertEqual(response.status_code, 301)

        response = self.client.get('/r/new/')
        self.assertEqual(response.status_code, 302)

        self.client.login(username='grumpy', password='grumpy')

        response = self.client.get('/r/new/')
        self.assertEqual(response.status_code, 200)

    # Bug 892
    def test_interdiff(self):
        """Testing the diff viewer with interdiffs"""
        review_request = self.create_review_request(create_repository=True,
                                                    publish=True)
        diffset = self.create_diffset(review_request, revision=1)
        self.create_filediff(
            diffset,
            source_file='/diffutils.py',
            dest_file='/diffutils.py',
            source_revision='6bba278',
            dest_detail='465d217',
            diff=(
                b'diff --git a/diffutils.py b/diffutils.py\n'
                b'index 6bba278..465d217 100644\n'
                b'--- a/diffutils.py\n'
                b'+++ b/diffutils.py\n'
                b'@@ -1,3 +1,4 @@\n'
                b'+# diffutils.py\n'
                b' import fnmatch\n'
                b' import os\n'
                b' import re\n'
            ))
        self.create_filediff(
            diffset,
            source_file='/readme',
            dest_file='/readme',
            source_revision='d6613f5',
            dest_detail='5b50866',
            diff=(
                b'diff --git a/readme b/readme\n'
                b'index d6613f5..5b50866 100644\n'
                b'--- a/readme\n'
                b'+++ b/readme\n'
                b'@@ -1 +1,3 @@\n'
                b' Hello there\n'
                b'+\n'
                b'+Oh hi!\n'
            ))
        self.create_filediff(
            diffset,
            source_file='/newfile',
            dest_file='/newfile',
            source_revision='PRE-CREATION',
            dest_detail='',
            diff=(
                b'diff --git a/new_file b/new_file\n'
                b'new file mode 100644\n'
                b'index 0000000..ac30bd3\n'
                b'--- /dev/null\n'
                b'+++ b/new_file\n'
                b'@@ -0,0 +1 @@\n'
                b'+This is a new file!\n'
            ))

        diffset = self.create_diffset(review_request, revision=2)
        self.create_filediff(
            diffset,
            source_file='/diffutils.py',
            dest_file='/diffutils.py',
            source_revision='6bba278',
            dest_detail='465d217',
            diff=(
                b'diff --git a/diffutils.py b/diffutils.py\n'
                b'index 6bba278..465d217 100644\n'
                b'--- a/diffutils.py\n'
                b'+++ b/diffutils.py\n'
                b'@@ -1,3 +1,4 @@\n'
                b'+# diffutils.py\n'
                b' import fnmatch\n'
                b' import os\n'
                b' import re\n'
            ))
        self.create_filediff(
            diffset,
            source_file='/readme',
            dest_file='/readme',
            source_revision='d6613f5',
            dest_detail='5b50867',
            diff=(
                b'diff --git a/readme b/readme\n'
                b'index d6613f5..5b50867 100644\n'
                b'--- a/readme\n'
                b'+++ b/readme\n'
                b'@@ -1 +1,3 @@\n'
                b' Hello there\n'
                b'+----------\n'
                b'+Oh hi!\n'
            ))
        self.create_filediff(
            diffset,
            source_file='/newfile',
            dest_file='/newfile',
            source_revision='PRE-CREATION',
            dest_detail='',
            diff=(
                b'diff --git a/new_file b/new_file\n'
                b'new file mode 100644\n'
                b'index 0000000..ac30bd4\n'
                b'--- /dev/null\n'
                b'+++ b/new_file\n'
                b'@@ -0,0 +1 @@\n'
                b'+This is a diffent version of this new file!\n'
            ))

        response = self.client.get('/r/1/diff/1-2/')

        # Useful for debugging any actual errors here.
        if response.status_code != 200:
            print("Error: %s" % self._get_context_var(response, 'error'))
            print(self._get_context_var(response, 'trace'))

        self.assertEqual(response.status_code, 200)

        self.assertEqual(
            self._get_context_var(response, 'diff_context')['num_diffs'],
            2)

        files = self._get_context_var(response, 'files')
        self.assertTrue(files)
        self.assertEqual(len(files), 2)

        self.assertEqual(files[0]['depot_filename'], '/newfile')
        self.assertIn('interfilediff', files[0])

        self.assertEqual(files[1]['depot_filename'], '/readme')
        self.assertIn('interfilediff', files[1])

    # Bug 847
    def test_interdiff_new_file(self):
        """Testing the diff viewer with interdiffs containing new files"""
        review_request = self.create_review_request(create_repository=True,
                                                    publish=True)
        diffset = self.create_diffset(review_request, revision=1)
        self.create_filediff(
            diffset,
            source_file='/diffutils.py',
            dest_file='/diffutils.py',
            source_revision='6bba278',
            dest_detail='465d217',
            diff=(
                b'diff --git a/diffutils.py b/diffutils.py\n'
                b'index 6bba278..465d217 100644\n'
                b'--- a/diffutils.py\n'
                b'+++ b/diffutils.py\n'
                b'@@ -1,3 +1,4 @@\n'
                b'+# diffutils.py\n'
                b' import fnmatch\n'
                b' import os\n'
                b' import re\n'
            ))

        diffset = self.create_diffset(review_request, revision=2)
        self.create_filediff(
            diffset,
            source_file='/diffutils.py',
            dest_file='/diffutils.py',
            source_revision='6bba278',
            dest_detail='465d217',
            diff=(
                b'diff --git a/diffutils.py b/diffutils.py\n'
                b'index 6bba278..465d217 100644\n'
                b'--- a/diffutils.py\n'
                b'+++ b/diffutils.py\n'
                b'@@ -1,3 +1,4 @@\n'
                b'+# diffutils.py\n'
                b' import fnmatch\n'
                b' import os\n'
                b' import re\n'
            ))
        self.create_filediff(
            diffset,
            source_file='/newfile',
            dest_file='/newfile',
            source_revision='PRE-CREATION',
            dest_detail='',
            diff=(
                b'diff --git a/new_file b/new_file\n'
                b'new file mode 100644\n'
                b'index 0000000..ac30bd4\n'
                b'--- /dev/null\n'
                b'+++ b/new_file\n'
                b'@@ -0,0 +1 @@\n'
                b'+This is a diffent version of this new file!\n'
            ))

        response = self.client.get('/r/1/diff/1-2/')

        # Useful for debugging any actual errors here.
        if response.status_code != 200:
            print("Error: %s" % self._get_context_var(response, 'error'))
            print(self._get_context_var(response, 'trace'))

        self.assertEqual(response.status_code, 200)

        self.assertEqual(
            self._get_context_var(response, 'diff_context')['num_diffs'],
            2)

        files = self._get_context_var(response, 'files')
        self.assertTrue(files)
        self.assertEqual(len(files), 1)

        self.assertEqual(files[0]['depot_filename'], '/newfile')
        self.assertIn('interfilediff', files[0])

    def test_review_request_etag_with_issues(self):
        """Testing review request ETags with issue status toggling"""
        self.client.login(username='doc', password='doc')

        # Some objects we need.
        user = User.objects.get(username="doc")

        review_request = self.create_review_request(create_repository=True,
                                                    publish=True)
        diffset = self.create_diffset(review_request)
        filediff = self.create_filediff(diffset)

        # Create a review.
        review = self.create_review(review_request, user=user)
        comment = self.create_diff_comment(review, filediff,
                                           issue_opened=True)
        review.publish()

        # Get the etag
        response = self.client.get(review_request.get_absolute_url())
        self.assertEqual(response.status_code, 200)
        etag1 = response['ETag']
        self.assertNotEqual(etag1, '')

        # Change the issue status
        comment.issue_status = Comment.RESOLVED
        comment.save()

        # Check the etag again
        response = self.client.get(review_request.get_absolute_url())
        self.assertEqual(response.status_code, 200)
        etag2 = response['ETag']
        self.assertNotEqual(etag2, '')

        # Make sure they're not equal
        self.assertNotEqual(etag1, etag2)

    # Bug #3384
    def test_diff_raw_content_disposition_attachment(self):
        """Testing /diff/raw/ Content-Disposition: attachment; ..."""
        review_request = self.create_review_request(create_repository=True,
                                                    publish=True)

        self.create_diffset(review_request=review_request)

        response = self.client.get('/r/%d/diff/raw/' % review_request.pk)
        self.assertEqual(response.status_code, 200)
        self.assertEqual(response['Content-Disposition'],
                         'attachment; filename=diffset')

class DraftTests(TestCase):
    fixtures = ['test_users', 'test_scmtools']

    def test_draft_changes(self):
        """Testing recording of draft changes."""
        draft = self._get_draft()
        review_request = draft.review_request

        old_summary = review_request.summary
        old_description = review_request.description
        old_testing_done = review_request.testing_done
        old_branch = review_request.branch
        old_bugs = review_request.get_bug_list()

        draft.summary = "New summary"
        draft.description = "New description"
        draft.testing_done = "New testing done"
        draft.branch = "New branch"
        draft.bugs_closed = "12, 34, 56"

        new_bugs = draft.get_bug_list()

        changes = draft.publish()
        fields = changes.fields_changed

        self.assertIn("summary", fields)
        self.assertIn("description", fields)
        self.assertIn("testing_done", fields)
        self.assertIn("branch", fields)
        self.assertIn("bugs_closed", fields)

        old_bugs_norm = set([(bug,) for bug in old_bugs])
        new_bugs_norm = set([(bug,) for bug in new_bugs])

        self.assertEqual(fields["summary"]["old"][0], old_summary)
        self.assertEqual(fields["summary"]["new"][0], draft.summary)
        self.assertEqual(fields["description"]["old"][0], old_description)
        self.assertEqual(fields["description"]["new"][0], draft.description)
        self.assertEqual(fields["testing_done"]["old"][0], old_testing_done)
        self.assertEqual(fields["testing_done"]["new"][0], draft.testing_done)
        self.assertEqual(fields["branch"]["old"][0], old_branch)
        self.assertEqual(fields["branch"]["new"][0], draft.branch)
        self.assertEqual(set(fields["bugs_closed"]["old"]), old_bugs_norm)
        self.assertEqual(set(fields["bugs_closed"]["new"]), new_bugs_norm)
        self.assertEqual(set(fields["bugs_closed"]["removed"]), old_bugs_norm)
        self.assertEqual(set(fields["bugs_closed"]["added"]), new_bugs_norm)

    def _get_draft(self):
        """Convenience function for getting a new draft to work with."""
        review_request = self.create_review_request(publish=True)
        return ReviewRequestDraft.create(review_request)


class FieldTests(TestCase):
    # Bug #1352
    def test_long_bug_numbers(self):
        """Testing review requests with very long bug numbers"""
        review_request = ReviewRequest()
        review_request.bugs_closed = \
            '12006153200030304432010,4432009'
        self.assertEqual(review_request.get_bug_list(),
                         ['4432009', '12006153200030304432010'])

    # Our _("(no summary)") string was failing in the admin UI, as
    # django.template.defaultfilters.stringfilter would fail on a
    # ugettext_lazy proxy object. We can use any stringfilter for this.
    #
    # Bug #1346
    def test_no_summary(self):
        """Testing review requests with no summary"""
        from django.template.defaultfilters import lower
        review_request = ReviewRequest()
        lower(review_request)

    @add_fixtures(['test_users'])
    def test_commit_id(self):
        """Testing commit_id migration"""
        review_request = self.create_review_request()
        review_request.changenum = '123'

        self.assertEqual(review_request.commit_id, None)
        self.assertEqual(review_request.commit,
                         six.text_type(review_request.changenum))
        self.assertNotEqual(review_request.commit_id, None)


class PostCommitTests(SpyAgency, TestCase):
    fixtures = ['test_users', 'test_scmtools']

    def setUp(self):
        super(PostCommitTests, self).setUp()

        self.user = User.objects.create(username='testuser', password='')
        self.profile, is_new = Profile.objects.get_or_create(user=self.user)
        self.profile.save()

        self.testdata_dir = os.path.join(
            os.path.dirname(os.path.dirname(__file__)),
            'scmtools', 'testdata')

        self.repository = self.create_repository(tool_name='Test')

    def test_update_from_committed_change(self):
        """Testing post-commit update"""
        commit_id = '4'

        def get_change(repository, commit_to_get):
            self.assertEqual(commit_id, commit_to_get)

            commit = Commit()
            commit.message = \
                'This is my commit message\n\nWith a summary line too.'
            diff_filename = os.path.join(self.testdata_dir, 'git_readme.diff')
            with open(diff_filename, 'r') as f:
                commit.diff = f.read()

            return commit

        def get_file_exists(repository, path, revision, base_commit_id=None,
                            request=None):
            return (path, revision) in [('/readme', 'd6613f5')]

        self.spy_on(self.repository.get_change, call_fake=get_change)
        self.spy_on(self.repository.get_file_exists, call_fake=get_file_exists)

        review_request = ReviewRequest.objects.create(self.user,
                                                      self.repository)
        review_request.update_from_commit_id(commit_id)

        self.assertEqual(review_request.summary, 'This is my commit message')
        self.assertEqual(review_request.description,
                         'With a summary line too.')

        self.assertEqual(review_request.diffset_history.diffsets.count(), 1)

        diffset = review_request.diffset_history.diffsets.get()
        self.assertEqual(diffset.files.count(), 1)

        fileDiff = diffset.files.get()
        self.assertEqual(fileDiff.source_file, 'readme')
        self.assertEqual(fileDiff.source_revision, 'd6613f5')

    def test_update_from_committed_change_with_markdown_escaping(self):
        """Testing post-commit update with markdown escaping"""
        def get_change(repository, commit_to_get):
            commit = Commit()
            commit.message = '* No escaping\n\n* but this needs escaping'
            diff_filename = os.path.join(self.testdata_dir, 'git_readme.diff')
            with open(diff_filename, 'r') as f:
                commit.diff = f.read()

            return commit

        def get_file_exists(repository, path, revision, base_commit_id=None,
                            request=None):
            return (path, revision) in [('/readme', 'd6613f5')]

        self.spy_on(self.repository.get_change, call_fake=get_change)
        self.spy_on(self.repository.get_file_exists, call_fake=get_file_exists)

        review_request = ReviewRequest.objects.create(self.user,
                                                      self.repository)
        review_request.description_rich_text = True
        review_request.update_from_commit_id('4')

        self.assertEqual(review_request.summary, '* No escaping')
        self.assertEqual(review_request.description,
                         '\\* but this needs escaping')

    def test_update_from_committed_change_without_repository_support(self):
        """Testing post-commit update failure conditions"""
        self.spy_on(self.repository.__class__.supports_post_commit.fget,
                    call_fake=lambda self: False)
        review_request = ReviewRequest.objects.create(self.user,
                                                      self.repository)

        self.assertRaises(NotImplementedError,
                          lambda: review_request.update_from_commit_id('4'))


class ConcurrencyTests(TestCase):
    fixtures = ['test_users', 'test_scmtools']

    def test_duplicate_reviews(self):
        """Testing consolidation of duplicate reviews"""
        body_top = "This is the body_top."
        body_bottom = "This is the body_bottom."
        comment_text_1 = "Comment text 1"
        comment_text_2 = "Comment text 2"
        comment_text_3 = "Comment text 3"

        # Some objects we need.
        user = User.objects.get(username="doc")

        review_request = self.create_review_request(create_repository=True,
                                                    publish=True)
        diffset = self.create_diffset(review_request)
        filediff = self.create_filediff(diffset)

        # Create the first review.
        master_review = self.create_review(review_request, user=user,
                                           body_top=body_top,
                                           body_bottom='')
        self.create_diff_comment(master_review, filediff, text=comment_text_1,
                                 first_line=1, num_lines=1)

        # Create the second review.
        review = self.create_review(review_request, user=user,
                                    body_top='', body_bottom='')
        self.create_diff_comment(review, filediff, text=comment_text_2,
                                 first_line=1, num_lines=1)

        # Create the third review.
        review = self.create_review(review_request, user=user,
                                    body_top='',
                                    body_bottom=body_bottom)
        self.create_diff_comment(review, filediff, text=comment_text_3,
                                 first_line=1, num_lines=1)

        # Now that we've made a mess, see if we get a single review back.
        logging.disable(logging.WARNING)
        review = review_request.get_pending_review(user)
        self.assertTrue(review)
        self.assertEqual(review.id, master_review.id)
        self.assertEqual(review.body_top, body_top)
        self.assertEqual(review.body_bottom, body_bottom)

        comments = list(review.comments.all())
        self.assertEqual(len(comments), 3)
        self.assertEqual(comments[0].text, comment_text_1)
        self.assertEqual(comments[1].text, comment_text_2)
        self.assertEqual(comments[2].text, comment_text_3)


class DefaultReviewerTests(TestCase):
    fixtures = ['test_scmtools']

    def test_for_repository(self):
        """Testing DefaultReviewer.objects.for_repository"""
        tool = Tool.objects.get(name='CVS')

        default_reviewer1 = DefaultReviewer(name="Test", file_regex=".*")
        default_reviewer1.save()

        default_reviewer2 = DefaultReviewer(name="Bar", file_regex=".*")
        default_reviewer2.save()

        repo1 = Repository(name='Test1', path='path1', tool=tool)
        repo1.save()
        default_reviewer1.repository.add(repo1)

        repo2 = Repository(name='Test2', path='path2', tool=tool)
        repo2.save()

        default_reviewers = DefaultReviewer.objects.for_repository(repo1, None)
        self.assertEqual(len(default_reviewers), 2)
        self.assertIn(default_reviewer1, default_reviewers)
        self.assertIn(default_reviewer2, default_reviewers)

        default_reviewers = DefaultReviewer.objects.for_repository(repo2, None)
        self.assertEqual(len(default_reviewers), 1)
        self.assertIn(default_reviewer2, default_reviewers)

    def test_for_repository_with_localsite(self):
        """Testing DefaultReviewer.objects.for_repository with a LocalSite."""
        test_site = LocalSite.objects.create(name='test')

        default_reviewer1 = DefaultReviewer(name='Test 1', file_regex='.*',
                                            local_site=test_site)
        default_reviewer1.save()

        default_reviewer2 = DefaultReviewer(name='Test 2', file_regex='.*')
        default_reviewer2.save()

        default_reviewers = DefaultReviewer.objects.for_repository(
            None, test_site)
        self.assertEqual(len(default_reviewers), 1)
        self.assertIn(default_reviewer1, default_reviewers)

        default_reviewers = DefaultReviewer.objects.for_repository(None, None)
        self.assertEqual(len(default_reviewers), 1)
        self.assertIn(default_reviewer2, default_reviewers)

    def test_form_with_localsite(self):
        """Testing DefaultReviewerForm with a LocalSite."""
        test_site = LocalSite.objects.create(name='test')

        tool = Tool.objects.get(name='CVS')
        repo = Repository.objects.create(name='Test', path='path', tool=tool,
                                         local_site=test_site)
        user = User.objects.create(username='testuser', password='')
        test_site.users.add(user)

        group = Group.objects.create(name='test', display_name='Test',
                                     local_site=test_site)

        form = DefaultReviewerForm({
            'name': 'Test',
            'file_regex': '.*',
            'local_site': test_site.pk,
            'repository': [repo.pk],
            'people': [user.pk],
            'groups': [group.pk],
        })
        self.assertTrue(form.is_valid())
        default_reviewer = form.save()

        self.assertEquals(default_reviewer.local_site, test_site)
        self.assertEquals(default_reviewer.repository.get(), repo)
        self.assertEquals(default_reviewer.people.get(), user)
        self.assertEquals(default_reviewer.groups.get(), group)

    def test_form_with_localsite_and_bad_user(self):
        """Testing DefaultReviewerForm with a User not on the same LocalSite.
        """
        test_site = LocalSite.objects.create(name='test')
        user = User.objects.create(username='testuser', password='')

        form = DefaultReviewerForm({
            'name': 'Test',
            'file_regex': '.*',
            'local_site': test_site.pk,
            'people': [user.pk],
        })
        self.assertFalse(form.is_valid())

    def test_form_with_localsite_and_bad_group(self):
        """Testing DefaultReviewerForm with a Group not on the same LocalSite.
        """
        test_site = LocalSite.objects.create(name='test')
        group = Group.objects.create(name='test', display_name='Test')

        form = DefaultReviewerForm({
            'name': 'Test',
            'file_regex': '.*',
            'local_site': test_site.pk,
            'groups': [group.pk],
        })
        self.assertFalse(form.is_valid())

        group.local_site = test_site
        group.save()

        form = DefaultReviewerForm({
            'name': 'Test',
            'file_regex': '.*',
            'groups': [group.pk],
        })
        self.assertFalse(form.is_valid())

    def test_form_with_localsite_and_bad_repository(self):
        """Testing DefaultReviewerForm with a Repository not on the same
        LocalSite.
        """
        test_site = LocalSite.objects.create(name='test')
        tool = Tool.objects.get(name='CVS')
        repo = Repository.objects.create(name='Test', path='path', tool=tool)

        form = DefaultReviewerForm({
            'name': 'Test',
            'file_regex': '.*',
            'local_site': test_site.pk,
            'repository': [repo.pk],
        })
        self.assertFalse(form.is_valid())

        repo.local_site = test_site
        repo.save()

        form = DefaultReviewerForm({
            'name': 'Test',
            'file_regex': '.*',
            'repository': [repo.pk],
        })
        self.assertFalse(form.is_valid())


class GroupTests(TestCase):
    def test_form_with_localsite(self):
        """Tests GroupForm with a LocalSite."""
        test_site = LocalSite.objects.create(name='test')

        user = User.objects.create(username='testuser', password='')
        test_site.users.add(user)

        form = GroupForm({
            'name': 'test',
            'display_name': 'Test',
            'local_site': test_site.pk,
            'users': [user.pk],
        })
        self.assertTrue(form.is_valid())
        group = form.save()

        self.assertEquals(group.local_site, test_site)
        self.assertEquals(group.users.get(), user)

    def test_form_with_localsite_and_bad_user(self):
        """Tests GroupForm with a User not on the same LocalSite."""
        test_site = LocalSite.objects.create(name='test')

        user = User.objects.create(username='testuser', password='')

        form = GroupForm({
            'name': 'test',
            'display_name': 'Test',
            'local_site': test_site.pk,
            'users': [user.pk],
        })
        self.assertFalse(form.is_valid())


class IfNeatNumberTagTests(TestCase):
    def test_milestones(self):
        """Testing the ifneatnumber tag with milestone numbers"""
        self.assertNeatNumberResult(100, "")
        self.assertNeatNumberResult(1000, "milestone")
        self.assertNeatNumberResult(10000, "milestone")
        self.assertNeatNumberResult(20000, "milestone")
        self.assertNeatNumberResult(20001, "")

    def test_palindrome(self):
        """Testing the ifneatnumber tag with palindrome numbers"""
        self.assertNeatNumberResult(101, "")
        self.assertNeatNumberResult(1001, "palindrome")
        self.assertNeatNumberResult(12321, "palindrome")
        self.assertNeatNumberResult(20902, "palindrome")
        self.assertNeatNumberResult(912219, "palindrome")
        self.assertNeatNumberResult(912218, "")

    def assertNeatNumberResult(self, rid, expected):
        t = Template(
            "{% load reviewtags %}"
            "{% ifneatnumber " + six.text_type(rid) + " %}"
            "{%  if milestone %}milestone{% else %}"
            "{%  if palindrome %}palindrome{% endif %}{% endif %}"
            "{% endifneatnumber %}")

        self.assertEqual(t.render(Context({})), expected)


class ReviewRequestCounterTests(TestCase):
    fixtures = ['test_scmtools']

    def setUp(self):
        super(ReviewRequestCounterTests, self).setUp()

        tool = Tool.objects.get(name='Subversion')
        repository = Repository.objects.create(name='Test1', path='path1',
                                               tool=tool)

        self.user = User.objects.create(username='testuser', password='')
        self.profile, is_new = Profile.objects.get_or_create(user=self.user)
        self.profile.save()

        self.test_site = LocalSite.objects.create(name='test')
        self.site_profile2 = \
            LocalSiteProfile.objects.create(user=self.user,
                                            profile=self.profile,
                                            local_site=self.test_site)

        self.review_request = ReviewRequest.objects.create(self.user,
                                                           repository)
        self.profile.star_review_request(self.review_request)

        self.site_profile = self.profile.site_profiles.get(local_site=None)
        self.assertEqual(self.site_profile.total_outgoing_request_count, 1)
        self.assertEqual(self.site_profile.pending_outgoing_request_count, 1)
        self.assertEqual(self.site_profile.starred_public_request_count, 0)

        self.group = Group.objects.create(name='test-group')
        self.group.users.add(self.user)

        self._reload_objects()
        self.assertEqual(self.site_profile2.total_outgoing_request_count, 0)
        self.assertEqual(self.site_profile2.pending_outgoing_request_count, 0)
        self.assertEqual(self.site_profile2.starred_public_request_count, 0)

    def test_new_site_profile(self):
        """Testing counters on a new LocalSiteProfile"""
        self.site_profile.delete()
        self.site_profile = \
            LocalSiteProfile.objects.create(user=self.user,
                                            profile=self.profile)
        self.assertEqual(self.site_profile.total_outgoing_request_count, 1)
        self.assertEqual(self.site_profile.pending_outgoing_request_count, 1)
        self.assertEqual(self.site_profile.starred_public_request_count, 0)

        self.review_request.publish(self.user)

        self._reload_objects()
        self.assertEqual(self.site_profile.total_outgoing_request_count, 1)
        self.assertEqual(self.site_profile.pending_outgoing_request_count, 1)
        self.assertEqual(self.site_profile.starred_public_request_count, 1)

    def test_outgoing_requests(self):
        """Testing counters with creating outgoing review requests"""
        # The review request was already created
        self._check_counters(total_outgoing=1,
                             pending_outgoing=1)

        ReviewRequestDraft.create(self.review_request)
        self.review_request.publish(self.user)

        self._check_counters(total_outgoing=1,
                             pending_outgoing=1,
                             starred_public=1)

    def test_closing_requests(self, close_type=ReviewRequest.DISCARDED):
        """Testing counters with closing outgoing review requests"""
        # The review request was already created
        self._check_counters(total_outgoing=1, pending_outgoing=1)

        draft = ReviewRequestDraft.create(self.review_request)
        draft.target_groups.add(self.group)
        draft.target_people.add(self.user)
        self.review_request.publish(self.user)

        self._check_counters(total_outgoing=1,
                             pending_outgoing=1,
                             direct_incoming=1,
                             total_incoming=1,
                             starred_public=1,
                             group_incoming=1)

        self.assertTrue(self.review_request.public)
        self.assertEqual(self.review_request.status,
                         ReviewRequest.PENDING_REVIEW)

        self.review_request.close(close_type)
        self._check_counters(total_outgoing=1)

    def test_closing_draft_requests(self, close_type=ReviewRequest.DISCARDED):
        """Testing counters with closing draft review requests"""
        # The review request was already created
        self._check_counters(total_outgoing=1,
                             pending_outgoing=1)

        self.assertFalse(self.review_request.public)
        self.assertEqual(self.review_request.status,
                         ReviewRequest.PENDING_REVIEW)

        self.review_request.close(close_type)
        self._check_counters(total_outgoing=1)

    def test_closing_closed_requests(self):
        """Testing counters with closing closed review requests"""
        # The review request was already created
        self._check_counters(total_outgoing=1,
                             pending_outgoing=1)

        self.assertFalse(self.review_request.public)
        self.assertEqual(self.review_request.status,
                         ReviewRequest.PENDING_REVIEW)

        self.review_request.close(ReviewRequest.DISCARDED)
        self._check_counters(total_outgoing=1)

        self.review_request.close(ReviewRequest.SUBMITTED)
        self._check_counters(total_outgoing=1)

    def test_closing_draft_requests_with_site(self):
        """Testing counters with closing draft review requests on LocalSite"""
        self.review_request.delete()

        self._check_counters(with_local_site=True)

        tool = Tool.objects.get(name='Subversion')
        repository = Repository.objects.create(name='Test1', path='path1',
                                               tool=tool,
                                               local_site=self.test_site)
        self.review_request = ReviewRequest.objects.create(
            self.user,
            repository,
            local_site=self.test_site)

        self._check_counters(with_local_site=True,
                             total_outgoing=1,
                             pending_outgoing=1)

        self.assertFalse(self.review_request.public)
        self.assertEqual(self.review_request.status,
                         ReviewRequest.PENDING_REVIEW)

        self.review_request.close(ReviewRequest.DISCARDED)
        self._check_counters(with_local_site=True,
                             total_outgoing=1)

    def test_deleting_requests(self):
        """Testing counters with deleting outgoing review requests"""
        # The review request was already created
        self._check_counters(total_outgoing=1,
                             pending_outgoing=1)

        draft = ReviewRequestDraft.create(self.review_request)
        draft.target_groups.add(self.group)
        draft.target_people.add(self.user)

        self.review_request.publish(self.user)
        self._check_counters(total_outgoing=1,
                             pending_outgoing=1,
                             direct_incoming=1,
                             total_incoming=1,
                             starred_public=1,
                             group_incoming=1)

        self.review_request.delete()
        self._check_counters()

    def test_deleting_draft_requests(self):
        """Testing counters with deleting draft review requests"""
        # We're simulating what a DefaultReviewer would do by populating
        # the ReviewRequest's target users and groups while not public and
        # without a draft.
        self.review_request.target_people.add(self.user)
        self.review_request.target_groups.add(self.group)

        # The review request was already created
        self._check_counters(total_outgoing=1,
                             pending_outgoing=1)

        self.review_request.delete()
        self._check_counters()

    def test_deleting_closed_requests(self):
        """Testing counters with deleting closed review requests"""
        # We're simulating what a DefaultReviewer would do by populating
        # the ReviewRequest's target users and groups while not public and
        # without a draft.
        self.review_request.target_people.add(self.user)
        self.review_request.target_groups.add(self.group)

        # The review request was already created
        self._check_counters(total_outgoing=1,
                             pending_outgoing=1)

        self.review_request.close(ReviewRequest.DISCARDED)
        self._check_counters(total_outgoing=1)

        self.review_request.delete()
        self._check_counters()

    def test_reopen_discarded_requests(self):
        """Testing counters with reopening discarded outgoing review requests
        """
        self.test_closing_requests(ReviewRequest.DISCARDED)

        self.review_request.reopen()
        self.assertFalse(self.review_request.public)
        self.assertEqual(self.review_request.status,
                         ReviewRequest.PENDING_REVIEW)

        self._check_counters(total_outgoing=1,
                             pending_outgoing=1)

        self.review_request.publish(self.user)
        self._check_counters(total_outgoing=1,
                             pending_outgoing=1,
                             direct_incoming=1,
                             total_incoming=1,
                             starred_public=1,
                             group_incoming=1)

    def test_reopen_submitted_requests(self):
        """Testing counters with reopening submitted outgoing review requests
        """
        self.test_closing_requests(ReviewRequest.SUBMITTED)

        self.review_request.reopen()
        self.assertTrue(self.review_request.public)
        self.assertEqual(self.review_request.status,
                         ReviewRequest.PENDING_REVIEW)

        self._check_counters(total_outgoing=1,
                             pending_outgoing=1,
                             direct_incoming=1,
                             total_incoming=1,
                             starred_public=1,
                             group_incoming=1)

        self.review_request.publish(self.user)
        self._check_counters(total_outgoing=1,
                             pending_outgoing=1,
                             direct_incoming=1,
                             total_incoming=1,
                             starred_public=1,
                             group_incoming=1)

    def test_reopen_discarded_draft_requests(self):
        """Testing counters with reopening discarded draft review requests"""
        self.assertFalse(self.review_request.public)

        self.test_closing_draft_requests(ReviewRequest.DISCARDED)

        self.review_request.reopen()
        self.assertFalse(self.review_request.public)
        self.assertEqual(self.review_request.status,
                         ReviewRequest.PENDING_REVIEW)
        self._check_counters(total_outgoing=1,
                             pending_outgoing=1)

    def test_reopen_submitted_draft_requests(self):
        """Testing counters with reopening submitted draft review requests"""
        self.test_closing_draft_requests(ReviewRequest.SUBMITTED)

        # We're simulating what a DefaultReviewer would do by populating
        # the ReviewRequest's target users and groups while not public and
        # without a draft.
        self.review_request.target_people.add(self.user)
        self.review_request.target_groups.add(self.group)

        self._check_counters(total_outgoing=1)

        self.review_request.reopen()
        self.assertTrue(self.review_request.public)
        self.assertEqual(self.review_request.status,
                         ReviewRequest.PENDING_REVIEW)

        self._check_counters(total_outgoing=1,
                             pending_outgoing=1,
                             direct_incoming=1,
                             total_incoming=1,
                             starred_public=1,
                             group_incoming=1)

    def test_double_publish(self):
        """Testing counters with publishing a review request twice"""
        self.assertFalse(self.review_request.public)
        self.assertEqual(self.review_request.status,
                         ReviewRequest.PENDING_REVIEW)

        # Publish the first time.
        self.review_request.publish(self.user)
        self._check_counters(total_outgoing=1,
                             pending_outgoing=1,
                             starred_public=1)

        # Publish the second time.
        self.review_request.publish(self.user)

        self._check_counters(total_outgoing=1,
                             pending_outgoing=1,
                             starred_public=1)

    def test_add_group(self):
        """Testing counters when adding a group reviewer"""
        draft = ReviewRequestDraft.create(self.review_request)
        draft.target_groups.add(self.group)

        self._check_counters(total_outgoing=1,
                             pending_outgoing=1)

        self.review_request.publish(self.user)

        self._check_counters(total_outgoing=1,
                             pending_outgoing=1,
                             total_incoming=1,
                             group_incoming=1,
                             starred_public=1)

    def test_remove_group(self):
        """Testing counters when removing a group reviewer"""
        self.test_add_group()

        draft = ReviewRequestDraft.create(self.review_request)
        draft.target_groups.remove(self.group)

        self._check_counters(total_outgoing=1,
                             pending_outgoing=1,
                             total_incoming=1,
                             group_incoming=1,
                             starred_public=1)

        self.review_request.publish(self.user)

        self._check_counters(total_outgoing=1,
                             pending_outgoing=1,
                             starred_public=1)

    def test_add_person(self):
        """Testing counters when adding a person reviewer"""
        draft = ReviewRequestDraft.create(self.review_request)
        draft.target_people.add(self.user)

        self._check_counters(total_outgoing=1,
                             pending_outgoing=1)

        self.review_request.publish(self.user)

        self._check_counters(total_outgoing=1,
                             pending_outgoing=1,
                             direct_incoming=1,
                             total_incoming=1,
                             starred_public=1)

    def test_remove_person(self):
        """Testing counters when removing a person reviewer"""
        self.test_add_person()

        draft = ReviewRequestDraft.create(self.review_request)
        draft.target_people.remove(self.user)

        self._check_counters(total_outgoing=1,
                             pending_outgoing=1,
                             direct_incoming=1,
                             total_incoming=1,
                             starred_public=1)

        self.review_request.publish(self.user)

        self._check_counters(total_outgoing=1,
                             pending_outgoing=1,
                             starred_public=1)

    def test_populate_counters(self):
        """Testing counters when populated from a fresh upgrade or clear"""
        # The review request was already created
        draft = ReviewRequestDraft.create(self.review_request)
        draft.target_groups.add(self.group)
        draft.target_people.add(self.user)
        self.review_request.publish(self.user)

        self._check_counters(total_outgoing=1,
                             pending_outgoing=1,
                             total_incoming=1,
                             direct_incoming=1,
                             starred_public=1,
                             group_incoming=1)

        LocalSiteProfile.objects.update(
            direct_incoming_request_count=None,
            total_incoming_request_count=None,
            pending_outgoing_request_count=None,
            total_outgoing_request_count=None,
            starred_public_request_count=None)
        Group.objects.update(incoming_request_count=None)

        self._check_counters(total_outgoing=1,
                             pending_outgoing=1,
                             total_incoming=1,
                             direct_incoming=1,
                             starred_public=1,
                             group_incoming=1)

    def test_populate_counters_after_change(self):
        """Testing counter inc/dec on uninitialized counter fields"""
        # The review request was already created
        draft = ReviewRequestDraft.create(self.review_request)
        draft.target_groups.add(self.group)
        draft.target_people.add(self.user)

        self._check_counters(total_outgoing=1,
                             pending_outgoing=1)

        LocalSiteProfile.objects.update(
            direct_incoming_request_count=None,
            total_incoming_request_count=None,
            pending_outgoing_request_count=None,
            total_outgoing_request_count=None,
            starred_public_request_count=None)
        Group.objects.update(incoming_request_count=None)

        profile_fields = [
            'direct_incoming_request_count',
            'total_incoming_request_count',
            'pending_outgoing_request_count',
            'total_outgoing_request_count',
            'starred_public_request_count',
        ]

        # Lock the fields so we don't re-initialize them on publish.
        locks = {
            self.site_profile: 1,
            self.site_profile2: 1,
        }

        for field in profile_fields:
            getattr(LocalSiteProfile, field)._locks = locks

        Group.incoming_request_count._locks = locks

        # Publish the review request. This will normally try to
        # increment/decrement the counts, which it should ignore now.
        self.review_request.publish(self.user)

        # Unlock the profiles so we can query/re-initialize them again.
        for field in profile_fields:
            getattr(LocalSiteProfile, field)._locks = {}

        Group.incoming_request_count._locks = {}

        self._check_counters(total_outgoing=1,
                             pending_outgoing=1,
                             direct_incoming=1,
                             total_incoming=1,
                             starred_public=1,
                             group_incoming=1)

    def _check_counters(self, total_outgoing=0, pending_outgoing=0,
                        direct_incoming=0, total_incoming=0,
                        starred_public=0, group_incoming=0,
                        with_local_site=False):
        self._reload_objects()

        if with_local_site:
            main_site_profile = self.site_profile2
            unused_site_profile = self.site_profile
        else:
            main_site_profile = self.site_profile
            unused_site_profile = self.site_profile2

        self.assertEqual(main_site_profile.total_outgoing_request_count,
                         total_outgoing)
        self.assertEqual(main_site_profile.pending_outgoing_request_count,
                         pending_outgoing)
        self.assertEqual(main_site_profile.direct_incoming_request_count,
                         direct_incoming)
        self.assertEqual(main_site_profile.total_incoming_request_count,
                         total_incoming)
        self.assertEqual(main_site_profile.starred_public_request_count,
                         starred_public)
        self.assertEqual(self.group.incoming_request_count, group_incoming)

        # These should never be affected by the updates on the main
        # LocalSite we're working with, so they should always be 0.
        self.assertEqual(unused_site_profile.total_outgoing_request_count, 0)
        self.assertEqual(unused_site_profile.pending_outgoing_request_count, 0)
        self.assertEqual(unused_site_profile.direct_incoming_request_count, 0)
        self.assertEqual(unused_site_profile.total_incoming_request_count, 0)
        self.assertEqual(unused_site_profile.starred_public_request_count, 0)

    def _reload_objects(self):
        self.test_site = LocalSite.objects.get(pk=self.test_site.pk)
        self.site_profile = \
            LocalSiteProfile.objects.get(pk=self.site_profile.pk)
        self.site_profile2 = \
            LocalSiteProfile.objects.get(pk=self.site_profile2.pk)
        self.group = Group.objects.get(pk=self.group.pk)


class IssueCounterTests(TestCase):
    fixtures = ['test_users']

    def setUp(self):
        super(IssueCounterTests, self).setUp()

        self.review_request = self.create_review_request(publish=True)
        self.assertEqual(self.review_request.issue_open_count, 0)
        self.assertEqual(self.review_request.issue_resolved_count, 0)
        self.assertEqual(self.review_request.issue_dropped_count, 0)

        self._reset_counts()

    @add_fixtures(['test_scmtools'])
    def test_init_with_diff_comments(self):
        """Testing ReviewRequest issue counter initialization
        from diff comments
        """
        self.review_request.repository = self.create_repository()

        diffset = self.create_diffset(self.review_request)
        filediff = self.create_filediff(diffset)

        self._test_issue_counts(
            lambda review, issue_opened: self.create_diff_comment(
                review, filediff, issue_opened=issue_opened))

    def test_init_with_file_attachment_comments(self):
        """Testing ReviewRequest issue counter initialization
        from file attachment comments
        """
        file_attachment = self.create_file_attachment(self.review_request)

        self._test_issue_counts(
            lambda review, issue_opened: self.create_file_attachment_comment(
                review, file_attachment, issue_opened=issue_opened))

    def test_init_with_screenshot_comments(self):
        """Testing ReviewRequest issue counter initialization
        from screenshot comments
        """
        screenshot = self.create_screenshot(self.review_request)

        self._test_issue_counts(
            lambda review, issue_opened: self.create_screenshot_comment(
                review, screenshot, issue_opened=issue_opened))

    @add_fixtures(['test_scmtools'])
    def test_init_with_mix(self):
        """Testing ReviewRequest issue counter initialization
        from multiple types of comments at once
        """
        # The initial implementation for issue status counting broke when
        # there were multiple types of comments on a review (such as diff
        # comments and file attachment comments). There would be an
        # artificially large number of issues reported.
        #
        # That's been fixed, and this test is ensuring that it doesn't
        # regress.
        self.review_request.repository = self.create_repository()
        diffset = self.create_diffset(self.review_request)
        filediff = self.create_filediff(diffset)
        file_attachment = self.create_file_attachment(self.review_request)
        screenshot = self.create_screenshot(self.review_request)

        review = self.create_review(self.review_request)

        # One open file attachment comment
        self.create_file_attachment_comment(review, file_attachment,
                                            issue_opened=True)

        # Two diff comments
        self.create_diff_comment(review, filediff, issue_opened=True)
        self.create_diff_comment(review, filediff, issue_opened=True)

        # Four screenshot comments
        self.create_screenshot_comment(review, screenshot, issue_opened=True)
        self.create_screenshot_comment(review, screenshot, issue_opened=True)
        self.create_screenshot_comment(review, screenshot, issue_opened=True)
        self.create_screenshot_comment(review, screenshot, issue_opened=True)

        # The issue counts should be end up being 0, since they'll initialize
        # during load.
        self._reload_object(clear_counters=True)
        self.assertEqual(self.review_request.issue_open_count, 0)
        self.assertEqual(self.review_request.issue_resolved_count, 0)
        self.assertEqual(self.review_request.issue_dropped_count, 0)

        # Now publish. We should have 7 open issues, by way of incrementing
        # during publish.
        review.publish()

        self._reload_object()
        self.assertEqual(self.review_request.issue_open_count, 7)
        self.assertEqual(self.review_request.issue_dropped_count, 0)
        self.assertEqual(self.review_request.issue_resolved_count, 0)

        # Make sure we get the same number back when initializing counters.
        self._reload_object(clear_counters=True)
        self.assertEqual(self.review_request.issue_open_count, 7)
        self.assertEqual(self.review_request.issue_dropped_count, 0)
        self.assertEqual(self.review_request.issue_resolved_count, 0)

    def test_init_with_replies(self):
        """Testing ReviewRequest issue counter initialization and replies."""
        file_attachment = self.create_file_attachment(self.review_request)

        review = self.create_review(self.review_request)
        comment = self.create_file_attachment_comment(review, file_attachment,
                                                      issue_opened=True)
        review.publish()

        reply = self.create_reply(review)
        self.create_file_attachment_comment(reply, file_attachment,
                                            reply_to=comment,
                                            issue_opened=True)
        reply.publish()

        self._reload_object(clear_counters=True)
        self.assertEqual(self.review_request.issue_open_count, 1)
        self.assertEqual(self.review_request.issue_resolved_count, 0)
        self.assertEqual(self.review_request.issue_dropped_count, 0)

    def test_save_reply_comment(self):
        """Testing ReviewRequest issue counter and saving reply comments."""
        file_attachment = self.create_file_attachment(self.review_request)

        review = self.create_review(self.review_request)
        comment = self.create_file_attachment_comment(review, file_attachment,
                                                      issue_opened=True)
        review.publish()

        self._reload_object(clear_counters=True)
        self.assertEqual(self.review_request.issue_open_count, 1)
        self.assertEqual(self.review_request.issue_resolved_count, 0)
        self.assertEqual(self.review_request.issue_dropped_count, 0)

        reply = self.create_reply(review)
        reply_comment = self.create_file_attachment_comment(
            reply, file_attachment,
            reply_to=comment,
            issue_opened=True)
        reply.publish()

        self._reload_object()
        self.assertEqual(self.review_request.issue_open_count, 1)
        self.assertEqual(self.review_request.issue_resolved_count, 0)
        self.assertEqual(self.review_request.issue_dropped_count, 0)

        reply_comment.save()
        self._reload_object()
        self.assertEqual(self.review_request.issue_open_count, 1)
        self.assertEqual(self.review_request.issue_resolved_count, 0)
        self.assertEqual(self.review_request.issue_dropped_count, 0)

    def _test_issue_counts(self, create_comment_func):
        review = self.create_review(self.review_request)

        # One comment without an issue opened.
        create_comment_func(review, issue_opened=False)

        # One comment without an issue opened, which will have its
        # status set to a valid status, while closed.
        closed_with_status_comment = \
            create_comment_func(review, issue_opened=False)

        # Three comments with an issue opened.
        for i in range(3):
            create_comment_func(review, issue_opened=True)

        # Two comments that will have their issues dropped.
        dropped_comments = [
            create_comment_func(review, issue_opened=True)
            for i in range(2)
        ]

        # One comment that will have its issue resolved.
        resolved_comments = [
            create_comment_func(review, issue_opened=True)
        ]

        # The issue counts should be end up being 0, since they'll initialize
        # during load.
        self._reload_object(clear_counters=True)
        self.assertEqual(self.review_request.issue_open_count, 0)
        self.assertEqual(self.review_request.issue_resolved_count, 0)
        self.assertEqual(self.review_request.issue_dropped_count, 0)

        # Now publish. We should have 6 open issues, by way of incrementing
        # during publish.
        review.publish()

        self._reload_object()
        self.assertEqual(self.review_request.issue_open_count, 6)
        self.assertEqual(self.review_request.issue_dropped_count, 0)
        self.assertEqual(self.review_request.issue_resolved_count, 0)

        # Make sure we get the same number back when initializing counters.
        self._reload_object(clear_counters=True)
        self.assertEqual(self.review_request.issue_open_count, 6)
        self.assertEqual(self.review_request.issue_dropped_count, 0)
        self.assertEqual(self.review_request.issue_resolved_count, 0)

        # Set the issue statuses.
        for comment in dropped_comments:
            comment.issue_status = Comment.DROPPED
            comment.save()

        for comment in resolved_comments:
            comment.issue_status = Comment.RESOLVED
            comment.save()

        closed_with_status_comment.issue_status = Comment.OPEN
        closed_with_status_comment.save()

        self._reload_object()
        self.assertEqual(self.review_request.issue_open_count, 3)
        self.assertEqual(self.review_request.issue_dropped_count, 2)
        self.assertEqual(self.review_request.issue_resolved_count, 1)

        # Make sure we get the same number back when initializing counters.
        self._reload_object(clear_counters=True)
        self.assertEqual(self.review_request.issue_open_count, 3)
        self.assertEqual(self.review_request.issue_dropped_count, 2)
        self.assertEqual(self.review_request.issue_resolved_count, 1)

    def _reload_object(self, clear_counters=False):
        if clear_counters:
            # 3 queries: One for the review request fetch, one for
            # the issue status load, and one for updating the issue counts.
            expected_query_count = 3
            self._reset_counts()
        else:
            # One query for the review request fetch.
            expected_query_count = 1

        with self.assertNumQueries(expected_query_count):
            self.review_request = \
                ReviewRequest.objects.get(pk=self.review_request.pk)

    def _reset_counts(self):
        self.review_request.issue_open_count = None
        self.review_request.issue_resolved_count = None
        self.review_request.issue_dropped_count = None
        self.review_request.save()


class PolicyTests(TestCase):
    fixtures = ['test_users']

    def setUp(self):
        super(PolicyTests, self).setUp()

        self.user = User.objects.create(username='testuser', password='')
        self.anonymous = AnonymousUser()

    def test_group_public(self):
        """Testing access to a public review group"""
        group = Group.objects.create(name='test-group')

        self.assertFalse(group.invite_only)
        self.assertTrue(group.is_accessible_by(self.user))
        self.assertTrue(group.is_accessible_by(self.anonymous))

        self.assertIn(group, Group.objects.accessible(self.user))
        self.assertIn(group, Group.objects.accessible(self.anonymous))

    def test_group_invite_only_access_denied(self):
        """Testing no access to unjoined invite-only group"""
        group = Group.objects.create(name='test-group', invite_only=True)

        self.assertTrue(group.invite_only)
        self.assertFalse(group.is_accessible_by(self.user))
        self.assertFalse(group.is_accessible_by(self.anonymous))

        self.assertNotIn(group, Group.objects.accessible(self.user))
        self.assertNotIn(group, Group.objects.accessible(self.anonymous))

    def test_group_invite_only_access_allowed(self):
        """Testing access to joined invite-only group"""
        group = Group.objects.create(name='test-group', invite_only=True)
        group.users.add(self.user)

        self.assertTrue(group.invite_only)
        self.assertTrue(group.is_accessible_by(self.user))
        self.assertFalse(group.is_accessible_by(self.anonymous))

        self.assertIn(group, Group.objects.accessible(self.user))
        self.assertNotIn(group, Group.objects.accessible(self.anonymous))

    def test_group_public_hidden(self):
        """Testing visibility of a hidden public group"""
        group = Group.objects.create(name='test-group', visible=False)

        self.assertFalse(group.visible)
        self.assertTrue(group.is_accessible_by(self.user))
        self.assertTrue(
            group in Group.objects.accessible(self.user, visible_only=False))
        self.assertFalse(
            group in Group.objects.accessible(self.user, visible_only=True))

    def test_group_invite_only_hidden_access_denied(self):
        """Testing visibility of a hidden unjoined invite-only group"""
        group = Group.objects.create(name='test-group', visible=False,
                                     invite_only=True)

        self.assertFalse(group.visible)
        self.assertTrue(group.invite_only)
        self.assertFalse(group.is_accessible_by(self.user))
        self.assertFalse(
            group in Group.objects.accessible(self.user, visible_only=False))
        self.assertFalse(
            group in Group.objects.accessible(self.user, visible_only=True))

    def test_group_invite_only_hidden_access_allowed(self):
        """Testing visibility of a hidden joined invite-only group"""
        group = Group.objects.create(name='test-group', visible=False,
                                     invite_only=True)
        group.users.add(self.user)

        self.assertFalse(group.visible)
        self.assertTrue(group.invite_only)
        self.assertTrue(group.is_accessible_by(self.user))
        self.assertTrue(
            group in Group.objects.accessible(self.user, visible_only=False))
        self.assertTrue(
            group in Group.objects.accessible(self.user, visible_only=True))

    def test_group_invite_only_review_request_ownership(self):
        """Testing visibility of review requests assigned to invite-only
        groups by a non-member
        """
        group = Group.objects.create(name='test-group', visible=False,
                                     invite_only=True)

        review_request = self.create_review_request(publish=True,
                                                    submitter=self.user)
        review_request.target_groups.add(group)

        self.assertTrue(review_request.is_accessible_by(self.user))

    @add_fixtures(['test_scmtools'])
    def test_repository_public(self):
        """Testing access to a public repository"""
        tool = Tool.objects.get(name='CVS')
        repo = Repository.objects.create(name='Test1', path='path1', tool=tool)

        self.assertTrue(repo.public)
        self.assertTrue(repo.is_accessible_by(self.user))
        self.assertTrue(repo.is_accessible_by(self.anonymous))

    @add_fixtures(['test_scmtools'])
    def test_repository_private_access_denied(self):
        """Testing no access to a private repository"""
        tool = Tool.objects.get(name='CVS')
        repo = Repository.objects.create(name='Test1', path='path1', tool=tool,
                                         public=False)

        self.assertFalse(repo.public)
        self.assertFalse(repo.is_accessible_by(self.user))
        self.assertFalse(repo.is_accessible_by(self.anonymous))

    @add_fixtures(['test_scmtools'])
    def test_repository_private_access_allowed_by_user(self):
        """Testing access to a private repository with user added"""
        tool = Tool.objects.get(name='CVS')
        repo = Repository.objects.create(name='Test1', path='path1', tool=tool,
                                         public=False)
        repo.users.add(self.user)

        self.assertFalse(repo.public)
        self.assertTrue(repo.is_accessible_by(self.user))
        self.assertFalse(repo.is_accessible_by(self.anonymous))

    @add_fixtures(['test_scmtools'])
    def test_repository_private_access_allowed_by_review_group(self):
        """Testing access to a private repository with joined review group
        added
        """
        group = Group.objects.create(name='test-group', invite_only=True)
        group.users.add(self.user)

        tool = Tool.objects.get(name='CVS')
        repo = Repository.objects.create(name='Test1', path='path1', tool=tool,
                                         public=False)
        repo.review_groups.add(group)

        self.assertFalse(repo.public)
        self.assertTrue(repo.is_accessible_by(self.user))
        self.assertFalse(repo.is_accessible_by(self.anonymous))

    def test_review_request_public(self):
        """Testing access to a public review request"""
        review_request = self.create_review_request(publish=True)

        self.assertTrue(review_request.is_accessible_by(self.user))
        self.assertTrue(review_request.is_accessible_by(self.anonymous))

    def test_review_request_with_invite_only_group(self):
        """Testing no access to a review request with only an unjoined
        invite-only group
        """
        group = Group(name='test-group', invite_only=True)
        group.save()

        review_request = self.create_review_request(publish=True)
        review_request.target_groups.add(group)

        self.assertFalse(review_request.is_accessible_by(self.user))
        self.assertFalse(review_request.is_accessible_by(self.anonymous))

    def test_review_request_with_invite_only_group_and_target_user(self):
        """Testing access to a review request with specific target user and
        invite-only group
        """
        group = Group(name='test-group', invite_only=True)
        group.save()

        review_request = self.create_review_request(publish=True)
        review_request.target_groups.add(group)
        review_request.target_people.add(self.user)

        self.assertTrue(review_request.is_accessible_by(self.user))
        self.assertFalse(review_request.is_accessible_by(self.anonymous))

    @add_fixtures(['test_scmtools'])
    def test_review_request_with_private_repository(self):
        """Testing no access to a review request with a private repository"""
        Group.objects.create(name='test-group', invite_only=True)

        review_request = self.create_review_request(create_repository=True,
                                                    publish=True)
        review_request.repository.public = False
        review_request.repository.save()

        self.assertFalse(review_request.is_accessible_by(self.user))
        self.assertFalse(review_request.is_accessible_by(self.anonymous))

    @add_fixtures(['test_scmtools'])
    def test_review_request_with_private_repository_allowed_by_user(self):
        """Testing access to a review request with a private repository with
        user added
        """
        Group.objects.create(name='test-group', invite_only=True)

        review_request = self.create_review_request(create_repository=True,
                                                    publish=True)
        review_request.repository.public = False
        review_request.repository.users.add(self.user)
        review_request.repository.save()

        self.assertTrue(review_request.is_accessible_by(self.user))
        self.assertFalse(review_request.is_accessible_by(self.anonymous))

    @add_fixtures(['test_scmtools'])
    def test_review_request_with_private_repository_allowed_by_review_group(self):
        """Testing access to a review request with a private repository with
        review group added
        """
        group = Group.objects.create(name='test-group', invite_only=True)
        group.users.add(self.user)

        review_request = self.create_review_request(create_repository=True,
                                                    publish=True)
        review_request.repository.public = False
        review_request.repository.review_groups.add(group)
        review_request.repository.save()

        self.assertTrue(review_request.is_accessible_by(self.user))
        self.assertFalse(review_request.is_accessible_by(self.anonymous))


class UserInfoboxTests(TestCase):
    def test_unicode(self):
        """Testing user_infobox with a user with non-ascii characters"""
        user = User.objects.create_user('test', 'test@example.com')
        user.first_name = 'Test\u21b9'
        user.last_name = 'User\u2729'
        user.save()

        self.client.get(local_site_reverse('user-infobox', args=['test']))


class MarkdownUtilsTests(TestCase):
    UNESCAPED_TEXT = r'\`*_{}[]()>#+-.!'
    ESCAPED_TEXT = r'\\\`\*\_\{\}\[\]\(\)\>#+-.\!'

    def test_markdown_escape(self):
        """Testing markdown_escape"""
        self.assertEqual(markdown_escape(self.UNESCAPED_TEXT),
                         self.ESCAPED_TEXT)

    def test_markdown_escape_periods(self):
        """Testing markdown_escape with '.' placement"""
        self.assertEqual(
            markdown_escape('Line. 1.\n'
                            '1. Line. 2.\n'
                            '1.2. Line. 3.\n'
                            '  1. Line. 4.'),
            ('Line. 1.\n'
             '1\\. Line. 2.\n'
             '1\\.2\\. Line. 3.\n'
             '  1\\. Line. 4.'))

    def test_markdown_escape_atx_headers(self):
        """Testing markdown_escape with '#' placement"""
        self.assertEqual(
            markdown_escape('### Header\n'
                            '  ## Header ##\n'
                            'Not # a header'),
            ('\\#\\#\\# Header\n'
             '  \\#\\# Header ##\n'
             'Not # a header'))

    def test_markdown_escape_hyphens(self):
        """Testing markdown_escape with '-' placement"""
        self.assertEqual(
            markdown_escape('Header\n'
                            '------\n'
                            '\n'
                            '- List item\n'
                            '  - List item\n'
                            'Just hyp-henated'),
            ('Header\n'
             '\\-\\-\\-\\-\\-\\-\n'
             '\n'
             '\\- List item\n'
             '  \\- List item\n'
             'Just hyp-henated'))

    def test_markdown_escape_plusses(self):
        """Testing markdown_escape with '+' placement"""
        self.assertEqual(
            markdown_escape('+ List item\n'
                            'a + b'),
            ('\\+ List item\n'
             'a + b'))

    def test_markdown_escape_underscores(self):
        """Testing markdown_escape with '_' placement"""
        self.assertEqual(markdown_escape('_foo_'), r'\_foo\_')
        self.assertEqual(markdown_escape('__foo__'), r'\_\_foo\_\_')
        self.assertEqual(markdown_escape(' _foo_ '), r' \_foo\_ ')
        self.assertEqual(markdown_escape('f_o_o'), r'f_o_o')
        self.assertEqual(markdown_escape('_f_o_o'), r'\_f_o_o')
        self.assertEqual(markdown_escape('f_o_o_'), r'f_o_o\_')
        self.assertEqual(markdown_escape('foo_ _bar'), r'foo\_ \_bar')
        self.assertEqual(markdown_escape('foo__bar'), r'foo__bar')
        self.assertEqual(markdown_escape('foo\n_bar'), 'foo\n\\_bar')
        self.assertEqual(markdown_escape('(_foo_)'), r'(\_foo\_)')

    def test_markdown_escape_asterisks(self):
        """Testing markdown_escape with '*' placement"""
        self.assertEqual(markdown_escape('*foo*'), r'\*foo\*')
        self.assertEqual(markdown_escape('**foo**'), r'\*\*foo\*\*')
        self.assertEqual(markdown_escape(' *foo* '), r' \*foo\* ')
        self.assertEqual(markdown_escape('f*o*o'), r'f*o*o')
        self.assertEqual(markdown_escape('f*o*o*'), r'f*o*o\*')
        self.assertEqual(markdown_escape('foo* *bar'), r'foo\* \*bar')
        self.assertEqual(markdown_escape('foo**bar'), r'foo**bar')
        self.assertEqual(markdown_escape('foo\n*bar'), 'foo\n\\*bar')

    def test_markdown_escape_parens(self):
        """Testing markdown_escape with '(' and ')' placement"""
        self.assertEqual(markdown_escape('[name](link)'), r'\[name\]\(link\)')
        self.assertEqual(markdown_escape('(link)'), r'(link)')
        self.assertEqual(markdown_escape('](link)'), r'\](link)')
        self.assertEqual(markdown_escape('[foo] ](link)'),
                         r'\[foo\] \](link)')

    def test_markdown_unescape(self):
        """Testing markdown_unescape"""
        self.assertEqual(markdown_unescape(self.ESCAPED_TEXT),
                         self.UNESCAPED_TEXT)

        self.assertEqual(
            markdown_unescape('&nbsp;   code\n'
                              '&nbsp;   code'),
            ('    code\n'
             '    code'))
        self.assertEqual(
            markdown_unescape('&nbsp;\tcode\n'
                              '&nbsp;\tcode'),
            ('\tcode\n'
             '\tcode'))

<<<<<<< HEAD

class InitReviewUI(FileAttachmentReviewUI):
    supported_mimetypes = ['image/jpg']

    def __init__(self, review_request, obj):
        raise Exception


class SandboxReviewUI(FileAttachmentReviewUI):
    supported_mimetypes = ['image/png']

    def is_enabled_for(self, user=None, review_request=None,
                       file_attachment=None, **kwargs):
        raise Exception

    def get_comment_thumbnail(self, comment):
        raise Exception

    def get_comment_link_url(self, comment):
        raise Exception

    def get_comment_link_text(self, comment):
        raise Exception

    def get_extra_context(self, request):
        raise Exception

    def get_js_view_data(self):
        raise Exception

    def serialize_comments(self, comments):
        raise Exception


class ConflictFreeReviewUI(FileAttachmentReviewUI):
    supported_mimetypes = ['image/gif']

    def serialize_comment(self, comment):
        raise Exception

    def get_js_model_data(self):
        raise Exception


class SandboxTests(SpyAgency, TestCase):
    """Testing sandboxing extensions."""
    fixtures = ['test_users']

    def setUp(self):
        super(SandboxTests, self).setUp()

        register_ui(InitReviewUI)
        register_ui(SandboxReviewUI)
        register_ui(ConflictFreeReviewUI)

        self.factory = RequestFactory()

        filename = os.path.join(settings.STATIC_ROOT,
                                'rb', 'images', 'trophy.png')

        with open(filename, 'r') as f:
            self.file = SimpleUploadedFile(f.name, f.read(),
                                           content_type='image/png')

        self.user = User.objects.get(username='doc')
        self.review_request = ReviewRequest.objects.create(self.user, None)
        self.file_attachment1 = FileAttachment.objects.create(
            mimetype='image/jpg',
            file=self.file)
        self.file_attachment2 = FileAttachment.objects.create(
            mimetype='image/png',
            file=self.file)
        self.file_attachment3 = FileAttachment.objects.create(
            mimetype='image/gif',
            file=self.file)
        self.review_request.file_attachments.add(self.file_attachment1)
        self.review_request.file_attachments.add(self.file_attachment2)
        self.review_request.file_attachments.add(self.file_attachment3)
        self.draft = ReviewRequestDraft.create(self.review_request)

    def tearDown(self):
        super(SandboxTests, self).tearDown()

        unregister_ui(InitReviewUI)
        unregister_ui(SandboxReviewUI)
        unregister_ui(ConflictFreeReviewUI)

    def test_init_review_ui(self):
        """Testing FileAttachmentReviewUI sandboxes for __init__"""
        self.spy_on(InitReviewUI.__init__)

        self.file_attachment1.review_ui

        self.assertTrue(InitReviewUI.__init__.called)

    def test_is_enabled_for(self):
        """Testing FileAttachmentReviewUI sandboxes for
        is_enabled_for"""
        comment = "Comment"

        self.spy_on(SandboxReviewUI.is_enabled_for)

        review = Review.objects.create(review_request=self.review_request,
                                       user=self.user)
        review.file_attachment_comments.create(
            file_attachment=self.file_attachment2,
            text=comment)

        self.client.login(username='doc', password='doc')
        response = self.client.get('/r/%d/' % self.review_request.pk)
        self.assertEqual(response.status_code, 200)

        self.assertTrue(SandboxReviewUI.is_enabled_for.called)

    def test_get_comment_thumbnail(self):
        """Testing FileAttachmentReviewUI sandboxes for
        get_comment_thumbnail"""
        comment = "Comment"

        review_ui = self.file_attachment2.review_ui

        self.spy_on(review_ui.get_comment_thumbnail)

        review = Review.objects.create(review_request=self.review_request,
                                       user=self.user)
        file_attachment_comments = review.file_attachment_comments.create(
            file_attachment=self.file_attachment2,
            text=comment)

        file_attachment_comments.thumbnail

        self.assertTrue(review_ui.get_comment_thumbnail.called)

    def test_get_comment_link_url(self):
        """Testing FileAttachmentReviewUI sandboxes for get_comment_link_url"""
        comment = "Comment"

        review_ui = self.file_attachment2.review_ui

        self.spy_on(review_ui.get_comment_link_url)

        review = Review.objects.create(review_request=self.review_request,
                                       user=self.user)
        file_attachment_comments = review.file_attachment_comments.create(
            file_attachment=self.file_attachment2,
            text=comment)

        file_attachment_comments.get_absolute_url()

        self.assertTrue(review_ui.get_comment_link_url.called)

    def test_get_comment_link_text(self):
        """Testing FileAttachmentReviewUI sandboxes for
        get_comment_link_text"""
        comment = "Comment"

        review_ui = self.file_attachment2.review_ui

        self.spy_on(review_ui.get_comment_link_text)

        review = Review.objects.create(review_request=self.review_request,
                                       user=self.user)
        file_attachment_comments = review.file_attachment_comments.create(
            file_attachment=self.file_attachment2,
            text=comment)

        file_attachment_comments.get_link_text()

        self.assertTrue(review_ui.get_comment_link_text.called)

    def test_get_extra_context(self):
        """Testing FileAttachmentReviewUI sandboxes for
        get_extra_context"""

        review_ui = self.file_attachment2.review_ui
        request = self.factory.get('test')
        request.user = self.user

        self.spy_on(review_ui.get_extra_context)

        review_ui.render_to_string(request=request)

        self.assertTrue(review_ui.get_extra_context.called)

    def test_get_js_model_data(self):
        """Testing FileAttachmentReviewUI sandboxes for
        get_js_model_data"""
        review_ui = self.file_attachment3.review_ui
        request = self.factory.get('test')
        request.user = self.user

        self.spy_on(review_ui.get_js_model_data)

        review_ui.render_to_response(request=request)

        self.assertTrue(review_ui.get_js_model_data.called)

    def test_get_js_view_data(self):
        """Testing FileAttachmentReviewUI sandboxes for
        get_js_view_data"""
        review_ui = self.file_attachment2.review_ui
        request = self.factory.get('test')
        request.user = self.user

        self.spy_on(review_ui.get_js_view_data)

        review_ui.render_to_response(request=request)

        self.assertTrue(review_ui.get_js_view_data.called)

    def test_serialize_comments(self):
        """Testing FileAttachmentReviewUI sandboxes for
        serialize_comments"""

        review_ui = self.file_attachment2.review_ui

        self.spy_on(review_ui.serialize_comments)

        review_ui.get_comments_json()

        self.assertTrue(review_ui.serialize_comments.called)

    def test_serialize_comment(self):
        """Testing FileAttachmentReviewUI sandboxes for
        serialize_comment"""
        comment = 'comment'

        review_ui = self.file_attachment3.review_ui
        request = self.factory.get('test')
        request.user = self.user
        review_ui.request = request

        review = Review.objects.create(review_request=self.review_request,
                                       user=self.user, public=True)
        file_attachment_comments = review.file_attachment_comments.create(
            file_attachment=self.file_attachment3,
            text=comment)

        self.spy_on(review_ui.serialize_comment)

        serial_comments = review_ui.serialize_comments(
            comments=[file_attachment_comments])
        self.assertRaises(StopIteration, next, serial_comments)

        self.assertTrue(review_ui.serialize_comment.called)
=======
    def test_normalize_text_for_edit_rich_text_default_rich_text(self):
        """Testing normalize_text_for_edit with rich text and
        user defaults to rich text
        """
        user = User.objects.create_user('test', 'test@example.com')
        Profile.objects.create(user=user, default_use_rich_text=True)

        text = normalize_text_for_edit(user, text='&lt; "test" **foo**',
                                       rich_text=True)
        self.assertEqual(text, '&amp;lt; &quot;test&quot; **foo**')
        self.assertTrue(isinstance(text, SafeText))

    def test_normalize_text_for_edit_plain_text_default_rich_text(self):
        """Testing normalize_text_for_edit with plain text and
        user defaults to rich text
        """
        user = User.objects.create_user('test', 'test@example.com')
        Profile.objects.create(user=user, default_use_rich_text=True)

        text = normalize_text_for_edit(user, text='&lt; "test" **foo**',
                                       rich_text=False)
        self.assertEqual(text, r'&amp;lt; &quot;test&quot; \*\*foo\*\*')
        self.assertTrue(isinstance(text, SafeText))

    def test_normalize_text_for_edit_rich_text_default_plain_text(self):
        """Testing normalize_text_for_edit with rich text and
        user defaults to plain text
        """
        user = User.objects.create_user('test', 'test@example.com')
        Profile.objects.create(user=user, default_use_rich_text=False)

        text = normalize_text_for_edit(user, text='&lt; "test" **foo**',
                                       rich_text=True)
        self.assertEqual(text, '&amp;lt; &quot;test&quot; **foo**')
        self.assertTrue(isinstance(text, SafeText))

    def test_normalize_text_for_edit_plain_text_default_plain_text(self):
        """Testing normalize_text_for_edit with plain text and
        user defaults to plain text
        """
        user = User.objects.create_user('test', 'test@example.com')
        Profile.objects.create(user=user, default_use_rich_text=False)

        text = normalize_text_for_edit(user, text='&lt; "test" **foo**',
                                       rich_text=True)
        self.assertEqual(text, '&amp;lt; &quot;test&quot; **foo**')
        self.assertTrue(isinstance(text, SafeText))

    def test_normalize_text_for_edit_rich_text_no_escape(self):
        """Testing normalize_text_for_edit with rich text and not
        escaping to HTML
        """
        user = User.objects.create_user('test', 'test@example.com')
        Profile.objects.create(user=user, default_use_rich_text=False)

        text = normalize_text_for_edit(user, text='&lt; "test" **foo**',
                                       rich_text=True, escape_html=False)
        self.assertEqual(text, '&lt; "test" **foo**')
        self.assertFalse(isinstance(text, SafeText))

    def test_normalize_text_for_edit_plain_text_no_escape(self):
        """Testing normalize_text_for_edit with plain text and not
        escaping to HTML
        """
        user = User.objects.create_user('test', 'test@example.com')
        Profile.objects.create(user=user, default_use_rich_text=False)

        text = normalize_text_for_edit(user, text='&lt; "test" **foo**',
                                       rich_text=True, escape_html=False)
        self.assertEqual(text, '&lt; "test" **foo**')
        self.assertFalse(isinstance(text, SafeText))


class MarkdownTemplateTagsTests(TestCase):
    """Unit tests for Markdown-related template tags."""
    def setUp(self):
        super(MarkdownTemplateTagsTests, self).setUp()

        self.user = User.objects.create_user('test', 'test@example.com')
        Profile.objects.create(user=self.user, default_use_rich_text=False)

        request_factory = RequestFactory()
        request = request_factory.get('/')

        request.user = self.user
        self.context = Context({
            'request': request,
        })

    def test_normalize_text_for_edit_escape_html(self):
        """Testing {% normalize_text_for_edit %} escaping for HTML"""
        t = Template(
            "{% load reviewtags %}"
            "{% normalize_text_for_edit '&lt;foo **bar**' True %}")

        self.assertEqual(t.render(self.context), '&amp;lt;foo **bar**')

    def test_normalize_text_for_edit_escaping_js(self):
        """Testing {% normalize_text_for_edit %} escaping for JavaScript"""
        t = Template(
            "{% load reviewtags %}"
            "{% normalize_text_for_edit '&lt;foo **bar**' True True %}")

        self.assertEqual(t.render(self.context),
                         '\\u0026lt\\u003Bfoo **bar**')
>>>>>>> 4f9974f8
<|MERGE_RESOLUTION|>--- conflicted
+++ resolved
@@ -8,11 +8,7 @@
 from django.contrib.auth.models import AnonymousUser, User
 from django.core.files.uploadedfile import SimpleUploadedFile
 from django.template import Context, Template
-<<<<<<< HEAD
 from django.test.client import RequestFactory
-=======
-from django.test import RequestFactory
->>>>>>> 4f9974f8
 from django.utils import six
 from django.utils.safestring import SafeText
 from djblets.siteconfig.models import SiteConfiguration
@@ -2810,7 +2806,112 @@
             ('\tcode\n'
              '\tcode'))
 
-<<<<<<< HEAD
+    def test_normalize_text_for_edit_rich_text_default_rich_text(self):
+        """Testing normalize_text_for_edit with rich text and
+        user defaults to rich text
+        """
+        user = User.objects.create_user('test', 'test@example.com')
+        Profile.objects.create(user=user, default_use_rich_text=True)
+
+        text = normalize_text_for_edit(user, text='&lt; "test" **foo**',
+                                       rich_text=True)
+        self.assertEqual(text, '&amp;lt; &quot;test&quot; **foo**')
+        self.assertTrue(isinstance(text, SafeText))
+
+    def test_normalize_text_for_edit_plain_text_default_rich_text(self):
+        """Testing normalize_text_for_edit with plain text and
+        user defaults to rich text
+        """
+        user = User.objects.create_user('test', 'test@example.com')
+        Profile.objects.create(user=user, default_use_rich_text=True)
+
+        text = normalize_text_for_edit(user, text='&lt; "test" **foo**',
+                                       rich_text=False)
+        self.assertEqual(text, r'&amp;lt; &quot;test&quot; \*\*foo\*\*')
+        self.assertTrue(isinstance(text, SafeText))
+
+    def test_normalize_text_for_edit_rich_text_default_plain_text(self):
+        """Testing normalize_text_for_edit with rich text and
+        user defaults to plain text
+        """
+        user = User.objects.create_user('test', 'test@example.com')
+        Profile.objects.create(user=user, default_use_rich_text=False)
+
+        text = normalize_text_for_edit(user, text='&lt; "test" **foo**',
+                                       rich_text=True)
+        self.assertEqual(text, '&amp;lt; &quot;test&quot; **foo**')
+        self.assertTrue(isinstance(text, SafeText))
+
+    def test_normalize_text_for_edit_plain_text_default_plain_text(self):
+        """Testing normalize_text_for_edit with plain text and
+        user defaults to plain text
+        """
+        user = User.objects.create_user('test', 'test@example.com')
+        Profile.objects.create(user=user, default_use_rich_text=False)
+
+        text = normalize_text_for_edit(user, text='&lt; "test" **foo**',
+                                       rich_text=True)
+        self.assertEqual(text, '&amp;lt; &quot;test&quot; **foo**')
+        self.assertTrue(isinstance(text, SafeText))
+
+    def test_normalize_text_for_edit_rich_text_no_escape(self):
+        """Testing normalize_text_for_edit with rich text and not
+        escaping to HTML
+        """
+        user = User.objects.create_user('test', 'test@example.com')
+        Profile.objects.create(user=user, default_use_rich_text=False)
+
+        text = normalize_text_for_edit(user, text='&lt; "test" **foo**',
+                                       rich_text=True, escape_html=False)
+        self.assertEqual(text, '&lt; "test" **foo**')
+        self.assertFalse(isinstance(text, SafeText))
+
+    def test_normalize_text_for_edit_plain_text_no_escape(self):
+        """Testing normalize_text_for_edit with plain text and not
+        escaping to HTML
+        """
+        user = User.objects.create_user('test', 'test@example.com')
+        Profile.objects.create(user=user, default_use_rich_text=False)
+
+        text = normalize_text_for_edit(user, text='&lt; "test" **foo**',
+                                       rich_text=True, escape_html=False)
+        self.assertEqual(text, '&lt; "test" **foo**')
+        self.assertFalse(isinstance(text, SafeText))
+
+
+class MarkdownTemplateTagsTests(TestCase):
+    """Unit tests for Markdown-related template tags."""
+    def setUp(self):
+        super(MarkdownTemplateTagsTests, self).setUp()
+
+        self.user = User.objects.create_user('test', 'test@example.com')
+        Profile.objects.create(user=self.user, default_use_rich_text=False)
+
+        request_factory = RequestFactory()
+        request = request_factory.get('/')
+
+        request.user = self.user
+        self.context = Context({
+            'request': request,
+        })
+
+    def test_normalize_text_for_edit_escape_html(self):
+        """Testing {% normalize_text_for_edit %} escaping for HTML"""
+        t = Template(
+            "{% load reviewtags %}"
+            "{% normalize_text_for_edit '&lt;foo **bar**' True %}")
+
+        self.assertEqual(t.render(self.context), '&amp;lt;foo **bar**')
+
+    def test_normalize_text_for_edit_escaping_js(self):
+        """Testing {% normalize_text_for_edit %} escaping for JavaScript"""
+        t = Template(
+            "{% load reviewtags %}"
+            "{% normalize_text_for_edit '&lt;foo **bar**' True True %}")
+
+        self.assertEqual(t.render(self.context),
+                         '\\u0026lt\\u003Bfoo **bar**')
+
 
 class InitReviewUI(FileAttachmentReviewUI):
     supported_mimetypes = ['image/jpg']
@@ -3055,111 +3156,4 @@
             comments=[file_attachment_comments])
         self.assertRaises(StopIteration, next, serial_comments)
 
-        self.assertTrue(review_ui.serialize_comment.called)
-=======
-    def test_normalize_text_for_edit_rich_text_default_rich_text(self):
-        """Testing normalize_text_for_edit with rich text and
-        user defaults to rich text
-        """
-        user = User.objects.create_user('test', 'test@example.com')
-        Profile.objects.create(user=user, default_use_rich_text=True)
-
-        text = normalize_text_for_edit(user, text='&lt; "test" **foo**',
-                                       rich_text=True)
-        self.assertEqual(text, '&amp;lt; &quot;test&quot; **foo**')
-        self.assertTrue(isinstance(text, SafeText))
-
-    def test_normalize_text_for_edit_plain_text_default_rich_text(self):
-        """Testing normalize_text_for_edit with plain text and
-        user defaults to rich text
-        """
-        user = User.objects.create_user('test', 'test@example.com')
-        Profile.objects.create(user=user, default_use_rich_text=True)
-
-        text = normalize_text_for_edit(user, text='&lt; "test" **foo**',
-                                       rich_text=False)
-        self.assertEqual(text, r'&amp;lt; &quot;test&quot; \*\*foo\*\*')
-        self.assertTrue(isinstance(text, SafeText))
-
-    def test_normalize_text_for_edit_rich_text_default_plain_text(self):
-        """Testing normalize_text_for_edit with rich text and
-        user defaults to plain text
-        """
-        user = User.objects.create_user('test', 'test@example.com')
-        Profile.objects.create(user=user, default_use_rich_text=False)
-
-        text = normalize_text_for_edit(user, text='&lt; "test" **foo**',
-                                       rich_text=True)
-        self.assertEqual(text, '&amp;lt; &quot;test&quot; **foo**')
-        self.assertTrue(isinstance(text, SafeText))
-
-    def test_normalize_text_for_edit_plain_text_default_plain_text(self):
-        """Testing normalize_text_for_edit with plain text and
-        user defaults to plain text
-        """
-        user = User.objects.create_user('test', 'test@example.com')
-        Profile.objects.create(user=user, default_use_rich_text=False)
-
-        text = normalize_text_for_edit(user, text='&lt; "test" **foo**',
-                                       rich_text=True)
-        self.assertEqual(text, '&amp;lt; &quot;test&quot; **foo**')
-        self.assertTrue(isinstance(text, SafeText))
-
-    def test_normalize_text_for_edit_rich_text_no_escape(self):
-        """Testing normalize_text_for_edit with rich text and not
-        escaping to HTML
-        """
-        user = User.objects.create_user('test', 'test@example.com')
-        Profile.objects.create(user=user, default_use_rich_text=False)
-
-        text = normalize_text_for_edit(user, text='&lt; "test" **foo**',
-                                       rich_text=True, escape_html=False)
-        self.assertEqual(text, '&lt; "test" **foo**')
-        self.assertFalse(isinstance(text, SafeText))
-
-    def test_normalize_text_for_edit_plain_text_no_escape(self):
-        """Testing normalize_text_for_edit with plain text and not
-        escaping to HTML
-        """
-        user = User.objects.create_user('test', 'test@example.com')
-        Profile.objects.create(user=user, default_use_rich_text=False)
-
-        text = normalize_text_for_edit(user, text='&lt; "test" **foo**',
-                                       rich_text=True, escape_html=False)
-        self.assertEqual(text, '&lt; "test" **foo**')
-        self.assertFalse(isinstance(text, SafeText))
-
-
-class MarkdownTemplateTagsTests(TestCase):
-    """Unit tests for Markdown-related template tags."""
-    def setUp(self):
-        super(MarkdownTemplateTagsTests, self).setUp()
-
-        self.user = User.objects.create_user('test', 'test@example.com')
-        Profile.objects.create(user=self.user, default_use_rich_text=False)
-
-        request_factory = RequestFactory()
-        request = request_factory.get('/')
-
-        request.user = self.user
-        self.context = Context({
-            'request': request,
-        })
-
-    def test_normalize_text_for_edit_escape_html(self):
-        """Testing {% normalize_text_for_edit %} escaping for HTML"""
-        t = Template(
-            "{% load reviewtags %}"
-            "{% normalize_text_for_edit '&lt;foo **bar**' True %}")
-
-        self.assertEqual(t.render(self.context), '&amp;lt;foo **bar**')
-
-    def test_normalize_text_for_edit_escaping_js(self):
-        """Testing {% normalize_text_for_edit %} escaping for JavaScript"""
-        t = Template(
-            "{% load reviewtags %}"
-            "{% normalize_text_for_edit '&lt;foo **bar**' True True %}")
-
-        self.assertEqual(t.render(self.context),
-                         '\\u0026lt\\u003Bfoo **bar**')
->>>>>>> 4f9974f8
+        self.assertTrue(review_ui.serialize_comment.called)