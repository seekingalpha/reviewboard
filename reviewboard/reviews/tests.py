from __future__ import print_function, unicode_literals

from datetime import timedelta
import logging
import os

from django.conf import settings
from django.contrib.auth.models import AnonymousUser, User
from django.core.files.uploadedfile import SimpleUploadedFile
from django.template import Context, Template
from django.test.client import RequestFactory
from django.utils import six
from django.utils.safestring import SafeText
from djblets.siteconfig.models import SiteConfiguration
from djblets.testing.decorators import add_fixtures
from kgb import SpyAgency

from reviewboard.accounts.models import Profile, LocalSiteProfile
from reviewboard.attachments.models import FileAttachment
from reviewboard.changedescs.models import ChangeDescription
from reviewboard.reviews.errors import NotModifiedError, PublishError
from reviewboard.reviews.forms import DefaultReviewerForm, GroupForm
from reviewboard.reviews.markdown_utils import (get_markdown_element_tree,
                                                iter_markdown_lines,
                                                markdown_escape,
                                                markdown_unescape,
                                                normalize_text_for_edit,
                                                render_markdown)
from reviewboard.reviews.models import (Comment,
                                        DefaultReviewer,
                                        Group,
                                        ReviewRequest,
                                        ReviewRequestDraft,
                                        Review,
                                        Screenshot)
from reviewboard.scmtools.core import ChangeSet, Commit
from reviewboard.scmtools.errors import ChangeNumberInUseError
from reviewboard.scmtools.models import Repository, Tool
from reviewboard.site.models import LocalSite
from reviewboard.site.urlresolvers import local_site_reverse
from reviewboard.testing import TestCase


class ReviewRequestManagerTests(TestCase):
    """Tests ReviewRequestManager functions."""
    fixtures = ['test_users']

    @add_fixtures(['test_scmtools'])
    def test_create_with_site(self):
        """Testing ReviewRequest.objects.create with LocalSite"""
        user = User.objects.get(username='doc')
        local_site = LocalSite.objects.create(name='test')
        repository = self.create_repository()

        review_request = ReviewRequest.objects.create(
            user, repository, local_site=local_site)
        self.assertEqual(review_request.repository, repository)
        self.assertEqual(review_request.local_site, local_site)
        self.assertEqual(review_request.local_id, 1)

    @add_fixtures(['test_scmtools'])
    def test_create_with_site_and_commit_id(self):
        """Testing ReviewRequest.objects.create with LocalSite and commit ID"""
        user = User.objects.get(username='doc')
        local_site = LocalSite.objects.create(name='test')
        repository = self.create_repository()

        review_request = ReviewRequest.objects.create(
            user, repository,
            commit_id='123',
            local_site=local_site)
        self.assertEqual(review_request.repository, repository)
        self.assertEqual(review_request.commit_id, '123')
        self.assertEqual(review_request.local_site, local_site)
        self.assertEqual(review_request.local_id, 1)

    @add_fixtures(['test_scmtools'])
    def test_create_with_site_and_commit_id_conflicts_review_request(self):
        """Testing ReviewRequest.objects.create with LocalSite and
        commit ID that conflicts with a review request
        """
        user = User.objects.get(username='doc')
        local_site = LocalSite.objects.create(name='test')
        repository = self.create_repository()

        # This one should be fine.
        ReviewRequest.objects.create(user, repository, commit_id='123',
                                     local_site=local_site)
        self.assertEqual(local_site.review_requests.count(), 1)

        # This one will yell.
        self.assertRaises(
            ChangeNumberInUseError,
            lambda: ReviewRequest.objects.create(
                user, repository,
                commit_id='123',
                local_site=local_site))

        # Make sure that entry doesn't exist in the database.
        self.assertEqual(local_site.review_requests.count(), 1)

    @add_fixtures(['test_scmtools'])
    def test_create_with_site_and_commit_id_conflicts_draft(self):
        """Testing ReviewRequest.objects.create with LocalSite and
        commit ID that conflicts with a draft
        """
        user = User.objects.get(username='doc')
        local_site = LocalSite.objects.create(name='test')
        repository = self.create_repository()

        # This one should be fine.
        existing_review_request = ReviewRequest.objects.create(
            user, repository, local_site=local_site)
        existing_draft = ReviewRequestDraft.create(existing_review_request)
        existing_draft.commit_id = '123'
        existing_draft.save()

        self.assertEqual(local_site.review_requests.count(), 1)

        # This one will yell.
        self.assertRaises(
            ChangeNumberInUseError,
            lambda: ReviewRequest.objects.create(
                user, repository,
                commit_id='123',
                local_site=local_site))

        # Make sure that entry doesn't exist in the database.
        self.assertEqual(local_site.review_requests.count(), 1)

    @add_fixtures(['test_scmtools'])
    def test_create_with_site_and_commit_id_and_fetch_problem(self):
        """Testing ReviewRequest.objects.create with LocalSite and
        commit ID with problem fetching commit details
        """
        user = User.objects.get(username='doc')
        local_site = LocalSite.objects.create(name='test')
        repository = self.create_repository()

        self.assertEqual(local_site.review_requests.count(), 0)

        ReviewRequest.objects.create(
            user, repository,
            commit_id='123',
            local_site=local_site,
            create_from_commit_id=True)

        # Make sure that entry doesn't exist in the database.
        self.assertEqual(local_site.review_requests.count(), 1)
        review_request = local_site.review_requests.get()
        self.assertEqual(review_request.local_id, 1)
        self.assertEqual(review_request.commit_id, '123')

    def test_public(self):
        """Testing ReviewRequest.objects.public"""
        user1 = User.objects.get(username='doc')
        user2 = User.objects.get(username='grumpy')

        self.create_review_request(summary='Test 1',
                                   publish=True,
                                   submitter=user1)
        self.create_review_request(summary='Test 2',
                                   submitter=user2)
        self.create_review_request(summary='Test 3',
                                   status='S',
                                   public=True,
                                   submitter=user1)
        self.create_review_request(summary='Test 4',
                                   status='S',
                                   public=True,
                                   submitter=user2)
        self.create_review_request(summary='Test 5',
                                   status='D',
                                   public=True,
                                   submitter=user1)
        self.create_review_request(summary='Test 6',
                                   status='D',
                                   submitter=user2)

        self.assertValidSummaries(
            ReviewRequest.objects.public(user=user1),
            [
                'Test 1',
            ])

        self.assertValidSummaries(
            ReviewRequest.objects.public(status=None),
            [
                'Test 5',
                'Test 4',
                'Test 3',
                'Test 1',
            ])

        self.assertValidSummaries(
            ReviewRequest.objects.public(user=user2, status=None),
            [
                'Test 6',
                'Test 5',
                'Test 4',
                'Test 3',
                'Test 2',
                'Test 1',
            ])
        self.assertValidSummaries(
            ReviewRequest.objects.public(status=None,
                                         show_all_unpublished=True),
            [
                'Test 6',
                'Test 5',
                'Test 4',
                'Test 3',
                'Test 2',
                'Test 1',
            ])

    @add_fixtures(['test_scmtools'])
    def test_public_without_private_repo_access(self):
        """Testing ReviewRequest.objects.public without access to private
        repositories
        """
        user = User.objects.get(username='grumpy')

        repository = self.create_repository(public=False)
        review_request = self.create_review_request(repository=repository,
                                                    publish=True)
        self.assertFalse(review_request.is_accessible_by(user))

        review_requests = ReviewRequest.objects.public(user=user)
        self.assertEqual(review_requests.count(), 0)

    @add_fixtures(['test_scmtools'])
    def test_public_with_private_repo_access(self):
        """Testing ReviewRequest.objects.public with access to private
        repositories
        """
        user = User.objects.get(username='grumpy')

        repository = self.create_repository(public=False)
        repository.users.add(user)
        review_request = self.create_review_request(repository=repository,
                                                    publish=True)
        self.assertTrue(review_request.is_accessible_by(user))

        review_requests = ReviewRequest.objects.public(user=user)
        self.assertEqual(review_requests.count(), 1)

    @add_fixtures(['test_scmtools'])
    def test_public_with_private_repo_access_through_group(self):
        """Testing ReviewRequest.objects.public with access to private
        repositories
        """
        user = User.objects.get(username='grumpy')
        group = self.create_review_group(invite_only=True)
        group.users.add(user)

        repository = self.create_repository(public=False)
        repository.review_groups.add(group)
        review_request = self.create_review_request(repository=repository,
                                                    publish=True)
        self.assertTrue(review_request.is_accessible_by(user))

        review_requests = ReviewRequest.objects.public(user=user)
        self.assertEqual(review_requests.count(), 1)

    def test_public_without_private_group_access(self):
        """Testing ReviewRequest.objects.public without access to private
        group
        """
        user = User.objects.get(username='grumpy')
        group = self.create_review_group(invite_only=True)

        review_request = self.create_review_request(publish=True)
        review_request.target_groups.add(group)
        self.assertFalse(review_request.is_accessible_by(user))

        review_requests = ReviewRequest.objects.public(user=user)
        self.assertEqual(review_requests.count(), 0)

    def test_public_with_private_group_access(self):
        """Testing ReviewRequest.objects.public with access to private
        group
        """
        user = User.objects.get(username='grumpy')
        group = self.create_review_group(invite_only=True)
        group.users.add(user)

        review_request = self.create_review_request(publish=True)
        review_request.target_groups.add(group)
        self.assertTrue(review_request.is_accessible_by(user))

        review_requests = ReviewRequest.objects.public(user=user)
        self.assertEqual(review_requests.count(), 1)

    @add_fixtures(['test_scmtools'])
    def test_public_with_private_repo_and_public_group(self):
        """Testing ReviewRequest.objects.public without access to private
        repositories and with access to private group
        """
        user = User.objects.get(username='grumpy')
        group = self.create_review_group()

        repository = self.create_repository(public=False)
        review_request = self.create_review_request(repository=repository,
                                                    publish=True)
        review_request.target_groups.add(group)
        self.assertFalse(review_request.is_accessible_by(user))

        review_requests = ReviewRequest.objects.public(user=user)
        self.assertEqual(review_requests.count(), 0)

    @add_fixtures(['test_scmtools'])
    def test_public_with_private_group_and_public_repo(self):
        """Testing ReviewRequest.objects.public with access to private
        group and without access to private group
        """
        user = User.objects.get(username='grumpy')
        group = self.create_review_group(invite_only=True)

        repository = self.create_repository(public=False)
        repository.users.add(user)
        review_request = self.create_review_request(repository=repository,
                                                    publish=True)
        review_request.target_groups.add(group)
        self.assertFalse(review_request.is_accessible_by(user))

        review_requests = ReviewRequest.objects.public(user=user)
        self.assertEqual(review_requests.count(), 0)

    @add_fixtures(['test_scmtools'])
    def test_public_with_private_repo_and_owner(self):
        """Testing ReviewRequest.objects.public without access to private
        repository and as the submitter
        """
        user = User.objects.get(username='grumpy')

        repository = self.create_repository(public=False)
        review_request = self.create_review_request(repository=repository,
                                                    submitter=user,
                                                    publish=True)
        self.assertTrue(review_request.is_accessible_by(user))

        review_requests = ReviewRequest.objects.public(user=user)
        self.assertEqual(review_requests.count(), 1)

    def test_public_with_private_group_and_owner(self):
        """Testing ReviewRequest.objects.public without access to private
        group and as the submitter
        """
        user = User.objects.get(username='grumpy')
        group = self.create_review_group(invite_only=True)

        review_request = self.create_review_request(submitter=user,
                                                    publish=True)
        review_request.target_groups.add(group)
        self.assertTrue(review_request.is_accessible_by(user))

        review_requests = ReviewRequest.objects.public(user=user)
        self.assertEqual(review_requests.count(), 1)

    @add_fixtures(['test_scmtools'])
    def test_public_with_private_repo_and_target_people(self):
        """Testing ReviewRequest.objects.public without access to private
        repository and user in target_people
        """
        user = User.objects.get(username='grumpy')

        repository = self.create_repository(public=False)
        review_request = self.create_review_request(repository=repository,
                                                    publish=True)
        review_request.target_people.add(user)
        self.assertFalse(review_request.is_accessible_by(user))

        review_requests = ReviewRequest.objects.public(user=user)
        self.assertEqual(review_requests.count(), 0)

    def test_public_with_private_group_and_target_people(self):
        """Testing ReviewRequest.objects.public without access to private
        group and user in target_people
        """
        user = User.objects.get(username='grumpy')
        group = self.create_review_group(invite_only=True)

        review_request = self.create_review_request(publish=True)
        review_request.target_groups.add(group)
        review_request.target_people.add(user)
        self.assertTrue(review_request.is_accessible_by(user))

        review_requests = ReviewRequest.objects.public(user=user)
        self.assertEqual(review_requests.count(), 1)

    def test_to_group(self):
        """Testing ReviewRequest.objects.to_group"""
        user1 = User.objects.get(username='doc')

        group1 = self.create_review_group(name='privgroup')
        group1.users.add(user1)

        review_request = self.create_review_request(summary='Test 1',
                                                    public=True,
                                                    submitter=user1)
        review_request.target_groups.add(group1)

        review_request = self.create_review_request(summary='Test 2',
                                                    public=False,
                                                    submitter=user1)
        review_request.target_groups.add(group1)

        review_request = self.create_review_request(summary='Test 3',
                                                    public=True,
                                                    status='S',
                                                    submitter=user1)
        review_request.target_groups.add(group1)

        self.assertValidSummaries(
            ReviewRequest.objects.to_group("privgroup", None),
            [
                'Test 1',
            ])

        self.assertValidSummaries(
            ReviewRequest.objects.to_group("privgroup", None, status=None),
            [
                'Test 3',
                'Test 1',
            ])

    def test_to_user_group(self):
        """Testing ReviewRequest.objects.to_user_groups"""
        user1 = User.objects.get(username='doc')
        user2 = User.objects.get(username='grumpy')

        group1 = self.create_review_group(name='group1')
        group1.users.add(user1)

        group2 = self.create_review_group(name='group2')
        group2.users.add(user2)

        review_request = self.create_review_request(summary='Test 1',
                                                    public=True,
                                                    submitter=user1)
        review_request.target_groups.add(group1)

        review_request = self.create_review_request(summary='Test 2',
                                                    submitter=user2,
                                                    public=True,
                                                    status='S')
        review_request.target_groups.add(group1)

        review_request = self.create_review_request(summary='Test 3',
                                                    public=True,
                                                    submitter=user2)
        review_request.target_groups.add(group1)
        review_request.target_groups.add(group2)

        self.assertValidSummaries(
            ReviewRequest.objects.to_user_groups("doc", local_site=None),
            [
                'Test 3',
                'Test 1',
            ])

        self.assertValidSummaries(
            ReviewRequest.objects.to_user_groups(
                "doc", status=None, local_site=None),
            [
                'Test 3',
                'Test 2',
                'Test 1',
            ])

        self.assertValidSummaries(
            ReviewRequest.objects.to_user_groups(
                "grumpy", user=user2, local_site=None),
            [
                'Test 3',
            ])

    def test_to_user_directly(self):
        """Testing ReviewRequest.objects.to_user_directly"""
        user1 = User.objects.get(username='doc')
        user2 = User.objects.get(username='grumpy')

        group1 = self.create_review_group(name='group1')
        group1.users.add(user1)

        group2 = self.create_review_group(name='group2')
        group2.users.add(user2)

        review_request = self.create_review_request(summary='Test 1',
                                                    public=True,
                                                    submitter=user1)
        review_request.target_groups.add(group1)
        review_request.target_people.add(user2)

        review_request = self.create_review_request(summary='Test 2',
                                                    submitter=user2,
                                                    status='S')
        review_request.target_groups.add(group1)
        review_request.target_people.add(user2)
        review_request.target_people.add(user1)

        review_request = self.create_review_request(summary='Test 3',
                                                    public=True,
                                                    submitter=user2)
        review_request.target_groups.add(group1)
        review_request.target_groups.add(group2)
        review_request.target_people.add(user1)

        review_request = self.create_review_request(summary='Test 4',
                                                    public=True,
                                                    status='S',
                                                    submitter=user2)
        review_request.target_people.add(user1)

        self.assertValidSummaries(
            ReviewRequest.objects.to_user_directly("doc", local_site=None),
            [
                'Test 3',
            ])

        self.assertValidSummaries(
            ReviewRequest.objects.to_user_directly("doc", status=None),
            [
                'Test 4',
                'Test 3',
            ])

        self.assertValidSummaries(
            ReviewRequest.objects.to_user_directly(
                "doc", user2, status=None, local_site=None),
            [
                'Test 4',
                'Test 3',
                'Test 2',
            ])

    def test_from_user(self):
        """Testing ReviewRequest.objects.from_user"""
        user1 = User.objects.get(username='doc')

        self.create_review_request(summary='Test 1',
                                   public=True,
                                   submitter=user1)

        self.create_review_request(summary='Test 2',
                                   public=False,
                                   submitter=user1)

        self.create_review_request(summary='Test 3',
                                   public=True,
                                   status='S',
                                   submitter=user1)

        self.assertValidSummaries(
            ReviewRequest.objects.from_user("doc", local_site=None),
            [
                'Test 1',
            ])

        self.assertValidSummaries(
            ReviewRequest.objects.from_user("doc", status=None,
                                            local_site=None),
            [
                'Test 3',
                'Test 1',
            ])

        self.assertValidSummaries(
            ReviewRequest.objects.from_user(
                "doc", user=user1, status=None, local_site=None),
            [
                'Test 3',
                'Test 2',
                'Test 1',
            ])

    def to_user(self):
        """Testing ReviewRequest.objects.to_user"""
        user1 = User.objects.get(username='doc')
        user2 = User.objects.get(username='grumpy')

        group1 = self.create_review_group(name='group1')
        group1.users.add(user1)

        group2 = self.create_review_group(name='group2')
        group2.users.add(user2)

        review_request = self.create_review_request(summary='Test 1',
                                                    publish=True,
                                                    submitter=user1)
        review_request.target_groups.add(group1)

        review_request = self.create_review_request(summary='Test 2',
                                                    submitter=user2,
                                                    status='S')
        review_request.target_groups.add(group1)
        review_request.target_people.add(user2)
        review_request.target_people.add(user1)

        review_request = self.create_review_request(summary='Test 3',
                                                    publish=True,
                                                    submitter=user2)
        review_request.target_groups.add(group1)
        review_request.target_groups.add(group2)
        review_request.target_people.add(user1)

        review_request = self.create_review_request(summary='Test 4',
                                                    publish=True,
                                                    status='S',
                                                    submitter=user2)
        review_request.target_groups.add(group1)
        review_request.target_groups.add(group2)
        review_request.target_people.add(user1)

        self.assertValidSummaries(
            ReviewRequest.objects.to_user("doc", local_site=None),
            [
                'Test 3',
                'Test 1',
            ])

        self.assertValidSummaries(
            ReviewRequest.objects.to_user("doc", status=None, local_site=None),
            [
                'Test 4',
                'Test 3',
                'Test 1',
            ])

        self.assertValidSummaries(
            ReviewRequest.objects.to_user(
                "doc", user=user2, status=None, local_site=None),
            [
                'Test 4',
                'Test 3',
                'Test 2',
                'Test 1',
            ])

    def assertValidSummaries(self, review_requests, summaries):
        r_summaries = [r.summary for r in review_requests]

        for summary in r_summaries:
            self.assertIn(summary, summaries,
                          'summary "%s" not found in summary list'
                          % summary)

        for summary in summaries:
            self.assertIn(summary, r_summaries,
                          'summary "%s" not found in review request list'
                          % summary)


class ReviewRequestTests(SpyAgency, TestCase):
    """Tests for ReviewRequest."""
    fixtures = ['test_users']

    def test_public_with_discard_reopen_submitted(self):
        """Testing ReviewRequest.public when discarded, reopened, submitted."""
        review_request = self.create_review_request(publish=True)
        self.assertTrue(review_request.public)

        review_request.close(ReviewRequest.DISCARDED)
        self.assertTrue(review_request.public)

        review_request.reopen()
        self.assertFalse(review_request.public)

        review_request.publish(review_request.submitter)

        review_request.close(ReviewRequest.SUBMITTED)
        self.assertTrue(review_request.public)

    def test_close_removes_commit_id(self):
        """Testing ReviewRequest.close with discarded removes commit ID"""
        review_request = self.create_review_request(publish=True,
                                                    commit_id='123')
        self.assertEqual(review_request.commit_id, '123')
        review_request.close(ReviewRequest.DISCARDED)

        self.assertIsNone(review_request.commit_id)

    def test_changenum_against_changenum_and_commit_id(self):
        """Testing create ReviewRequest with changenum against both changenum
         and commit_id"""
        changenum = 123
        review_request = self.create_review_request(publish=True,
                                                    changenum=changenum)
        review_request = ReviewRequest.objects.get(pk=review_request.id)
        self.assertEqual(review_request.changenum, changenum)
        self.assertIsNone(review_request.commit_id)

    @add_fixtures(['test_scmtools'])
    def test_changeset_update_commit_id(self):
        """Testing ReviewRequest.changeset_is_pending update commit ID
        behavior
        """
        current_commit_id = '123'
        new_commit_id = '124'
        review_request = self.create_review_request(
            publish=True,
            commit_id=current_commit_id,
            create_repository=True)
        draft = ReviewRequestDraft.create(review_request)
        self.assertEqual(review_request.commit_id, current_commit_id)
        self.assertEqual(draft.commit_id, current_commit_id)

        def _get_fake_changeset(scmtool, commit_id, allow_empty=True):
            self.assertEqual(commit_id, current_commit_id)

            changeset = ChangeSet()
            changeset.pending = False
            changeset.changenum = int(new_commit_id)
            return changeset

        scmtool = review_request.repository.get_scmtool()
        scmtool.supports_pending_changesets = True
        self.spy_on(scmtool.get_changeset,
                    call_fake=_get_fake_changeset)

        self.spy_on(review_request.repository.get_scmtool,
                    call_fake=lambda x: scmtool)

        is_pending, new_commit_id = \
            review_request.changeset_is_pending(current_commit_id)
        self.assertEqual(is_pending, False)
        self.assertEqual(new_commit_id, new_commit_id)

        review_request = ReviewRequest.objects.get(pk=review_request.pk)
        self.assertEqual(review_request.commit_id, new_commit_id)

        draft = review_request.get_draft()
        self.assertEqual(draft.commit_id, new_commit_id)

    def test_unicode_summary_and_str(self):
        """Testing ReviewRequest.__str__ with unicode summaries."""
        review_request = self.create_review_request(
            summary='\u203e\u203e', publish=True)
        self.assertEqual(six.text_type(review_request), '\u203e\u203e')

    def test_discard_unpublished_private(self):
        """Testing ReviewRequest.close with private requests on discard
        to ensure changes from draft are copied over
        """
        review_request = self.create_review_request(
            publish=False,
            public=False)

        self.assertFalse(review_request.public)
        self.assertNotEqual(review_request.status, ReviewRequest.DISCARDED)

        draft = ReviewRequestDraft.create(review_request)

        summary = 'Test summary'
        description = 'Test description'
        testing_done = 'Test testing done'

        draft.summary = summary
        draft.description = description
        draft.testing_done = testing_done
        draft.save()

        review_request.close(ReviewRequest.DISCARDED)

        self.assertEqual(review_request.summary, summary)
        self.assertEqual(review_request.description, description)
        self.assertEqual(review_request.testing_done, testing_done)

    def test_discard_unpublished_public(self):
        """Testing ReviewRequest.close with public requests on discard
        to ensure changes from draft are not copied over
        """
        review_request = self.create_review_request(
            publish=False,
            public=True)

        self.assertTrue(review_request.public)
        self.assertNotEqual(review_request.status, ReviewRequest.DISCARDED)

        draft = ReviewRequestDraft.create(review_request)

        summary = 'Test summary'
        description = 'Test description'
        testing_done = 'Test testing done'

        draft.summary = summary
        draft.description = description
        draft.testing_done = testing_done
        draft.save()

        review_request.close(ReviewRequest.DISCARDED)

        self.assertNotEqual(review_request.summary, summary)
        self.assertNotEqual(review_request.description, description)
        self.assertNotEqual(review_request.testing_done, testing_done)

    def test_publish_changedesc_none(self):
        """Testing ReviewRequest.publish on a new request to ensure there are
        no change descriptions
        """
        review_request = self.create_review_request(publish=True)

        review_request.publish(review_request.submitter)

        with self.assertRaises(ChangeDescription.DoesNotExist):
            review_request.changedescs.filter(public=True).latest()

    def test_submit_nonpublic(self):
        """ Testing ReviewRequest.close with non-public requests to ensure state
        transitions to SUBMITTED from non-public review request is not allowed
        """
        review_request = self.create_review_request(public=False)

        with self.assertRaises(PublishError):
            review_request.close(ReviewRequest.SUBMITTED)

    def test_submit_public(self):
        """ Testing ReviewRequest.close with public requests to ensure
        public requests can be transferred to SUBMITTED
        """
        review_request = self.create_review_request(public=True)

        review_request.close(ReviewRequest.SUBMITTED)


class ViewTests(TestCase):
    """Tests for views in reviewboard.reviews.views"""
    fixtures = ['test_users', 'test_scmtools', 'test_site']

    def setUp(self):
        super(ViewTests, self).setUp()

        self.siteconfig = SiteConfiguration.objects.get_current()
        self.siteconfig.set("auth_require_sitewide_login", False)
        self.siteconfig.save()

    def _get_context_var(self, response, varname):
        for context in response.context:
            if varname in context:
                return context[varname]

        return None

    def test_review_detail_redirect_no_slash(self):
        """Testing review_detail view redirecting with no trailing slash"""
        response = self.client.get('/r/1')
        self.assertEqual(response.status_code, 301)

    def test_review_detail(self):
        """Testing review_detail view"""
        review_request = self.create_review_request(publish=True)

        response = self.client.get('/r/%d/' % review_request.id)
        self.assertEqual(response.status_code, 200)

        request = self._get_context_var(response, 'review_request')
        self.assertEqual(request.pk, review_request.pk)

    def test_review_detail_context(self):
        """Testing review_detail view's context"""
        # Make sure this request is made while logged in, to catch the
        # login-only pieces of the review_detail view.
        self.client.login(username='admin', password='admin')

        username = 'admin'
        summary = 'This is a test summary'
        description = 'This is my description'
        testing_done = 'Some testing'

        review_request = self.create_review_request(
            publish=True,
            submitter=username,
            summary=summary,
            description=description,
            testing_done=testing_done)

        response = self.client.get('/r/%s/' % review_request.pk)
        self.assertEqual(response.status_code, 200)

        request = self._get_context_var(response, 'review_request')
        self.assertEqual(request.submitter.username, username)
        self.assertEqual(request.summary, summary)
        self.assertEqual(request.description, description)
        self.assertEqual(request.testing_done, testing_done)
        self.assertEqual(request.pk, review_request.pk)

    def test_review_detail_diff_comment_ordering(self):
        """Testing review_detail and ordering of diff comments on a review"""
        comment_text_1 = "Comment text 1"
        comment_text_2 = "Comment text 2"
        comment_text_3 = "Comment text 3"

        review_request = self.create_review_request(create_repository=True,
                                                    publish=True)
        diffset = self.create_diffset(review_request)
        filediff = self.create_filediff(diffset)

        # Create the users who will be commenting.
        user1 = User.objects.get(username='doc')
        user2 = User.objects.get(username='dopey')

        # Create the master review.
        main_review = self.create_review(review_request, user=user1)
        main_comment = self.create_diff_comment(main_review, filediff,
                                                text=comment_text_1)
        main_review.publish()

        # First reply
        reply1 = self.create_reply(
            main_review,
            user=user1,
            timestamp=(main_review.timestamp + timedelta(days=1)))
        self.create_diff_comment(reply1, filediff, text=comment_text_2,
                                 reply_to=main_comment)

        # Second reply
        reply2 = self.create_reply(
            main_review,
            user=user2,
            timestamp=(main_review.timestamp + timedelta(days=2)))
        self.create_diff_comment(reply2, filediff, text=comment_text_3,
                                 reply_to=main_comment)

        # Publish them out of order.
        reply2.publish()
        reply1.publish()

        # Make sure they published in the order expected.
        self.assertTrue(reply1.timestamp > reply2.timestamp)

        # Make sure they're looked up in the order expected.
        comments = list(Comment.objects.filter(
            review__review_request=review_request))
        self.assertEqual(len(comments), 3)
        self.assertEqual(comments[0].text, comment_text_1)
        self.assertEqual(comments[1].text, comment_text_3)
        self.assertEqual(comments[2].text, comment_text_2)

        # Now figure out the order on the page.
        response = self.client.get('/r/%d/' % review_request.pk)
        self.assertEqual(response.status_code, 200)

        entries = response.context['entries']
        self.assertEqual(len(entries), 1)
        entry = entries[0]
        comments = entry['comments']['diff_comments']
        self.assertEqual(len(comments), 1)
        self.assertEqual(comments[0].text, comment_text_1)

        replies = comments[0].public_replies()
        self.assertEqual(len(replies), 2)
        self.assertEqual(replies[0].text, comment_text_3)
        self.assertEqual(replies[1].text, comment_text_2)

    def test_review_detail_file_attachment_visibility(self):
        """Testing visibility of file attachments on review requests."""
        caption_1 = 'File Attachment 1'
        caption_2 = 'File Attachment 2'
        caption_3 = 'File Attachment 3'
        comment_text_1 = "Comment text 1"
        comment_text_2 = "Comment text 2"

        user1 = User.objects.get(username='doc')
        review_request = ReviewRequest.objects.create(user1, None)

        # Add two file attachments. One active, one inactive.
        filename = os.path.join(settings.STATIC_ROOT,
                                'rb', 'images', 'trophy.png')
        f = open(filename, 'r')
        file = SimpleUploadedFile(f.name, f.read(), content_type='image/png')
        f.close()

        file1 = FileAttachment.objects.create(caption=caption_1,
                                              file=file,
                                              mimetype='image/png')
        file2 = FileAttachment.objects.create(caption=caption_2,
                                              file=file,
                                              mimetype='image/png')
        review_request.file_attachments.add(file1)
        review_request.inactive_file_attachments.add(file2)
        review_request.publish(user1)

        # Create one on a draft with a new file attachment.
        draft = ReviewRequestDraft.create(review_request)
        file3 = FileAttachment.objects.create(caption=caption_3,
                                              file=file,
                                              mimetype='image/png')
        draft.file_attachments.add(file3)

        # Create the review with comments for each screenshot.
        review = Review.objects.create(review_request=review_request,
                                       user=user1)
        review.file_attachment_comments.create(file_attachment=file1,
                                               text=comment_text_1)
        review.file_attachment_comments.create(file_attachment=file2,
                                               text=comment_text_2)
        review.publish()

        # Check that we can find all the objects we expect on the page.
        self.client.login(username='doc', password='doc')
        response = self.client.get('/r/%d/' % review_request.pk)
        self.assertEqual(response.status_code, 200)

        file_attachments = response.context['file_attachments']
        self.assertEqual(len(file_attachments), 2)
        self.assertEqual(file_attachments[0].caption, caption_1)
        self.assertEqual(file_attachments[1].caption, caption_3)

        # Make sure that other users won't see the draft one.
        self.client.logout()
        response = self.client.get('/r/%d/' % review_request.pk)
        self.assertEqual(response.status_code, 200)

        file_attachments = response.context['file_attachments']
        self.assertEqual(len(file_attachments), 1)
        self.assertEqual(file_attachments[0].caption, caption_1)

        # Make sure we loaded the reviews and all data correctly.
        entries = response.context['entries']
        self.assertEqual(len(entries), 1)
        entry = entries[0]

        comments = entry['comments']['file_attachment_comments']
        self.assertEqual(len(comments), 2)
        self.assertEqual(comments[0].text, comment_text_1)
        self.assertEqual(comments[1].text, comment_text_2)

    def test_review_detail_screenshot_visibility(self):
        """Testing visibility of screenshots on review requests."""
        caption_1 = 'Screenshot 1'
        caption_2 = 'Screenshot 2'
        caption_3 = 'Screenshot 3'
        comment_text_1 = "Comment text 1"
        comment_text_2 = "Comment text 2"

        user1 = User.objects.get(username='doc')
        review_request = ReviewRequest.objects.create(user1, None)

        # Add two screenshots. One active, one inactive.
        screenshot1 = Screenshot.objects.create(caption=caption_1,
                                                image='')
        screenshot2 = Screenshot.objects.create(caption=caption_2,
                                                image='')
        review_request.screenshots.add(screenshot1)
        review_request.inactive_screenshots.add(screenshot2)
        review_request.publish(user1)

        # Create one on a draft with a new screenshot.
        draft = ReviewRequestDraft.create(review_request)
        screenshot3 = Screenshot.objects.create(caption=caption_3,
                                                image='')
        draft.screenshots.add(screenshot3)

        # Create the review with comments for each screenshot.
        user1 = User.objects.get(username='doc')
        review = Review.objects.create(review_request=review_request,
                                       user=user1)
        review.screenshot_comments.create(screenshot=screenshot1,
                                          text=comment_text_1,
                                          x=10,
                                          y=10,
                                          w=20,
                                          h=20)
        review.screenshot_comments.create(screenshot=screenshot2,
                                          text=comment_text_2,
                                          x=0,
                                          y=0,
                                          w=10,
                                          h=10)
        review.publish()

        # Check that we can find all the objects we expect on the page.
        self.client.login(username='doc', password='doc')
        response = self.client.get('/r/%d/' % review_request.pk)
        self.assertEqual(response.status_code, 200)

        screenshots = response.context['screenshots']
        self.assertEqual(len(screenshots), 2)
        self.assertEqual(screenshots[0].caption, caption_1)
        self.assertEqual(screenshots[1].caption, caption_3)

        # Make sure that other users won't see the draft one.
        self.client.logout()
        response = self.client.get('/r/%d/' % review_request.pk)
        self.assertEqual(response.status_code, 200)

        screenshots = response.context['screenshots']
        self.assertEqual(len(screenshots), 1)
        self.assertEqual(screenshots[0].caption, caption_1)

        entries = response.context['entries']
        self.assertEqual(len(entries), 1)
        entry = entries[0]

        # Make sure we loaded the reviews and all data correctly.
        comments = entry['comments']['screenshot_comments']
        self.assertEqual(len(comments), 2)
        self.assertEqual(comments[0].text, comment_text_1)
        self.assertEqual(comments[1].text, comment_text_2)

    def test_review_detail_sitewide_login(self):
        """Testing review_detail view with site-wide login enabled"""
        self.siteconfig.set("auth_require_sitewide_login", True)
        self.siteconfig.save()

        self.create_review_request(publish=True)

        response = self.client.get('/r/1/')
        self.assertEqual(response.status_code, 302)

    def test_new_review_request(self):
        """Testing new_review_request view"""
        response = self.client.get('/r/new')
        self.assertEqual(response.status_code, 301)

        response = self.client.get('/r/new/')
        self.assertEqual(response.status_code, 302)

        self.client.login(username='grumpy', password='grumpy')

        response = self.client.get('/r/new/')
        self.assertEqual(response.status_code, 200)

    # Bug 892
    def test_interdiff(self):
        """Testing the diff viewer with interdiffs"""
        review_request = self.create_review_request(create_repository=True,
                                                    publish=True)
        diffset = self.create_diffset(review_request, revision=1)
        self.create_filediff(
            diffset,
            source_file='/diffutils.py',
            dest_file='/diffutils.py',
            source_revision='6bba278',
            dest_detail='465d217',
            diff=(
                b'diff --git a/diffutils.py b/diffutils.py\n'
                b'index 6bba278..465d217 100644\n'
                b'--- a/diffutils.py\n'
                b'+++ b/diffutils.py\n'
                b'@@ -1,3 +1,4 @@\n'
                b'+# diffutils.py\n'
                b' import fnmatch\n'
                b' import os\n'
                b' import re\n'
            ))
        self.create_filediff(
            diffset,
            source_file='/readme',
            dest_file='/readme',
            source_revision='d6613f5',
            dest_detail='5b50866',
            diff=(
                b'diff --git a/readme b/readme\n'
                b'index d6613f5..5b50866 100644\n'
                b'--- a/readme\n'
                b'+++ b/readme\n'
                b'@@ -1 +1,3 @@\n'
                b' Hello there\n'
                b'+\n'
                b'+Oh hi!\n'
            ))
        self.create_filediff(
            diffset,
            source_file='/newfile',
            dest_file='/newfile',
            source_revision='PRE-CREATION',
            dest_detail='',
            diff=(
                b'diff --git a/new_file b/new_file\n'
                b'new file mode 100644\n'
                b'index 0000000..ac30bd3\n'
                b'--- /dev/null\n'
                b'+++ b/new_file\n'
                b'@@ -0,0 +1 @@\n'
                b'+This is a new file!\n'
            ))

        diffset = self.create_diffset(review_request, revision=2)
        self.create_filediff(
            diffset,
            source_file='/diffutils.py',
            dest_file='/diffutils.py',
            source_revision='6bba278',
            dest_detail='465d217',
            diff=(
                b'diff --git a/diffutils.py b/diffutils.py\n'
                b'index 6bba278..465d217 100644\n'
                b'--- a/diffutils.py\n'
                b'+++ b/diffutils.py\n'
                b'@@ -1,3 +1,4 @@\n'
                b'+# diffutils.py\n'
                b' import fnmatch\n'
                b' import os\n'
                b' import re\n'
            ))
        self.create_filediff(
            diffset,
            source_file='/readme',
            dest_file='/readme',
            source_revision='d6613f5',
            dest_detail='5b50867',
            diff=(
                b'diff --git a/readme b/readme\n'
                b'index d6613f5..5b50867 100644\n'
                b'--- a/readme\n'
                b'+++ b/readme\n'
                b'@@ -1 +1,3 @@\n'
                b' Hello there\n'
                b'+----------\n'
                b'+Oh hi!\n'
            ))
        self.create_filediff(
            diffset,
            source_file='/newfile',
            dest_file='/newfile',
            source_revision='PRE-CREATION',
            dest_detail='',
            diff=(
                b'diff --git a/new_file b/new_file\n'
                b'new file mode 100644\n'
                b'index 0000000..ac30bd4\n'
                b'--- /dev/null\n'
                b'+++ b/new_file\n'
                b'@@ -0,0 +1 @@\n'
                b'+This is a diffent version of this new file!\n'
            ))

        response = self.client.get('/r/1/diff/1-2/')

        # Useful for debugging any actual errors here.
        if response.status_code != 200:
            print("Error: %s" % self._get_context_var(response, 'error'))
            print(self._get_context_var(response, 'trace'))

        self.assertEqual(response.status_code, 200)

        self.assertEqual(
            self._get_context_var(response, 'diff_context')['num_diffs'],
            2)

        files = self._get_context_var(response, 'files')
        self.assertTrue(files)
        self.assertEqual(len(files), 2)

        self.assertEqual(files[0]['depot_filename'], '/newfile')
        self.assertIn('interfilediff', files[0])

        self.assertEqual(files[1]['depot_filename'], '/readme')
        self.assertIn('interfilediff', files[1])

    # Bug 847
    def test_interdiff_new_file(self):
        """Testing the diff viewer with interdiffs containing new files"""
        review_request = self.create_review_request(create_repository=True,
                                                    publish=True)
        diffset = self.create_diffset(review_request, revision=1)
        self.create_filediff(
            diffset,
            source_file='/diffutils.py',
            dest_file='/diffutils.py',
            source_revision='6bba278',
            dest_detail='465d217',
            diff=(
                b'diff --git a/diffutils.py b/diffutils.py\n'
                b'index 6bba278..465d217 100644\n'
                b'--- a/diffutils.py\n'
                b'+++ b/diffutils.py\n'
                b'@@ -1,3 +1,4 @@\n'
                b'+# diffutils.py\n'
                b' import fnmatch\n'
                b' import os\n'
                b' import re\n'
            ))

        diffset = self.create_diffset(review_request, revision=2)
        self.create_filediff(
            diffset,
            source_file='/diffutils.py',
            dest_file='/diffutils.py',
            source_revision='6bba278',
            dest_detail='465d217',
            diff=(
                b'diff --git a/diffutils.py b/diffutils.py\n'
                b'index 6bba278..465d217 100644\n'
                b'--- a/diffutils.py\n'
                b'+++ b/diffutils.py\n'
                b'@@ -1,3 +1,4 @@\n'
                b'+# diffutils.py\n'
                b' import fnmatch\n'
                b' import os\n'
                b' import re\n'
            ))
        self.create_filediff(
            diffset,
            source_file='/newfile',
            dest_file='/newfile',
            source_revision='PRE-CREATION',
            dest_detail='',
            diff=(
                b'diff --git a/new_file b/new_file\n'
                b'new file mode 100644\n'
                b'index 0000000..ac30bd4\n'
                b'--- /dev/null\n'
                b'+++ b/new_file\n'
                b'@@ -0,0 +1 @@\n'
                b'+This is a diffent version of this new file!\n'
            ))

        response = self.client.get('/r/1/diff/1-2/')

        # Useful for debugging any actual errors here.
        if response.status_code != 200:
            print("Error: %s" % self._get_context_var(response, 'error'))
            print(self._get_context_var(response, 'trace'))

        self.assertEqual(response.status_code, 200)

        self.assertEqual(
            self._get_context_var(response, 'diff_context')['num_diffs'],
            2)

        files = self._get_context_var(response, 'files')
        self.assertTrue(files)
        self.assertEqual(len(files), 1)

        self.assertEqual(files[0]['depot_filename'], '/newfile')
        self.assertIn('interfilediff', files[0])

    def test_review_request_etag_with_issues(self):
        """Testing review request ETags with issue status toggling"""
        self.client.login(username='doc', password='doc')

        # Some objects we need.
        user = User.objects.get(username="doc")

        review_request = self.create_review_request(create_repository=True,
                                                    publish=True)
        diffset = self.create_diffset(review_request)
        filediff = self.create_filediff(diffset)

        # Create a review.
        review = self.create_review(review_request, user=user)
        comment = self.create_diff_comment(review, filediff,
                                           issue_opened=True)
        review.publish()

        # Get the etag
        response = self.client.get(review_request.get_absolute_url())
        self.assertEqual(response.status_code, 200)
        etag1 = response['ETag']
        self.assertNotEqual(etag1, '')

        # Change the issue status
        comment.issue_status = Comment.RESOLVED
        comment.save()

        # Check the etag again
        response = self.client.get(review_request.get_absolute_url())
        self.assertEqual(response.status_code, 200)
        etag2 = response['ETag']
        self.assertNotEqual(etag2, '')

        # Make sure they're not equal
        self.assertNotEqual(etag1, etag2)

    # Bug #3384
    def test_diff_raw_content_disposition_attachment(self):
        """Testing /diff/raw/ Content-Disposition: attachment; ..."""
        review_request = self.create_review_request(create_repository=True,
                                                    publish=True)

        self.create_diffset(review_request=review_request)

        response = self.client.get('/r/%d/diff/raw/' % review_request.pk)
        self.assertEqual(response.status_code, 200)
        self.assertEqual(response['Content-Disposition'],
                         'attachment; filename=diffset')

<<<<<<< HEAD
=======
    # Bug #3704
    def test_diff_raw_multiple_content_disposition(self):
        """Testing /diff/raw/ multiple Content-Disposition issue."""
        review_request = self.create_review_request(create_repository=True,
                                                    publish=True)

        # Create a diffset with a comma in its name.
        self.create_diffset(review_request=review_request, name="test, comma")

        response = self.client.get('/r/%d/diff/raw/' % review_request.pk)
        filename = response['Content-Disposition']\
                           [len('attachment; filename='):]
        self.assertFalse(',' in filename)

>>>>>>> cae1d5e9

class DraftTests(TestCase):
    fixtures = ['test_users', 'test_scmtools']

    def test_draft_changes(self):
        """Testing recording of draft changes."""
        draft = self._get_draft()
        review_request = draft.review_request

        old_summary = review_request.summary
        old_description = review_request.description
        old_testing_done = review_request.testing_done
        old_branch = review_request.branch
        old_bugs = review_request.get_bug_list()

        draft.summary = "New summary"
        draft.description = "New description"
        draft.testing_done = "New testing done"
        draft.branch = "New branch"
        draft.bugs_closed = "12, 34, 56"

        new_bugs = draft.get_bug_list()

        changes = draft.publish()
        fields = changes.fields_changed

        self.assertIn("summary", fields)
        self.assertIn("description", fields)
        self.assertIn("testing_done", fields)
        self.assertIn("branch", fields)
        self.assertIn("bugs_closed", fields)

        old_bugs_norm = set([(bug,) for bug in old_bugs])
        new_bugs_norm = set([(bug,) for bug in new_bugs])

        self.assertEqual(fields["summary"]["old"][0], old_summary)
        self.assertEqual(fields["summary"]["new"][0], draft.summary)
        self.assertEqual(fields["description"]["old"][0], old_description)
        self.assertEqual(fields["description"]["new"][0], draft.description)
        self.assertEqual(fields["testing_done"]["old"][0], old_testing_done)
        self.assertEqual(fields["testing_done"]["new"][0], draft.testing_done)
        self.assertEqual(fields["branch"]["old"][0], old_branch)
        self.assertEqual(fields["branch"]["new"][0], draft.branch)
        self.assertEqual(set(fields["bugs_closed"]["old"]), old_bugs_norm)
        self.assertEqual(set(fields["bugs_closed"]["new"]), new_bugs_norm)
        self.assertEqual(set(fields["bugs_closed"]["removed"]), old_bugs_norm)
        self.assertEqual(set(fields["bugs_closed"]["added"]), new_bugs_norm)

    def _get_draft(self):
        """Convenience function for getting a new draft to work with."""
        review_request = self.create_review_request(publish=True)
        return ReviewRequestDraft.create(review_request)


class FieldTests(TestCase):
    # Bug #1352
    def test_long_bug_numbers(self):
        """Testing review requests with very long bug numbers"""
        review_request = ReviewRequest()
        review_request.bugs_closed = \
            '12006153200030304432010,4432009'
        self.assertEqual(review_request.get_bug_list(),
                         ['4432009', '12006153200030304432010'])

    # Our _("(no summary)") string was failing in the admin UI, as
    # django.template.defaultfilters.stringfilter would fail on a
    # ugettext_lazy proxy object. We can use any stringfilter for this.
    #
    # Bug #1346
    def test_no_summary(self):
        """Testing review requests with no summary"""
        from django.template.defaultfilters import lower
        review_request = ReviewRequest()
        lower(review_request)

    @add_fixtures(['test_users'])
    def test_commit_id(self):
        """Testing commit_id migration"""
        review_request = self.create_review_request()
        review_request.changenum = '123'

        self.assertEqual(review_request.commit_id, None)
        self.assertEqual(review_request.commit,
                         six.text_type(review_request.changenum))
        self.assertNotEqual(review_request.commit_id, None)


class PostCommitTests(SpyAgency, TestCase):
    fixtures = ['test_users', 'test_scmtools']

    def setUp(self):
        super(PostCommitTests, self).setUp()

        self.user = User.objects.create(username='testuser', password='')
        self.profile, is_new = Profile.objects.get_or_create(user=self.user)
        self.profile.save()

        self.testdata_dir = os.path.join(
            os.path.dirname(os.path.dirname(__file__)),
            'scmtools', 'testdata')

        self.repository = self.create_repository(tool_name='Test')

    def test_update_from_committed_change(self):
        """Testing post-commit update"""
        commit_id = '4'

        def get_change(repository, commit_to_get):
            self.assertEqual(commit_id, commit_to_get)

            commit = Commit()
            commit.message = \
                'This is my commit message\n\nWith a summary line too.'
            diff_filename = os.path.join(self.testdata_dir, 'git_readme.diff')
            with open(diff_filename, 'r') as f:
                commit.diff = f.read()

            return commit

        def get_file_exists(repository, path, revision, base_commit_id=None,
                            request=None):
            return (path, revision) in [('/readme', 'd6613f5')]

        self.spy_on(self.repository.get_change, call_fake=get_change)
        self.spy_on(self.repository.get_file_exists, call_fake=get_file_exists)

        review_request = ReviewRequest.objects.create(self.user,
                                                      self.repository)
        review_request.update_from_commit_id(commit_id)

        self.assertEqual(review_request.summary, 'This is my commit message')
        self.assertEqual(review_request.description,
                         'With a summary line too.')

        self.assertEqual(review_request.diffset_history.diffsets.count(), 1)

        diffset = review_request.diffset_history.diffsets.get()
        self.assertEqual(diffset.files.count(), 1)

        fileDiff = diffset.files.get()
        self.assertEqual(fileDiff.source_file, 'readme')
        self.assertEqual(fileDiff.source_revision, 'd6613f5')

    def test_update_from_committed_change_with_markdown_escaping(self):
        """Testing post-commit update with markdown escaping"""
        def get_change(repository, commit_to_get):
            commit = Commit()
            commit.message = '* No escaping\n\n* but this needs escaping'
            diff_filename = os.path.join(self.testdata_dir, 'git_readme.diff')
            with open(diff_filename, 'r') as f:
                commit.diff = f.read()

            return commit

        def get_file_exists(repository, path, revision, base_commit_id=None,
                            request=None):
            return (path, revision) in [('/readme', 'd6613f5')]

        self.spy_on(self.repository.get_change, call_fake=get_change)
        self.spy_on(self.repository.get_file_exists, call_fake=get_file_exists)

        review_request = ReviewRequest.objects.create(self.user,
                                                      self.repository)
        review_request.description_rich_text = True
        review_request.update_from_commit_id('4')

        self.assertEqual(review_request.summary, '* No escaping')
        self.assertEqual(review_request.description,
                         '\\* but this needs escaping')

    def test_update_from_committed_change_without_repository_support(self):
        """Testing post-commit update failure conditions"""
        self.spy_on(self.repository.__class__.supports_post_commit.fget,
                    call_fake=lambda self: False)
        review_request = ReviewRequest.objects.create(self.user,
                                                      self.repository)

        self.assertRaises(NotImplementedError,
                          lambda: review_request.update_from_commit_id('4'))


class ConcurrencyTests(TestCase):
    fixtures = ['test_users', 'test_scmtools']

    def test_duplicate_reviews(self):
        """Testing consolidation of duplicate reviews"""
        body_top = "This is the body_top."
        body_bottom = "This is the body_bottom."
        comment_text_1 = "Comment text 1"
        comment_text_2 = "Comment text 2"
        comment_text_3 = "Comment text 3"

        # Some objects we need.
        user = User.objects.get(username="doc")

        review_request = self.create_review_request(create_repository=True,
                                                    publish=True)
        diffset = self.create_diffset(review_request)
        filediff = self.create_filediff(diffset)

        # Create the first review.
        master_review = self.create_review(review_request, user=user,
                                           body_top=body_top,
                                           body_bottom='')
        self.create_diff_comment(master_review, filediff, text=comment_text_1,
                                 first_line=1, num_lines=1)

        # Create the second review.
        review = self.create_review(review_request, user=user,
                                    body_top='', body_bottom='')
        self.create_diff_comment(review, filediff, text=comment_text_2,
                                 first_line=1, num_lines=1)

        # Create the third review.
        review = self.create_review(review_request, user=user,
                                    body_top='',
                                    body_bottom=body_bottom)
        self.create_diff_comment(review, filediff, text=comment_text_3,
                                 first_line=1, num_lines=1)

        # Now that we've made a mess, see if we get a single review back.
        logging.disable(logging.WARNING)
        review = review_request.get_pending_review(user)
        self.assertTrue(review)
        self.assertEqual(review.id, master_review.id)
        self.assertEqual(review.body_top, body_top)
        self.assertEqual(review.body_bottom, body_bottom)

        comments = list(review.comments.all())
        self.assertEqual(len(comments), 3)
        self.assertEqual(comments[0].text, comment_text_1)
        self.assertEqual(comments[1].text, comment_text_2)
        self.assertEqual(comments[2].text, comment_text_3)


class DefaultReviewerTests(TestCase):
    fixtures = ['test_scmtools']

    def test_for_repository(self):
        """Testing DefaultReviewer.objects.for_repository"""
        tool = Tool.objects.get(name='CVS')

        default_reviewer1 = DefaultReviewer(name="Test", file_regex=".*")
        default_reviewer1.save()

        default_reviewer2 = DefaultReviewer(name="Bar", file_regex=".*")
        default_reviewer2.save()

        repo1 = Repository(name='Test1', path='path1', tool=tool)
        repo1.save()
        default_reviewer1.repository.add(repo1)

        repo2 = Repository(name='Test2', path='path2', tool=tool)
        repo2.save()

        default_reviewers = DefaultReviewer.objects.for_repository(repo1, None)
        self.assertEqual(len(default_reviewers), 2)
        self.assertIn(default_reviewer1, default_reviewers)
        self.assertIn(default_reviewer2, default_reviewers)

        default_reviewers = DefaultReviewer.objects.for_repository(repo2, None)
        self.assertEqual(len(default_reviewers), 1)
        self.assertIn(default_reviewer2, default_reviewers)

    def test_for_repository_with_localsite(self):
        """Testing DefaultReviewer.objects.for_repository with a LocalSite."""
        test_site = LocalSite.objects.create(name='test')

        default_reviewer1 = DefaultReviewer(name='Test 1', file_regex='.*',
                                            local_site=test_site)
        default_reviewer1.save()

        default_reviewer2 = DefaultReviewer(name='Test 2', file_regex='.*')
        default_reviewer2.save()

        default_reviewers = DefaultReviewer.objects.for_repository(
            None, test_site)
        self.assertEqual(len(default_reviewers), 1)
        self.assertIn(default_reviewer1, default_reviewers)

        default_reviewers = DefaultReviewer.objects.for_repository(None, None)
        self.assertEqual(len(default_reviewers), 1)
        self.assertIn(default_reviewer2, default_reviewers)

    def test_form_with_localsite(self):
        """Testing DefaultReviewerForm with a LocalSite."""
        test_site = LocalSite.objects.create(name='test')

        tool = Tool.objects.get(name='CVS')
        repo = Repository.objects.create(name='Test', path='path', tool=tool,
                                         local_site=test_site)
        user = User.objects.create(username='testuser', password='')
        test_site.users.add(user)

        group = Group.objects.create(name='test', display_name='Test',
                                     local_site=test_site)

        form = DefaultReviewerForm({
            'name': 'Test',
            'file_regex': '.*',
            'local_site': test_site.pk,
            'repository': [repo.pk],
            'people': [user.pk],
            'groups': [group.pk],
        })
        self.assertTrue(form.is_valid())
        default_reviewer = form.save()

        self.assertEquals(default_reviewer.local_site, test_site)
        self.assertEquals(default_reviewer.repository.get(), repo)
        self.assertEquals(default_reviewer.people.get(), user)
        self.assertEquals(default_reviewer.groups.get(), group)

    def test_form_with_localsite_and_bad_user(self):
        """Testing DefaultReviewerForm with a User not on the same LocalSite.
        """
        test_site = LocalSite.objects.create(name='test')
        user = User.objects.create(username='testuser', password='')

        form = DefaultReviewerForm({
            'name': 'Test',
            'file_regex': '.*',
            'local_site': test_site.pk,
            'people': [user.pk],
        })
        self.assertFalse(form.is_valid())

    def test_form_with_localsite_and_bad_group(self):
        """Testing DefaultReviewerForm with a Group not on the same LocalSite.
        """
        test_site = LocalSite.objects.create(name='test')
        group = Group.objects.create(name='test', display_name='Test')

        form = DefaultReviewerForm({
            'name': 'Test',
            'file_regex': '.*',
            'local_site': test_site.pk,
            'groups': [group.pk],
        })
        self.assertFalse(form.is_valid())

        group.local_site = test_site
        group.save()

        form = DefaultReviewerForm({
            'name': 'Test',
            'file_regex': '.*',
            'groups': [group.pk],
        })
        self.assertFalse(form.is_valid())

    def test_form_with_localsite_and_bad_repository(self):
        """Testing DefaultReviewerForm with a Repository not on the same
        LocalSite.
        """
        test_site = LocalSite.objects.create(name='test')
        tool = Tool.objects.get(name='CVS')
        repo = Repository.objects.create(name='Test', path='path', tool=tool)

        form = DefaultReviewerForm({
            'name': 'Test',
            'file_regex': '.*',
            'local_site': test_site.pk,
            'repository': [repo.pk],
        })
        self.assertFalse(form.is_valid())

        repo.local_site = test_site
        repo.save()

        form = DefaultReviewerForm({
            'name': 'Test',
            'file_regex': '.*',
            'repository': [repo.pk],
        })
        self.assertFalse(form.is_valid())


class GroupTests(TestCase):
    def test_form_with_localsite(self):
        """Tests GroupForm with a LocalSite."""
        test_site = LocalSite.objects.create(name='test')

        user = User.objects.create(username='testuser', password='')
        test_site.users.add(user)

        form = GroupForm({
            'name': 'test',
            'display_name': 'Test',
            'local_site': test_site.pk,
            'users': [user.pk],
        })
        self.assertTrue(form.is_valid())
        group = form.save()

        self.assertEquals(group.local_site, test_site)
        self.assertEquals(group.users.get(), user)

    def test_form_with_localsite_and_bad_user(self):
        """Tests GroupForm with a User not on the same LocalSite."""
        test_site = LocalSite.objects.create(name='test')

        user = User.objects.create(username='testuser', password='')

        form = GroupForm({
            'name': 'test',
            'display_name': 'Test',
            'local_site': test_site.pk,
            'users': [user.pk],
        })
        self.assertFalse(form.is_valid())


class IfNeatNumberTagTests(TestCase):
    def test_milestones(self):
        """Testing the ifneatnumber tag with milestone numbers"""
        self.assertNeatNumberResult(100, "")
        self.assertNeatNumberResult(1000, "milestone")
        self.assertNeatNumberResult(10000, "milestone")
        self.assertNeatNumberResult(20000, "milestone")
        self.assertNeatNumberResult(20001, "")

    def test_palindrome(self):
        """Testing the ifneatnumber tag with palindrome numbers"""
        self.assertNeatNumberResult(101, "")
        self.assertNeatNumberResult(1001, "palindrome")
        self.assertNeatNumberResult(12321, "palindrome")
        self.assertNeatNumberResult(20902, "palindrome")
        self.assertNeatNumberResult(912219, "palindrome")
        self.assertNeatNumberResult(912218, "")

    def assertNeatNumberResult(self, rid, expected):
        t = Template(
            "{% load reviewtags %}"
            "{% ifneatnumber " + six.text_type(rid) + " %}"
            "{%  if milestone %}milestone{% else %}"
            "{%  if palindrome %}palindrome{% endif %}{% endif %}"
            "{% endifneatnumber %}")

        self.assertEqual(t.render(Context({})), expected)


class ReviewRequestCounterTests(SpyAgency, TestCase):
    fixtures = ['test_scmtools']

    def setUp(self):
        super(ReviewRequestCounterTests, self).setUp()

        tool = Tool.objects.get(name='Subversion')
        repository = Repository.objects.create(name='Test1', path='path1',
                                               tool=tool)

        self.user = User.objects.create(username='testuser', password='')
        self.profile, is_new = Profile.objects.get_or_create(user=self.user)
        self.profile.save()

        self.test_site = LocalSite.objects.create(name='test')
        self.site_profile2 = \
            LocalSiteProfile.objects.create(user=self.user,
                                            profile=self.profile,
                                            local_site=self.test_site)

        self.review_request = ReviewRequest.objects.create(self.user,
                                                           repository)
        self.profile.star_review_request(self.review_request)

        self.site_profile = self.profile.site_profiles.get(local_site=None)
        self.assertEqual(self.site_profile.total_outgoing_request_count, 1)
        self.assertEqual(self.site_profile.pending_outgoing_request_count, 1)
        self.assertEqual(self.site_profile.starred_public_request_count, 0)

        self.group = Group.objects.create(name='test-group')
        self.group.users.add(self.user)

        self._reload_objects()
        self.assertEqual(self.site_profile2.total_outgoing_request_count, 0)
        self.assertEqual(self.site_profile2.pending_outgoing_request_count, 0)
        self.assertEqual(self.site_profile2.starred_public_request_count, 0)

    def test_new_site_profile(self):
        """Testing counters on a new LocalSiteProfile"""
        self.site_profile.delete()
        self.site_profile = \
            LocalSiteProfile.objects.create(user=self.user,
                                            profile=self.profile)
        self.assertEqual(self.site_profile.total_outgoing_request_count, 1)
        self.assertEqual(self.site_profile.pending_outgoing_request_count, 1)
        self.assertEqual(self.site_profile.starred_public_request_count, 0)

        self.review_request.publish(self.user)

        self._reload_objects()
        self.assertEqual(self.site_profile.total_outgoing_request_count, 1)
        self.assertEqual(self.site_profile.pending_outgoing_request_count, 1)
        self.assertEqual(self.site_profile.starred_public_request_count, 1)

    def test_outgoing_requests(self):
        """Testing counters with creating outgoing review requests"""
        # The review request was already created
        self._check_counters(total_outgoing=1,
                             pending_outgoing=1)

        ReviewRequestDraft.create(self.review_request)
        self.review_request.publish(self.user)

        self._check_counters(total_outgoing=1,
                             pending_outgoing=1,
                             starred_public=1)

    def test_closing_requests(self, close_type=ReviewRequest.DISCARDED):
        """Testing counters with closing outgoing review requests"""
        # The review request was already created
        self._check_counters(total_outgoing=1, pending_outgoing=1)

        draft = ReviewRequestDraft.create(self.review_request)
        draft.target_groups.add(self.group)
        draft.target_people.add(self.user)
        self.review_request.publish(self.user)

        self._check_counters(total_outgoing=1,
                             pending_outgoing=1,
                             direct_incoming=1,
                             total_incoming=1,
                             starred_public=1,
                             group_incoming=1)

        self.assertTrue(self.review_request.public)
        self.assertEqual(self.review_request.status,
                         ReviewRequest.PENDING_REVIEW)

        self.review_request.close(close_type)
        self._check_counters(total_outgoing=1)

    def test_closing_draft_requests(self, close_type=ReviewRequest.DISCARDED):
        """Testing counters with closing draft review requests"""
        # The review request was already created
        self._check_counters(total_outgoing=1,
                             pending_outgoing=1)

        self.assertFalse(self.review_request.public)
        self.assertEqual(self.review_request.status,
                         ReviewRequest.PENDING_REVIEW)

        self.review_request.close(close_type)
        self._check_counters(total_outgoing=1)

    def test_closing_closed_requests(self):
        """Testing counters with closing closed review requests"""
        # The review request was already created
        self._check_counters(total_outgoing=1,
                             pending_outgoing=1)

        self.review_request.publish(self.user)

        self._check_counters(total_outgoing=1,
                             pending_outgoing=1,
                             starred_public=1)

        self.assertTrue(self.review_request.public)
        self.assertEqual(self.review_request.status,
                         ReviewRequest.PENDING_REVIEW)

        self.review_request.close(ReviewRequest.DISCARDED)
        self._check_counters(total_outgoing=1)

        self.review_request.close(ReviewRequest.SUBMITTED)
        self._check_counters(total_outgoing=1)

    def test_closing_draft_requests_with_site(self):
        """Testing counters with closing draft review requests on LocalSite"""
        self.review_request.delete()

        self._check_counters(with_local_site=True)

        tool = Tool.objects.get(name='Subversion')
        repository = Repository.objects.create(name='Test1', path='path1',
                                               tool=tool,
                                               local_site=self.test_site)
        self.review_request = ReviewRequest.objects.create(
            self.user,
            repository,
            local_site=self.test_site)

        self._check_counters(with_local_site=True,
                             total_outgoing=1,
                             pending_outgoing=1)

        self.assertFalse(self.review_request.public)
        self.assertEqual(self.review_request.status,
                         ReviewRequest.PENDING_REVIEW)

        self.review_request.close(ReviewRequest.DISCARDED)
        self._check_counters(with_local_site=True,
                             total_outgoing=1)

    def test_deleting_requests(self):
        """Testing counters with deleting outgoing review requests"""
        # The review request was already created
        self._check_counters(total_outgoing=1,
                             pending_outgoing=1)

        draft = ReviewRequestDraft.create(self.review_request)
        draft.target_groups.add(self.group)
        draft.target_people.add(self.user)

        self.review_request.publish(self.user)
        self._check_counters(total_outgoing=1,
                             pending_outgoing=1,
                             direct_incoming=1,
                             total_incoming=1,
                             starred_public=1,
                             group_incoming=1)

        self.review_request.delete()
        self._check_counters()

    def test_deleting_draft_requests(self):
        """Testing counters with deleting draft review requests"""
        # We're simulating what a DefaultReviewer would do by populating
        # the ReviewRequest's target users and groups while not public and
        # without a draft.
        self.review_request.target_people.add(self.user)
        self.review_request.target_groups.add(self.group)

        # The review request was already created
        self._check_counters(total_outgoing=1,
                             pending_outgoing=1)

        self.review_request.delete()
        self._check_counters()

    def test_deleting_closed_requests(self):
        """Testing counters with deleting closed review requests"""
        # We're simulating what a DefaultReviewer would do by populating
        # the ReviewRequest's target users and groups while not public and
        # without a draft.
        self.review_request.target_people.add(self.user)
        self.review_request.target_groups.add(self.group)

        # The review request was already created
        self._check_counters(total_outgoing=1,
                             pending_outgoing=1)

        self.review_request.close(ReviewRequest.DISCARDED)
        self._check_counters(total_outgoing=1)

        self.review_request.delete()
        self._check_counters()

    def test_reopen_discarded_requests(self):
        """Testing counters with reopening discarded outgoing review requests
        """
        self.test_closing_requests(ReviewRequest.DISCARDED)

        self.review_request.reopen()
        self.assertFalse(self.review_request.public)
        self.assertEqual(self.review_request.status,
                         ReviewRequest.PENDING_REVIEW)

        self._check_counters(total_outgoing=1,
                             pending_outgoing=1)

        self.review_request.publish(self.user)
        self._check_counters(total_outgoing=1,
                             pending_outgoing=1,
                             direct_incoming=1,
                             total_incoming=1,
                             starred_public=1,
                             group_incoming=1)

    def test_reopen_submitted_requests(self):
        """Testing counters with reopening submitted outgoing review requests
        """
        self.test_closing_requests(ReviewRequest.SUBMITTED)

        self.review_request.reopen()
        self.assertTrue(self.review_request.public)
        self.assertEqual(self.review_request.status,
                         ReviewRequest.PENDING_REVIEW)

        self._check_counters(total_outgoing=1,
                             pending_outgoing=1,
                             direct_incoming=1,
                             total_incoming=1,
                             starred_public=1,
                             group_incoming=1)

        self.review_request.publish(self.user)
        self._check_counters(total_outgoing=1,
                             pending_outgoing=1,
                             direct_incoming=1,
                             total_incoming=1,
                             starred_public=1,
                             group_incoming=1)

    def test_reopen_discarded_draft_requests(self):
        """Testing counters with reopening discarded draft review requests"""
        self.assertFalse(self.review_request.public)

        self.test_closing_draft_requests(ReviewRequest.DISCARDED)

        self.review_request.reopen()
        self.assertFalse(self.review_request.public)
        self.assertEqual(self.review_request.status,
                         ReviewRequest.PENDING_REVIEW)
        self._check_counters(total_outgoing=1,
                             pending_outgoing=1)

    def test_reopen_submitted_draft_requests(self):
        """Testing counters with reopening submitted draft review requests"""
        self.test_closing_requests(ReviewRequest.SUBMITTED)

        # We're simulating what a DefaultReviewer would do by populating
        # the ReviewRequest's target users and groups while not public and
        # without a draft.
        self.review_request.target_people.add(self.user)
        self.review_request.target_groups.add(self.group)

        self._check_counters(total_outgoing=1)

        self.review_request.reopen()
        self.assertTrue(self.review_request.public)
        self.assertEqual(self.review_request.status,
                         ReviewRequest.PENDING_REVIEW)

        self._check_counters(total_outgoing=1,
                             pending_outgoing=1,
                             direct_incoming=1,
                             total_incoming=1,
                             starred_public=1,
                             group_incoming=1)

    def test_double_publish(self):
        """Testing counters with publishing a review request twice"""
        self.assertFalse(self.review_request.public)
        self.assertEqual(self.review_request.status,
                         ReviewRequest.PENDING_REVIEW)

        # Publish the first time.
        self.review_request.publish(self.user)
        self._check_counters(total_outgoing=1,
                             pending_outgoing=1,
                             starred_public=1)

        # Publish the second time.
        self.review_request.publish(self.user)

        self._check_counters(total_outgoing=1,
                             pending_outgoing=1,
                             starred_public=1)

    def test_add_group(self):
        """Testing counters when adding a group reviewer"""
        draft = ReviewRequestDraft.create(self.review_request)
        draft.target_groups.add(self.group)

        self._check_counters(total_outgoing=1,
                             pending_outgoing=1)

        self.review_request.publish(self.user)

        self._check_counters(total_outgoing=1,
                             pending_outgoing=1,
                             total_incoming=1,
                             group_incoming=1,
                             starred_public=1)

    def test_remove_group(self):
        """Testing counters when removing a group reviewer"""
        self.test_add_group()

        draft = ReviewRequestDraft.create(self.review_request)
        draft.target_groups.remove(self.group)

        self._check_counters(total_outgoing=1,
                             pending_outgoing=1,
                             total_incoming=1,
                             group_incoming=1,
                             starred_public=1)

        self.review_request.publish(self.user)

        self._check_counters(total_outgoing=1,
                             pending_outgoing=1,
                             starred_public=1)

    def test_remove_group_and_fail_publish(self):
        """Testing counters when removing a group reviewer and then
        failing to publish the draft
        """
        self.test_add_group()

        draft = ReviewRequestDraft.create(self.review_request)
        draft.target_groups.remove(self.group)

        self._check_counters(total_outgoing=1,
                             pending_outgoing=1,
                             total_incoming=1,
                             group_incoming=1,
                             starred_public=1)

        self.spy_on(ReviewRequestDraft.publish,
                    call_fake=self._raise_publish_error)

        with self.assertRaises(NotModifiedError):
            self.review_request.publish(self.user)

        self._check_counters(total_outgoing=1,
                             pending_outgoing=1,
                             total_incoming=1,
                             group_incoming=1,
                             starred_public=1)

    def test_add_person(self):
        """Testing counters when adding a person reviewer"""
        draft = ReviewRequestDraft.create(self.review_request)
        draft.target_people.add(self.user)

        self._check_counters(total_outgoing=1,
                             pending_outgoing=1)

        self.review_request.publish(self.user)

        self._check_counters(total_outgoing=1,
                             pending_outgoing=1,
                             direct_incoming=1,
                             total_incoming=1,
                             starred_public=1)

    def test_remove_person(self):
        """Testing counters when removing a person reviewer"""
        self.test_add_person()

        draft = ReviewRequestDraft.create(self.review_request)
        draft.target_people.remove(self.user)

        self._check_counters(total_outgoing=1,
                             pending_outgoing=1,
                             direct_incoming=1,
                             total_incoming=1,
                             starred_public=1)

        self.review_request.publish(self.user)

        self._check_counters(total_outgoing=1,
                             pending_outgoing=1,
                             starred_public=1)

    def test_remove_person_and_fail_publish(self):
        """Testing counters when removing a person reviewer and then
        failing to publish the draft
        """
        self.test_add_person()

        draft = ReviewRequestDraft.create(self.review_request)
        draft.target_people.remove(self.user)

        self._check_counters(total_outgoing=1,
                             pending_outgoing=1,
                             direct_incoming=1,
                             total_incoming=1,
                             starred_public=1)

        self.spy_on(ReviewRequestDraft.publish,
                    call_fake=self._raise_publish_error)

        with self.assertRaises(NotModifiedError):
            self.review_request.publish(self.user)

        self._check_counters(total_outgoing=1,
                             pending_outgoing=1,
                             direct_incoming=1,
                             total_incoming=1,
                             starred_public=1)

    def test_populate_counters(self):
        """Testing counters when populated from a fresh upgrade or clear"""
        # The review request was already created
        draft = ReviewRequestDraft.create(self.review_request)
        draft.target_groups.add(self.group)
        draft.target_people.add(self.user)
        self.review_request.publish(self.user)

        self._check_counters(total_outgoing=1,
                             pending_outgoing=1,
                             total_incoming=1,
                             direct_incoming=1,
                             starred_public=1,
                             group_incoming=1)

        LocalSiteProfile.objects.update(
            direct_incoming_request_count=None,
            total_incoming_request_count=None,
            pending_outgoing_request_count=None,
            total_outgoing_request_count=None,
            starred_public_request_count=None)
        Group.objects.update(incoming_request_count=None)

        self._check_counters(total_outgoing=1,
                             pending_outgoing=1,
                             total_incoming=1,
                             direct_incoming=1,
                             starred_public=1,
                             group_incoming=1)

    def test_populate_counters_after_change(self):
        """Testing counter inc/dec on uninitialized counter fields"""
        # The review request was already created
        draft = ReviewRequestDraft.create(self.review_request)
        draft.target_groups.add(self.group)
        draft.target_people.add(self.user)

        self._check_counters(total_outgoing=1,
                             pending_outgoing=1)

        LocalSiteProfile.objects.update(
            direct_incoming_request_count=None,
            total_incoming_request_count=None,
            pending_outgoing_request_count=None,
            total_outgoing_request_count=None,
            starred_public_request_count=None)
        Group.objects.update(incoming_request_count=None)

        profile_fields = [
            'direct_incoming_request_count',
            'total_incoming_request_count',
            'pending_outgoing_request_count',
            'total_outgoing_request_count',
            'starred_public_request_count',
        ]

        # Lock the fields so we don't re-initialize them on publish.
        locks = {
            self.site_profile: 1,
            self.site_profile2: 1,
        }

        for field in profile_fields:
            getattr(LocalSiteProfile, field)._locks = locks

        Group.incoming_request_count._locks = locks

        # Publish the review request. This will normally try to
        # increment/decrement the counts, which it should ignore now.
        self.review_request.publish(self.user)

        # Unlock the profiles so we can query/re-initialize them again.
        for field in profile_fields:
            getattr(LocalSiteProfile, field)._locks = {}

        Group.incoming_request_count._locks = {}

        self._check_counters(total_outgoing=1,
                             pending_outgoing=1,
                             direct_incoming=1,
                             total_incoming=1,
                             starred_public=1,
                             group_incoming=1)

    def _check_counters(self, total_outgoing=0, pending_outgoing=0,
                        direct_incoming=0, total_incoming=0,
                        starred_public=0, group_incoming=0,
                        with_local_site=False):
        self._reload_objects()

        if with_local_site:
            main_site_profile = self.site_profile2
            unused_site_profile = self.site_profile
        else:
            main_site_profile = self.site_profile
            unused_site_profile = self.site_profile2

        self.assertEqual(main_site_profile.total_outgoing_request_count,
                         total_outgoing)
        self.assertEqual(main_site_profile.pending_outgoing_request_count,
                         pending_outgoing)
        self.assertEqual(main_site_profile.direct_incoming_request_count,
                         direct_incoming)
        self.assertEqual(main_site_profile.total_incoming_request_count,
                         total_incoming)
        self.assertEqual(main_site_profile.starred_public_request_count,
                         starred_public)
        self.assertEqual(self.group.incoming_request_count, group_incoming)

        # These should never be affected by the updates on the main
        # LocalSite we're working with, so they should always be 0.
        self.assertEqual(unused_site_profile.total_outgoing_request_count, 0)
        self.assertEqual(unused_site_profile.pending_outgoing_request_count, 0)
        self.assertEqual(unused_site_profile.direct_incoming_request_count, 0)
        self.assertEqual(unused_site_profile.total_incoming_request_count, 0)
        self.assertEqual(unused_site_profile.starred_public_request_count, 0)

    def _reload_objects(self):
        self.test_site = LocalSite.objects.get(pk=self.test_site.pk)
        self.site_profile = \
            LocalSiteProfile.objects.get(pk=self.site_profile.pk)
        self.site_profile2 = \
            LocalSiteProfile.objects.get(pk=self.site_profile2.pk)
        self.group = Group.objects.get(pk=self.group.pk)

    def _raise_publish_error(self, *args, **kwargs):
        raise NotModifiedError()


class IssueCounterTests(TestCase):
    fixtures = ['test_users']

    def setUp(self):
        super(IssueCounterTests, self).setUp()

        self.review_request = self.create_review_request(publish=True)
        self.assertEqual(self.review_request.issue_open_count, 0)
        self.assertEqual(self.review_request.issue_resolved_count, 0)
        self.assertEqual(self.review_request.issue_dropped_count, 0)

        self._reset_counts()

    @add_fixtures(['test_scmtools'])
    def test_init_with_diff_comments(self):
        """Testing ReviewRequest issue counter initialization
        from diff comments
        """
        self.review_request.repository = self.create_repository()

        diffset = self.create_diffset(self.review_request)
        filediff = self.create_filediff(diffset)

        self._test_issue_counts(
            lambda review, issue_opened: self.create_diff_comment(
                review, filediff, issue_opened=issue_opened))

    def test_init_with_file_attachment_comments(self):
        """Testing ReviewRequest issue counter initialization
        from file attachment comments
        """
        file_attachment = self.create_file_attachment(self.review_request)

        self._test_issue_counts(
            lambda review, issue_opened: self.create_file_attachment_comment(
                review, file_attachment, issue_opened=issue_opened))

    def test_init_with_screenshot_comments(self):
        """Testing ReviewRequest issue counter initialization
        from screenshot comments
        """
        screenshot = self.create_screenshot(self.review_request)

        self._test_issue_counts(
            lambda review, issue_opened: self.create_screenshot_comment(
                review, screenshot, issue_opened=issue_opened))

    @add_fixtures(['test_scmtools'])
    def test_init_with_mix(self):
        """Testing ReviewRequest issue counter initialization
        from multiple types of comments at once
        """
        # The initial implementation for issue status counting broke when
        # there were multiple types of comments on a review (such as diff
        # comments and file attachment comments). There would be an
        # artificially large number of issues reported.
        #
        # That's been fixed, and this test is ensuring that it doesn't
        # regress.
        self.review_request.repository = self.create_repository()
        diffset = self.create_diffset(self.review_request)
        filediff = self.create_filediff(diffset)
        file_attachment = self.create_file_attachment(self.review_request)
        screenshot = self.create_screenshot(self.review_request)

        review = self.create_review(self.review_request)

        # One open file attachment comment
        self.create_file_attachment_comment(review, file_attachment,
                                            issue_opened=True)

        # Two diff comments
        self.create_diff_comment(review, filediff, issue_opened=True)
        self.create_diff_comment(review, filediff, issue_opened=True)

        # Four screenshot comments
        self.create_screenshot_comment(review, screenshot, issue_opened=True)
        self.create_screenshot_comment(review, screenshot, issue_opened=True)
        self.create_screenshot_comment(review, screenshot, issue_opened=True)
        self.create_screenshot_comment(review, screenshot, issue_opened=True)

        # The issue counts should be end up being 0, since they'll initialize
        # during load.
        self._reload_object(clear_counters=True)
        self.assertEqual(self.review_request.issue_open_count, 0)
        self.assertEqual(self.review_request.issue_resolved_count, 0)
        self.assertEqual(self.review_request.issue_dropped_count, 0)

        # Now publish. We should have 7 open issues, by way of incrementing
        # during publish.
        review.publish()

        self._reload_object()
        self.assertEqual(self.review_request.issue_open_count, 7)
        self.assertEqual(self.review_request.issue_dropped_count, 0)
        self.assertEqual(self.review_request.issue_resolved_count, 0)

        # Make sure we get the same number back when initializing counters.
        self._reload_object(clear_counters=True)
        self.assertEqual(self.review_request.issue_open_count, 7)
        self.assertEqual(self.review_request.issue_dropped_count, 0)
        self.assertEqual(self.review_request.issue_resolved_count, 0)

    def test_init_with_replies(self):
        """Testing ReviewRequest issue counter initialization and replies."""
        file_attachment = self.create_file_attachment(self.review_request)

        review = self.create_review(self.review_request)
        comment = self.create_file_attachment_comment(review, file_attachment,
                                                      issue_opened=True)
        review.publish()

        reply = self.create_reply(review)
        self.create_file_attachment_comment(reply, file_attachment,
                                            reply_to=comment,
                                            issue_opened=True)
        reply.publish()

        self._reload_object(clear_counters=True)
        self.assertEqual(self.review_request.issue_open_count, 1)
        self.assertEqual(self.review_request.issue_resolved_count, 0)
        self.assertEqual(self.review_request.issue_dropped_count, 0)

    def test_save_reply_comment(self):
        """Testing ReviewRequest issue counter and saving reply comments."""
        file_attachment = self.create_file_attachment(self.review_request)

        review = self.create_review(self.review_request)
        comment = self.create_file_attachment_comment(review, file_attachment,
                                                      issue_opened=True)
        review.publish()

        self._reload_object(clear_counters=True)
        self.assertEqual(self.review_request.issue_open_count, 1)
        self.assertEqual(self.review_request.issue_resolved_count, 0)
        self.assertEqual(self.review_request.issue_dropped_count, 0)

        reply = self.create_reply(review)
        reply_comment = self.create_file_attachment_comment(
            reply, file_attachment,
            reply_to=comment,
            issue_opened=True)
        reply.publish()

        self._reload_object()
        self.assertEqual(self.review_request.issue_open_count, 1)
        self.assertEqual(self.review_request.issue_resolved_count, 0)
        self.assertEqual(self.review_request.issue_dropped_count, 0)

        reply_comment.save()
        self._reload_object()
        self.assertEqual(self.review_request.issue_open_count, 1)
        self.assertEqual(self.review_request.issue_resolved_count, 0)
        self.assertEqual(self.review_request.issue_dropped_count, 0)

    def _test_issue_counts(self, create_comment_func):
        review = self.create_review(self.review_request)

        # One comment without an issue opened.
        create_comment_func(review, issue_opened=False)

        # One comment without an issue opened, which will have its
        # status set to a valid status, while closed.
        closed_with_status_comment = \
            create_comment_func(review, issue_opened=False)

        # Three comments with an issue opened.
        for i in range(3):
            create_comment_func(review, issue_opened=True)

        # Two comments that will have their issues dropped.
        dropped_comments = [
            create_comment_func(review, issue_opened=True)
            for i in range(2)
        ]

        # One comment that will have its issue resolved.
        resolved_comments = [
            create_comment_func(review, issue_opened=True)
        ]

        # The issue counts should be end up being 0, since they'll initialize
        # during load.
        self._reload_object(clear_counters=True)
        self.assertEqual(self.review_request.issue_open_count, 0)
        self.assertEqual(self.review_request.issue_resolved_count, 0)
        self.assertEqual(self.review_request.issue_dropped_count, 0)

        # Now publish. We should have 6 open issues, by way of incrementing
        # during publish.
        review.publish()

        self._reload_object()
        self.assertEqual(self.review_request.issue_open_count, 6)
        self.assertEqual(self.review_request.issue_dropped_count, 0)
        self.assertEqual(self.review_request.issue_resolved_count, 0)

        # Make sure we get the same number back when initializing counters.
        self._reload_object(clear_counters=True)
        self.assertEqual(self.review_request.issue_open_count, 6)
        self.assertEqual(self.review_request.issue_dropped_count, 0)
        self.assertEqual(self.review_request.issue_resolved_count, 0)

        # Set the issue statuses.
        for comment in dropped_comments:
            comment.issue_status = Comment.DROPPED
            comment.save()

        for comment in resolved_comments:
            comment.issue_status = Comment.RESOLVED
            comment.save()

        closed_with_status_comment.issue_status = Comment.OPEN
        closed_with_status_comment.save()

        self._reload_object()
        self.assertEqual(self.review_request.issue_open_count, 3)
        self.assertEqual(self.review_request.issue_dropped_count, 2)
        self.assertEqual(self.review_request.issue_resolved_count, 1)

        # Make sure we get the same number back when initializing counters.
        self._reload_object(clear_counters=True)
        self.assertEqual(self.review_request.issue_open_count, 3)
        self.assertEqual(self.review_request.issue_dropped_count, 2)
        self.assertEqual(self.review_request.issue_resolved_count, 1)

    def _reload_object(self, clear_counters=False):
        if clear_counters:
            # 3 queries: One for the review request fetch, one for
            # the issue status load, and one for updating the issue counts.
            expected_query_count = 3
            self._reset_counts()
        else:
            # One query for the review request fetch.
            expected_query_count = 1

        with self.assertNumQueries(expected_query_count):
            self.review_request = \
                ReviewRequest.objects.get(pk=self.review_request.pk)

    def _reset_counts(self):
        self.review_request.issue_open_count = None
        self.review_request.issue_resolved_count = None
        self.review_request.issue_dropped_count = None
        self.review_request.save()


class PolicyTests(TestCase):
    fixtures = ['test_users']

    def setUp(self):
        super(PolicyTests, self).setUp()

        self.user = User.objects.create(username='testuser', password='')
        self.anonymous = AnonymousUser()

    def test_group_public(self):
        """Testing access to a public review group"""
        group = Group.objects.create(name='test-group')

        self.assertFalse(group.invite_only)
        self.assertTrue(group.is_accessible_by(self.user))
        self.assertTrue(group.is_accessible_by(self.anonymous))

        self.assertIn(group, Group.objects.accessible(self.user))
        self.assertIn(group, Group.objects.accessible(self.anonymous))

    def test_group_invite_only_access_denied(self):
        """Testing no access to unjoined invite-only group"""
        group = Group.objects.create(name='test-group', invite_only=True)

        self.assertTrue(group.invite_only)
        self.assertFalse(group.is_accessible_by(self.user))
        self.assertFalse(group.is_accessible_by(self.anonymous))

        self.assertNotIn(group, Group.objects.accessible(self.user))
        self.assertNotIn(group, Group.objects.accessible(self.anonymous))

    def test_group_invite_only_access_allowed(self):
        """Testing access to joined invite-only group"""
        group = Group.objects.create(name='test-group', invite_only=True)
        group.users.add(self.user)

        self.assertTrue(group.invite_only)
        self.assertTrue(group.is_accessible_by(self.user))
        self.assertFalse(group.is_accessible_by(self.anonymous))

        self.assertIn(group, Group.objects.accessible(self.user))
        self.assertNotIn(group, Group.objects.accessible(self.anonymous))

    def test_group_public_hidden(self):
        """Testing visibility of a hidden public group"""
        group = Group.objects.create(name='test-group', visible=False)

        self.assertFalse(group.visible)
        self.assertTrue(group.is_accessible_by(self.user))
        self.assertTrue(
            group in Group.objects.accessible(self.user, visible_only=False))
        self.assertFalse(
            group in Group.objects.accessible(self.user, visible_only=True))

    def test_group_invite_only_hidden_access_denied(self):
        """Testing visibility of a hidden unjoined invite-only group"""
        group = Group.objects.create(name='test-group', visible=False,
                                     invite_only=True)

        self.assertFalse(group.visible)
        self.assertTrue(group.invite_only)
        self.assertFalse(group.is_accessible_by(self.user))
        self.assertFalse(
            group in Group.objects.accessible(self.user, visible_only=False))
        self.assertFalse(
            group in Group.objects.accessible(self.user, visible_only=True))

    def test_group_invite_only_hidden_access_allowed(self):
        """Testing visibility of a hidden joined invite-only group"""
        group = Group.objects.create(name='test-group', visible=False,
                                     invite_only=True)
        group.users.add(self.user)

        self.assertFalse(group.visible)
        self.assertTrue(group.invite_only)
        self.assertTrue(group.is_accessible_by(self.user))
        self.assertTrue(
            group in Group.objects.accessible(self.user, visible_only=False))
        self.assertTrue(
            group in Group.objects.accessible(self.user, visible_only=True))

    def test_group_invite_only_review_request_ownership(self):
        """Testing visibility of review requests assigned to invite-only
        groups by a non-member
        """
        group = Group.objects.create(name='test-group', visible=False,
                                     invite_only=True)

        review_request = self.create_review_request(publish=True,
                                                    submitter=self.user)
        review_request.target_groups.add(group)

        self.assertTrue(review_request.is_accessible_by(self.user))

    @add_fixtures(['test_scmtools'])
    def test_repository_public(self):
        """Testing access to a public repository"""
        tool = Tool.objects.get(name='CVS')
        repo = Repository.objects.create(name='Test1', path='path1', tool=tool)

        self.assertTrue(repo.public)
        self.assertTrue(repo.is_accessible_by(self.user))
        self.assertTrue(repo.is_accessible_by(self.anonymous))

    @add_fixtures(['test_scmtools'])
    def test_repository_private_access_denied(self):
        """Testing no access to a private repository"""
        tool = Tool.objects.get(name='CVS')
        repo = Repository.objects.create(name='Test1', path='path1', tool=tool,
                                         public=False)

        self.assertFalse(repo.public)
        self.assertFalse(repo.is_accessible_by(self.user))
        self.assertFalse(repo.is_accessible_by(self.anonymous))

    @add_fixtures(['test_scmtools'])
    def test_repository_private_access_allowed_by_user(self):
        """Testing access to a private repository with user added"""
        tool = Tool.objects.get(name='CVS')
        repo = Repository.objects.create(name='Test1', path='path1', tool=tool,
                                         public=False)
        repo.users.add(self.user)

        self.assertFalse(repo.public)
        self.assertTrue(repo.is_accessible_by(self.user))
        self.assertFalse(repo.is_accessible_by(self.anonymous))

    @add_fixtures(['test_scmtools'])
    def test_repository_private_access_allowed_by_review_group(self):
        """Testing access to a private repository with joined review group
        added
        """
        group = Group.objects.create(name='test-group', invite_only=True)
        group.users.add(self.user)

        tool = Tool.objects.get(name='CVS')
        repo = Repository.objects.create(name='Test1', path='path1', tool=tool,
                                         public=False)
        repo.review_groups.add(group)

        self.assertFalse(repo.public)
        self.assertTrue(repo.is_accessible_by(self.user))
        self.assertFalse(repo.is_accessible_by(self.anonymous))

    def test_review_request_public(self):
        """Testing access to a public review request"""
        review_request = self.create_review_request(publish=True)

        self.assertTrue(review_request.is_accessible_by(self.user))
        self.assertTrue(review_request.is_accessible_by(self.anonymous))

    def test_review_request_with_invite_only_group(self):
        """Testing no access to a review request with only an unjoined
        invite-only group
        """
        group = Group(name='test-group', invite_only=True)
        group.save()

        review_request = self.create_review_request(publish=True)
        review_request.target_groups.add(group)

        self.assertFalse(review_request.is_accessible_by(self.user))
        self.assertFalse(review_request.is_accessible_by(self.anonymous))

    def test_review_request_with_invite_only_group_and_target_user(self):
        """Testing access to a review request with specific target user and
        invite-only group
        """
        group = Group(name='test-group', invite_only=True)
        group.save()

        review_request = self.create_review_request(publish=True)
        review_request.target_groups.add(group)
        review_request.target_people.add(self.user)

        self.assertTrue(review_request.is_accessible_by(self.user))
        self.assertFalse(review_request.is_accessible_by(self.anonymous))

    @add_fixtures(['test_scmtools'])
    def test_review_request_with_private_repository(self):
        """Testing no access to a review request with a private repository"""
        Group.objects.create(name='test-group', invite_only=True)

        review_request = self.create_review_request(create_repository=True,
                                                    publish=True)
        review_request.repository.public = False
        review_request.repository.save()

        self.assertFalse(review_request.is_accessible_by(self.user))
        self.assertFalse(review_request.is_accessible_by(self.anonymous))

    @add_fixtures(['test_scmtools'])
    def test_review_request_with_private_repository_allowed_by_user(self):
        """Testing access to a review request with a private repository with
        user added
        """
        Group.objects.create(name='test-group', invite_only=True)

        review_request = self.create_review_request(create_repository=True,
                                                    publish=True)
        review_request.repository.public = False
        review_request.repository.users.add(self.user)
        review_request.repository.save()

        self.assertTrue(review_request.is_accessible_by(self.user))
        self.assertFalse(review_request.is_accessible_by(self.anonymous))

    @add_fixtures(['test_scmtools'])
    def test_review_request_with_private_repository_allowed_by_review_group(
            self):
        """Testing access to a review request with a private repository with
        review group added
        """
        group = Group.objects.create(name='test-group', invite_only=True)
        group.users.add(self.user)

        review_request = self.create_review_request(create_repository=True,
                                                    publish=True)
        review_request.repository.public = False
        review_request.repository.review_groups.add(group)
        review_request.repository.save()

        self.assertTrue(review_request.is_accessible_by(self.user))
        self.assertFalse(review_request.is_accessible_by(self.anonymous))


class UserInfoboxTests(TestCase):
    def test_unicode(self):
        """Testing user_infobox with a user with non-ascii characters"""
        user = User.objects.create_user('test', 'test@example.com')
        user.first_name = 'Test\u21b9'
        user.last_name = 'User\u2729'
        user.save()

        self.client.get(local_site_reverse('user-infobox', args=['test']))


class MarkdownUtilsTests(TestCase):
    UNESCAPED_TEXT = r'\`*_{}[]()#+-.!'
    ESCAPED_TEXT = r'\\\`\*\_\{\}\[\]\(\)#+-.\!'

    def test_get_markdown_element_tree(self):
        """Testing get_markdown_element_tree"""
        node = get_markdown_element_tree(render_markdown('**Test**\nHi.'))

        self.assertEqual(node[0].toxml(),
                         '<p><strong>Test</strong><br/>\n'
                         'Hi.</p>')

    def test_get_markdown_element_tree_with_illegal_chars(self):
        """Testing get_markdown_element_tree with illegal characters"""
        node = get_markdown_element_tree(render_markdown('(**Test**\x0C)'))

        self.assertEqual(node[0].toxml(), '<p>(<strong>Test</strong>)</p>')

    def test_markdown_escape(self):
        """Testing markdown_escape"""
        self.assertEqual(markdown_escape(self.UNESCAPED_TEXT),
                         self.ESCAPED_TEXT)

    def test_markdown_escape_periods(self):
        """Testing markdown_escape with '.' placement"""
        self.assertEqual(
            markdown_escape('Line. 1.\n'
                            '1. Line. 2.\n'
                            '1.2. Line. 3.\n'
                            '  1. Line. 4.'),
            ('Line. 1.\n'
             '1\\. Line. 2.\n'
             '1.2. Line. 3.\n'
             '  1\\. Line. 4.'))

    def test_markdown_escape_atx_headers(self):
        """Testing markdown_escape with '#' placement"""
        self.assertEqual(
            markdown_escape('### Header\n'
                            '  ## Header ##\n'
                            'Not # a header'),
            ('\\#\\#\\# Header\n'
             '  \\#\\# Header ##\n'
             'Not # a header'))

    def test_markdown_escape_hyphens(self):
        """Testing markdown_escape with '-' placement"""
        self.assertEqual(
            markdown_escape('Header\n'
                            '------\n'
                            '\n'
                            '- List item\n'
                            '  - List item\n'
                            'Just hyp-henated'),
            ('Header\n'
             '\\-\\-\\-\\-\\-\\-\n'
             '\n'
             '\\- List item\n'
             '  \\- List item\n'
             'Just hyp-henated'))

    def test_markdown_escape_plusses(self):
        """Testing markdown_escape with '+' placement"""
        self.assertEqual(
            markdown_escape('+ List item\n'
                            'a + b'),
            ('\\+ List item\n'
             'a + b'))

    def test_markdown_escape_underscores(self):
        """Testing markdown_escape with '_' placement"""
        self.assertEqual(markdown_escape('_foo_'), r'\_foo\_')
        self.assertEqual(markdown_escape('__foo__'), r'\_\_foo\_\_')
        self.assertEqual(markdown_escape(' _foo_ '), r' \_foo\_ ')
        self.assertEqual(markdown_escape('f_o_o'), r'f_o_o')
        self.assertEqual(markdown_escape('_f_o_o'), r'\_f_o_o')
        self.assertEqual(markdown_escape('f_o_o_'), r'f_o_o\_')
        self.assertEqual(markdown_escape('foo_ _bar'), r'foo\_ \_bar')
        self.assertEqual(markdown_escape('foo__bar'), r'foo__bar')
        self.assertEqual(markdown_escape('foo\n_bar'), 'foo\n\\_bar')
        self.assertEqual(markdown_escape('(_foo_)'), r'(\_foo\_)')

    def test_markdown_escape_asterisks(self):
        """Testing markdown_escape with '*' placement"""
        self.assertEqual(markdown_escape('*foo*'), r'\*foo\*')
        self.assertEqual(markdown_escape('**foo**'), r'\*\*foo\*\*')
        self.assertEqual(markdown_escape(' *foo* '), r' \*foo\* ')
        self.assertEqual(markdown_escape('f*o*o'), r'f*o*o')
        self.assertEqual(markdown_escape('f*o*o*'), r'f*o*o\*')
        self.assertEqual(markdown_escape('foo* *bar'), r'foo\* \*bar')
        self.assertEqual(markdown_escape('foo**bar'), r'foo**bar')
        self.assertEqual(markdown_escape('foo\n*bar'), 'foo\n\\*bar')

    def test_markdown_escape_parens(self):
        """Testing markdown_escape with '(' and ')' placement"""
        self.assertEqual(markdown_escape('[name](link)'), r'\[name\]\(link\)')
        self.assertEqual(markdown_escape('(link)'), r'(link)')
        self.assertEqual(markdown_escape('](link)'), r'\](link)')
        self.assertEqual(markdown_escape('[foo] ](link)'),
                         r'\[foo\] \](link)')

    def test_markdown_escape_gt_text(self):
        """Testing markdown_escape with '>' for standard text"""
        self.assertEqual(markdown_escape('<foo>'), r'<foo>')

    def test_markdown_escape_gt_blockquotes(self):
        """Testing markdown_escape with '>' for blockquotes"""
        self.assertEqual(markdown_escape('>'), r'\>')
        self.assertEqual(markdown_escape('> foo'), r'\> foo')
        self.assertEqual(markdown_escape('  > foo'), r'  \> foo')
        self.assertEqual(markdown_escape('> > foo'), r'\> \> foo')
        self.assertEqual(markdown_escape('  > > foo'), r'  \> \> foo')

    def test_markdown_escape_gt_autolinks(self):
        """Testing markdown_escape with '>' for autolinks"""
        self.assertEqual(markdown_escape('<http://www.example.com>'),
                         r'<http://www.example.com\>')

    def test_markdown_escape_gt_autoemail(self):
        """Testing markdown_escape with '>' for autoemails"""
        self.assertEqual(markdown_escape('<user@example.com>'),
                         r'<user@example.com\>')

    def test_markdown_unescape(self):
        """Testing markdown_unescape"""
        self.assertEqual(markdown_unescape(self.ESCAPED_TEXT),
                         self.UNESCAPED_TEXT)

        self.assertEqual(
            markdown_unescape('&nbsp;   code\n'
                              '&nbsp;   code'),
            ('    code\n'
             '    code'))
        self.assertEqual(
            markdown_unescape('&nbsp;\tcode\n'
                              '&nbsp;\tcode'),
            ('\tcode\n'
             '\tcode'))

    def test_markdown_list_start(self):
        """Testing iteration of Markdown lists with a 'start' parameter"""
        # In bug 3715, we were treating the 'start' parameter incorrectly. This
        # checks that said bug is fixed.
        rendered = '<ul start="2"><li>x</li><li>y</li></ul>'
        lines = list(iter_markdown_lines(rendered))

        self.assertEqual(lines, [
            '<ul start="2"><li>x</li></ul>',
            '<ul start="3"><li>y</li></ul>',
        ])

    def test_normalize_text_for_edit_rich_text_default_rich_text(self):
        """Testing normalize_text_for_edit with rich text and
        user defaults to rich text
        """
        user = User.objects.create_user('test', 'test@example.com')
        Profile.objects.create(user=user, default_use_rich_text=True)

        text = normalize_text_for_edit(user, text='&lt; "test" **foo**',
                                       rich_text=True)
        self.assertEqual(text, '&amp;lt; &quot;test&quot; **foo**')
        self.assertTrue(isinstance(text, SafeText))

    def test_normalize_text_for_edit_plain_text_default_rich_text(self):
        """Testing normalize_text_for_edit with plain text and
        user defaults to rich text
        """
        user = User.objects.create_user('test', 'test@example.com')
        Profile.objects.create(user=user, default_use_rich_text=True)

        text = normalize_text_for_edit(user, text='&lt; "test" **foo**',
                                       rich_text=False)
        self.assertEqual(text, r'&amp;lt; &quot;test&quot; \*\*foo\*\*')
        self.assertTrue(isinstance(text, SafeText))

    def test_normalize_text_for_edit_rich_text_default_plain_text(self):
        """Testing normalize_text_for_edit with rich text and
        user defaults to plain text
        """
        user = User.objects.create_user('test', 'test@example.com')
        Profile.objects.create(user=user, default_use_rich_text=False)

        text = normalize_text_for_edit(user, text='&lt; "test" **foo**',
                                       rich_text=True)
        self.assertEqual(text, '&amp;lt; &quot;test&quot; **foo**')
        self.assertTrue(isinstance(text, SafeText))

    def test_normalize_text_for_edit_plain_text_default_plain_text(self):
        """Testing normalize_text_for_edit with plain text and
        user defaults to plain text
        """
        user = User.objects.create_user('test', 'test@example.com')
        Profile.objects.create(user=user, default_use_rich_text=False)

        text = normalize_text_for_edit(user, text='&lt; "test" **foo**',
                                       rich_text=True)
        self.assertEqual(text, '&amp;lt; &quot;test&quot; **foo**')
        self.assertTrue(isinstance(text, SafeText))

    def test_normalize_text_for_edit_rich_text_no_escape(self):
        """Testing normalize_text_for_edit with rich text and not
        escaping to HTML
        """
        user = User.objects.create_user('test', 'test@example.com')
        Profile.objects.create(user=user, default_use_rich_text=False)

        text = normalize_text_for_edit(user, text='&lt; "test" **foo**',
                                       rich_text=True, escape_html=False)
        self.assertEqual(text, '&lt; "test" **foo**')
        self.assertFalse(isinstance(text, SafeText))

    def test_normalize_text_for_edit_plain_text_no_escape(self):
        """Testing normalize_text_for_edit with plain text and not
        escaping to HTML
        """
        user = User.objects.create_user('test', 'test@example.com')
        Profile.objects.create(user=user, default_use_rich_text=False)

        text = normalize_text_for_edit(user, text='&lt; "test" **foo**',
                                       rich_text=True, escape_html=False)
        self.assertEqual(text, '&lt; "test" **foo**')
        self.assertFalse(isinstance(text, SafeText))


class MarkdownRenderTests(TestCase):
    """Unit tests for Markdown rendering."""
    def test_code_1_blank_line(self):
        """Testing Markdown rendering with code block and 1 surrounding blank
        line
        """
        self.assertEqual(
            render_markdown(
                'begin:\n'
                '\n'
                '    if (1) {}\n'
                '\n'
                'done.'),
            ('<p>begin:</p>\n'
             '<div class="codehilite"><pre>if (1) {}\n'
             '</pre></div>\n'
             '<p>done.</p>'))

    def test_code_2_blank_lines(self):
        """Testing Markdown rendering with code block and 2 surrounding blank
        lines
        """
        self.assertEqual(
            render_markdown(
                'begin:\n'
                '\n'
                '\n'
                '    if (1) {}\n'
                '\n'
                '\n'
                'done.'),
            ('<p>begin:</p>\n'
             '<p></p>\n'
             '<div class="codehilite"><pre>if (1) {}\n'
             '</pre></div>\n'
             '<p></p>\n'
             '<p>done.</p>'))

    def test_code_3_blank_lines(self):
        """Testing Markdown rendering with code block and 3 surrounding blank
        lines
        """
        self.assertEqual(
            render_markdown(
                'begin:\n'
                '\n'
                '\n'
                '\n'
                '    if (1) {}\n'
                '\n'
                '\n'
                '\n'
                'done.'),
            ('<p>begin:</p>\n'
             '<p></p>\n'
             '<p></p>\n'
             '<div class="codehilite"><pre>if (1) {}\n'
             '</pre></div>\n'
             '<p></p>\n'
             '<p></p>\n'
             '<p>done.</p>'))

    def test_code_4_blank_lines(self):
        """Testing Markdown rendering with code block and 4 surrounding blank
        lines
        """
        self.assertEqual(
            render_markdown(
                'begin:\n'
                '\n'
                '\n'
                '\n'
                '\n'
                '    if (1) {}\n'
                '\n'
                '\n'
                '\n'
                '\n'
                'done.'),
            ('<p>begin:</p>\n'
             '<p></p>\n'
             '<p></p>\n'
             '<p></p>\n'
             '<div class="codehilite"><pre>if (1) {}\n'
             '</pre></div>\n'
             '<p></p>\n'
             '<p></p>\n'
             '<p></p>\n'
             '<p>done.</p>'))

    def test_lists_1_blank_line(self):
        """Testing Markdown rendering with 1 blank lines between lists"""
        # This really just results in a single list. This is Python Markdown
        # behavior.
        self.assertEqual(
            render_markdown(
                '1. item\n'
                '\n'
                '1. item'),
            ('<ol>\n'
             '<li>\n'
             '<p>item</p>\n'
             '</li>\n'
             '<li>\n'
             '<p>item</p>\n'
             '</li>\n'
             '</ol>'))

    def test_lists_2_blank_line(self):
        """Testing Markdown rendering with 2 blank lines between lists"""
        self.assertEqual(
            render_markdown(
                '1. item\n'
                '\n'
                '\n'
                '1. item'),
            ('<ol>\n'
             '<li>item</li>\n'
             '</ol>\n'
             '<p></p>\n'
             '<ol>\n'
             '<li>item</li>\n'
             '</ol>'))

    def test_lists_3_blank_line(self):
        """Testing Markdown rendering with 3 blank lines between lists"""
        self.assertEqual(
            render_markdown(
                '1. item\n'
                '\n'
                '\n'
                '\n'
                '1. item'),
            ('<ol>\n'
             '<li>item</li>\n'
             '</ol>\n'
             '<p></p>\n'
             '<p></p>\n'
             '<ol>\n'
             '<li>item</li>\n'
             '</ol>'))

    def test_ol(self):
        """Testing Markdown rendering with ordered lists"""
        self.assertEqual(
            render_markdown(
                '1. Foo\n'
                '2. Bar'),
            ('<ol>\n'
             '<li>Foo</li>\n'
             '<li>Bar</li>\n'
             '</ol>'))

    def test_ol_start(self):
        """Testing Markdown rendering with ordered lists using start="""
        self.assertEqual(
            render_markdown(
                '5. Foo\n'
                '6. Bar'),
            ('<ol start="5" style="counter-reset: li 4">\n'
             '<li>Foo</li>\n'
             '<li>Bar</li>\n'
             '</ol>'))

    def test_text_0_blank_lines(self):
        """Testing Markdown rendering with 0 blank lines between text"""
        self.assertEqual(
            render_markdown(
                'begin:\n'
                'done.'),
            ('<p>begin:<br />\n'
             'done.</p>'))

    def test_text_1_blank_line(self):
        """Testing Markdown rendering with 1 blank line between text"""
        self.assertEqual(
            render_markdown(
                'begin:\n'
                '\n'
                'done.'),
            ('<p>begin:</p>\n'
             '<p>done.</p>'))

    def test_text_2_blank_lines(self):
        """Testing Markdown rendering with 2 blank lines between text"""
        self.assertEqual(
            render_markdown(
                'begin:\n'
                '\n'
                '\n'
                'done.'),
            ('<p>begin:</p>\n'
             '<p></p>\n'
             '<p>done.</p>'))

    def test_text_3_blank_lines(self):
        """Testing Markdown rendering with 3 blank lines between text"""
        self.assertEqual(
            render_markdown(
                'begin:\n'
                '\n'
                '\n'
                '\n'
                'done.'),
            ('<p>begin:</p>\n'
             '<p></p>\n'
             '<p></p>\n'
             '<p>done.</p>'))

    def test_trailing_p_trimmed(self):
        """Testing Markdown rendering trims trailing paragraphs"""
        self.assertEqual(
            render_markdown(
                'begin:\n'
                '\n'
                '\n'),
            '<p>begin:</p>')


class MarkdownTemplateTagsTests(TestCase):
    """Unit tests for Markdown-related template tags."""
    def setUp(self):
        super(MarkdownTemplateTagsTests, self).setUp()

        self.user = User.objects.create_user('test', 'test@example.com')
        Profile.objects.create(user=self.user, default_use_rich_text=False)

        request_factory = RequestFactory()
        request = request_factory.get('/')

        request.user = self.user
        self.context = Context({
            'request': request,
        })

    def test_normalize_text_for_edit_escape_html(self):
        """Testing {% normalize_text_for_edit %} escaping for HTML"""
        t = Template(
            "{% load reviewtags %}"
            "{% normalize_text_for_edit '&lt;foo **bar**' True %}")

        self.assertEqual(t.render(self.context), '&amp;lt;foo **bar**')

    def test_normalize_text_for_edit_escaping_js(self):
        """Testing {% normalize_text_for_edit %} escaping for JavaScript"""
        t = Template(
            "{% load reviewtags %}"
            "{% normalize_text_for_edit '&lt;foo **bar**' True True %}")

        self.assertEqual(t.render(self.context),
                         '\\u0026lt\\u003Bfoo **bar**')

    def test_sanitize_illegal_chars(self):
        """Testing sanitize_illegal_chars_for_xml"""
        s = '<a>\u2018\u2019\u201c\u201d\u201c\u201d</a>'

        # This used to cause a UnicodeDecodeError
        nodes = get_markdown_element_tree(s)

        self.assertEqual(len(nodes), 1)
        self.assertEqual(nodes[0].toxml(),
                         '<a>\u2018\u2019\u201c\u201d\u201c\u201d</a>')<|MERGE_RESOLUTION|>--- conflicted
+++ resolved
@@ -1378,8 +1378,6 @@
         self.assertEqual(response['Content-Disposition'],
                          'attachment; filename=diffset')
 
-<<<<<<< HEAD
-=======
     # Bug #3704
     def test_diff_raw_multiple_content_disposition(self):
         """Testing /diff/raw/ multiple Content-Disposition issue."""
@@ -1394,7 +1392,6 @@
                            [len('attachment; filename='):]
         self.assertFalse(',' in filename)
 
->>>>>>> cae1d5e9
 
 class DraftTests(TestCase):
     fixtures = ['test_users', 'test_scmtools']
