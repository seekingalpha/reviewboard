--- conflicted
+++ resolved
@@ -26,10 +26,7 @@
     'review_request_issue_counts',
     'group_mailing_list_charfield',
     'review_request_draft_commit_id',
-<<<<<<< HEAD
     'group_email_list_only',
     'review_request_file_attachment_histories',
-=======
     'review_request_summary_index',
->>>>>>> 7e6a147e
 ]