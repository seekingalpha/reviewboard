from __future__ import unicode_literals

import logging

from django.db import models
from django.utils.functional import cached_property
from django.utils.translation import ugettext_lazy as _

from reviewboard.attachments.models import FileAttachment
from reviewboard.reviews.models.base_comment import BaseComment


class FileAttachmentComment(BaseComment):
    """A comment on a file attachment."""
    anchor_prefix = "fcomment"
    comment_type = "file"

    file_attachment = models.ForeignKey(
        FileAttachment,
        verbose_name=_('file attachment'),
        related_name="comments")
    diff_against_file_attachment = models.ForeignKey(
        FileAttachment,
        verbose_name=_('diff against file attachment'),
        related_name="diffed_against_comments",
        null=True,
        blank=True)

    @cached_property
    def review_ui(self):
        """Return a ReviewUI appropriate for this comment.

        If a ReviewUI is available for this type of file, an instance of
        one will be returned that's associated with this comment's
        FileAttachment and the one being diffed against (if any).
        """
        from reviewboard.reviews.ui.base import FileAttachmentReviewUI

        # Note that we need to create our own instance here, so that we don't
        # end up altering the state of another ReviewUI's file attachment
        # (particularly with calling set_diff_against below).
        review_ui = FileAttachmentReviewUI.for_type(self.file_attachment)

        if not review_ui:
            return None

        if review_ui.supports_diffing and self.diff_against_file_attachment:
            review_ui.set_diff_against(self.diff_against_file_attachment)

        return review_ui

    @property
    def thumbnail(self):
        """Returns the thumbnail for this comment, if any, as HTML.

        The thumbnail will be generated from the appropriate ReviewUI,
        if there is one for this type of file.
        """
        review_ui = self.review_ui

        if review_ui:
            try:
                return review_ui.get_comment_thumbnail(self)
            except Exception as e:
                logging.error('Error when calling get_comment_thumbnail for '
                              'FileAttachmentReviewUI %r: %s',
                              review_ui, e, exc_info=1)
        else:
            return ''

    def get_absolute_url(self):
        """Returns the URL for this comment."""
        review_ui = self.review_ui

        if review_ui:
            try:
                return review_ui.get_comment_link_url(self)
            except Exception as e:
                logging.error('Error when calling get_comment_thumbnail for '
                              'FileAttachmentReviewUI %r: %s',
                              review_ui, e, exc_info=1)
        else:
            return self.file_attachment.get_absolute_url()

    def get_link_text(self):
        """Returns the text for the link to the file."""
        review_ui = self.review_ui

        if review_ui:
            try:
                return review_ui.get_comment_link_text(self)
            except Exception as e:
                logging.error('Error when calling get_comment_link_text for '
                              'FileAttachmentReviewUI %r: %s',
                              review_ui, e, exc_info=1)
        else:
            return self.file_attachment.display_name

<<<<<<< HEAD
    class Meta:
        app_label = 'reviews'
        db_table = 'reviews_fileattachmentcomment'
        verbose_name = _('File Attachment Comment')
        verbose_name_plural = _('File Attachment Comments')
=======
    class Meta(BaseComment.Meta):
        verbose_name = _('file attachment comment')
        verbose_name_plural = _('file attachment comments')
>>>>>>> b80654f4
<|MERGE_RESOLUTION|>--- conflicted
+++ resolved
@@ -96,14 +96,7 @@
         else:
             return self.file_attachment.display_name
 
-<<<<<<< HEAD
-    class Meta:
-        app_label = 'reviews'
+    class Meta(BaseComment.Meta):
         db_table = 'reviews_fileattachmentcomment'
         verbose_name = _('File Attachment Comment')
-        verbose_name_plural = _('File Attachment Comments')
-=======
-    class Meta(BaseComment.Meta):
-        verbose_name = _('file attachment comment')
-        verbose_name_plural = _('file attachment comments')
->>>>>>> b80654f4
+        verbose_name_plural = _('File Attachment Comments')