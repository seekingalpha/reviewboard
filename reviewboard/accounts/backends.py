import logging
import pkg_resources
import re
import sre_constants
import sys
from warnings import warn

from django.conf import settings
from django.contrib.auth.backends import ModelBackend
from django.contrib.auth.models import User
from django.contrib.auth import get_backends
from django.contrib.auth import hashers
from django.utils.translation import ugettext as _
from djblets.util.misc import get_object_or_none
try:
    from ldap.filter import filter_format
except ImportError:
    pass

from reviewboard.accounts.forms import (ActiveDirectorySettingsForm,
                                        LDAPSettingsForm,
                                        NISSettingsForm,
                                        StandardAuthSettingsForm,
                                        X509SettingsForm)


_auth_backends = []
_auth_backend_setting = None


class AuthBackend(object):
    """The base class for Review Board authentication backends."""
    name = None
    settings_form = None
    supports_anonymous_user = True
    supports_object_permissions = True
    supports_registration = False
    supports_change_name = False
    supports_change_email = False
    supports_change_password = False

    def authenticate(self, username, password):
        raise NotImplementedError

    def get_or_create_user(self, username, request):
        raise NotImplementedError

    def get_user(self, user_id):
        return get_object_or_none(User, pk=user_id)

    def update_password(self, user, password):
        """Updates the user's password on the backend.

        Authentication backends can override this to update the password
        on the backend. This will only be called if
        :py:attr:`supports_change_password` is ``True``.

        By default, this will raise NotImplementedError.
        """
        raise NotImplementedError

    def update_name(self, user):
        """Updates the user's name on the backend.

        The first name and last name will already be stored in the provided
        ``user`` object.

        Authentication backends can override this to update the name
        on the backend based on the values in ``user``. This will only be
        called if :py:attr:`supports_change_name` is ``True``.

        By default, this will do nothing.
        """
        pass

    def update_email(self, user):
        """Updates the user's e-mail address on the backend.

        The e-mail address will already be stored in the provided
        ``user`` object.

        Authentication backends can override this to update the e-mail
        address on the backend based on the values in ``user``. This will only
        be called if :py:attr:`supports_change_email` is ``True``.

        By default, this will do nothing.
        """
        pass


class StandardAuthBackend(AuthBackend, ModelBackend):
    name = _('Standard Registration')
    settings_form = StandardAuthSettingsForm
    supports_registration = True
    supports_change_name = True
    supports_change_email = True
    supports_change_password = True

    def authenticate(self, username, password):
        return ModelBackend.authenticate(self, username, password)

    def get_or_create_user(self, username, request):
        return ModelBackend.get_or_create_user(self, username, request)

    def update_password(self, user, password):
        user.password = hashers.make_password(password)


class NISBackend(AuthBackend):
    """Authenticate against a user on an NIS server."""
    name = _('NIS')
    settings_form = NISSettingsForm

    def authenticate(self, username, password):
        import crypt
        import nis

        username = username.strip()

        try:
            passwd = nis.match(username, 'passwd').split(':')
            original_crypted = passwd[1]
            new_crypted = crypt.crypt(password, original_crypted)

            if original_crypted == new_crypted:
                return self.get_or_create_user(username, None, passwd)
        except nis.error:
            # FIXME I'm not sure under what situations this would fail (maybe
            # if their NIS server is down), but it'd be nice to inform the
            # user.
            pass

        return None

    def get_or_create_user(self, username, request, passwd=None):
        import nis

        username = username.strip()

        try:
            user = User.objects.get(username=username)
        except User.DoesNotExist:
            try:
                if not passwd:
                    passwd = nis.match(username, 'passwd').split(':')

                names = passwd[4].split(',')[0].split(' ', 1)
                first_name = names[0]
                last_name = None
                if len(names) > 1:
                    last_name = names[1]

                email = u'%s@%s' % (username, settings.NIS_EMAIL_DOMAIN)

                user = User(username=username,
                            password='',
                            first_name=first_name,
                            last_name=last_name or '',
                            email=email)
                user.is_staff = False
                user.is_superuser = False
                user.set_unusable_password()
                user.save()
            except nis.error:
                pass
        return user


class LDAPBackend(AuthBackend):
    """Authenticate against a user on an LDAP server."""
    name = _('LDAP')
    settings_form = LDAPSettingsForm

    def authenticate(self, username, password):
        username = username.strip()
        uid = settings.LDAP_UID_MASK % username

        if len(password) == 0:
            # Don't try to bind using an empty password; the server will
            # return success, which doesn't mean we have authenticated.
            # http://tools.ietf.org/html/rfc4513#section-5.1.2
            # http://tools.ietf.org/html/rfc4513#section-6.3.1
            logging.warning("Empty password for: %s" % uid)
            return None

        try:
            import ldap
            ldapo = ldap.initialize(settings.LDAP_URI)
            ldapo.set_option(ldap.OPT_REFERRALS, 0)
            ldapo.set_option(ldap.OPT_PROTOCOL_VERSION, 3)
            if settings.LDAP_TLS:
                ldapo.start_tls_s()

            if settings.LDAP_ANON_BIND_UID:
                # Log in as the anonymous user before searching.
                ldapo.simple_bind_s(settings.LDAP_ANON_BIND_UID,
                                    settings.LDAP_ANON_BIND_PASSWD)
                search = ldapo.search_s(settings.LDAP_BASE_DN,
                                        ldap.SCOPE_SUBTREE,
                                        uid)
                if not search:
                    # No such a user, return early, no need for bind attempts
                    logging.warning("LDAP error: The specified object does "
                                    "not exist in the Directory: %s" % uid)
                    return None
                else:
                    # Having found the user anonymously, attempt bind with the
                    # password
                    ldapo.bind_s(search[0][0], password)

<<<<<<< HEAD
            else:
                # Attempt to bind using the given uid and password. It may be
                # that we really need a setting for how the DN in this is
                # constructed; this way is correct for my system
                userbinding = ','.join([uid, settings.LDAP_BASE_DN])
=======
            else :
                # Bind anonymously to the server, then search for the user with
                # the given base DN and uid. If the user is found, a fully
                # qualified DN is returned. Authentication is then done with
                # bind using this fully qualified DN.
                ldapo.simple_bind_s()
                search = ldapo.search_s(settings.LDAP_BASE_DN,
                                        ldap.SCOPE_SUBTREE,
                                        uid)
                userbinding = search[0][0]
>>>>>>> 39c6ab67
                ldapo.bind_s(userbinding, password)

            return self.get_or_create_user(username, None, ldapo)

        except ImportError:
            pass
        except ldap.INVALID_CREDENTIALS:
            logging.warning("LDAP error: The specified object does not exist "
                            "in the Directory or provided invalid "
                            "credentials: %s" % uid)
        except ldap.LDAPError, e:
            logging.warning("LDAP error: %s" % e)
        except:
            # Fallback exception catch because
            # django.contrib.auth.authenticate() (our caller) catches only
            # TypeErrors
            logging.warning("An error while LDAP-authenticating: %r" %
                            sys.exc_info()[1])

        return None

    def get_or_create_user(self, username, request, ldapo):
        username = username.strip()

        try:
            user = User.objects.get(username=username)
            return user
        except User.DoesNotExist:
            try:
                import ldap
                search_result = ldapo.search_s(
                    settings.LDAP_BASE_DN,
                    ldap.SCOPE_SUBTREE,
                    "(%s)" % settings.LDAP_UID_MASK % username)
                user_info = search_result[0][1]

                given_name_attr = getattr(
                    settings, 'LDAP_GIVEN_NAME_ATTRIBUTE', 'givenName')
                first_name = user_info.get(given_name_attr, [username])[0]

                surname_attr = getattr(
                    settings, 'LDAP_SURNAME_ATTRIBUTE', 'sn')
                last_name = user_info.get(surname_attr, [''])[0]

                # If a single ldap attribute is used to hold the full name of
                # a user, split it into two parts.  Where to split was a coin
                # toss and I went with a left split for the first name and
                # dumped the remainder into the last name field.  The system
                # admin can handle the corner cases.
                try:
                    if settings.LDAP_FULL_NAME_ATTRIBUTE:
                        full_name = user_info[settings.LDAP_FULL_NAME_ATTRIBUTE][0]
                        first_name, last_name = full_name.split(' ', 1)
                except AttributeError:
                    pass

                if settings.LDAP_EMAIL_DOMAIN:
                    email = u'%s@%s' % (username, settings.LDAP_EMAIL_DOMAIN)
                elif settings.LDAP_EMAIL_ATTRIBUTE:
                    email = user_info[settings.LDAP_EMAIL_ATTRIBUTE][0]
                else:
                    logging.warning("LDAP: email for user %s is not specified",
                                    username)
                    email = ''

                user = User(username=username,
                            password='',
                            first_name=first_name,
                            last_name=last_name,
                            email=email)
                user.is_staff = False
                user.is_superuser = False
                user.set_unusable_password()
                user.save()
                return user
            except ImportError:
                pass
            except ldap.INVALID_CREDENTIALS:
                # FIXME I'd really like to warn the user that their
                # ANON_BIND_UID and ANON_BIND_PASSWD are wrong, but I don't
                # know how
                pass
            except ldap.NO_SUCH_OBJECT, e:
                logging.warning("LDAP error: %s settings.LDAP_BASE_DN: %s "
                                "settings.LDAP_UID_MASK: %s" %
                                (e, settings.LDAP_BASE_DN,
                                 settings.LDAP_UID_MASK % username))
            except ldap.LDAPError, e:
                logging.warning("LDAP error: %s" % e)

        return None


class ActiveDirectoryBackend(AuthBackend):
    """Authenticate a user against an Active Directory server."""
    name = _('Active Directory')
    settings_form = ActiveDirectorySettingsForm

    def get_domain_name(self):
        return str(settings.AD_DOMAIN_NAME)

    def get_ldap_search_root(self, userdomain=None):
        if getattr(settings, "AD_SEARCH_ROOT", None):
            root = [settings.AD_SEARCH_ROOT]
        else:
            if userdomain is None:
                userdomain = self.get_domain_name()

            root = ['dc=%s' % x for x in userdomain.split('.')]

            if settings.AD_OU_NAME:
                root = ['ou=%s' % settings.AD_OU_NAME] + root

        return ','.join(root)

    def search_ad(self, con, filterstr, userdomain=None):
        import ldap
        search_root = self.get_ldap_search_root(userdomain)
        logging.debug('Search root ' + search_root)
        return con.search_s(search_root, scope=ldap.SCOPE_SUBTREE,
                            filterstr=filterstr)

    def find_domain_controllers_from_dns(self, userdomain=None):
        import DNS
        DNS.Base.DiscoverNameServers()
        q = '_ldap._tcp.%s' % (userdomain or self.get_domain_name())
        req = DNS.Base.DnsRequest(q, qtype='SRV').req()
        return [x['data'][-2:] for x in req.answers]

    def can_recurse(self, depth):
        return (settings.AD_RECURSION_DEPTH == -1 or
                depth <= settings.AD_RECURSION_DEPTH)

    def get_member_of(self, con, search_results, seen=None, depth=0):
        depth += 1
        if seen is None:
            seen = set()

        for name, data in search_results:
            if name is None:
                continue
            member_of = data.get('memberOf', [])
            new_groups = [x.split(',')[0].split('=')[1] for x in member_of]
            old_seen = seen.copy()
            seen.update(new_groups)

            # collect groups recursively
            if self.can_recurse(depth):
                for group in new_groups:
                    if group in old_seen:
                        continue

                    # Search for groups with the specified CN. Use the CN
                    # rather than The sAMAccountName so that behavior is
                    # correct when the values differ (e.g. if a
                    # "pre-Windows 2000" group name is set in AD)
                    group_data = self.search_ad(
                        con,
                        filter_format('(&(objectClass=group)(cn=%s))',
                                      (group,)))
                    seen.update(self.get_member_of(con, group_data,
                                                   seen=seen, depth=depth))
            else:
                logging.warning('ActiveDirectory recursive group check '
                                'reached maximum recursion depth.')

        return seen

    def get_ldap_connections(self, userdomain=None):
        import ldap
        if settings.AD_FIND_DC_FROM_DNS:
            dcs = self.find_domain_controllers_from_dns(userdomain)
        else:
            dcs = []

            for dc_entry in settings.AD_DOMAIN_CONTROLLER.split():
                if ':' in dc_entry:
                    host, port = dc_entry.split(':')
                else:
                    host = dc_entry
                    port = '389'

                dcs.append([port, host])

        for dc in dcs:
            port, host = dc
            con = ldap.open(host, port=int(port))
            if settings.AD_USE_TLS:
                con.start_tls_s()
            con.set_option(ldap.OPT_REFERRALS, 0)
            yield con

    def authenticate(self, username, password):
        import ldap

        username = username.strip()

        user_subdomain = ''

        if '@' in username:
            username, user_subdomain = username.split('@', 1)
        elif '\\' in username:
            user_subdomain, username = username.split('\\', 1)

        userdomain = self.get_domain_name()

        if user_subdomain:
            userdomain = "%s.%s" % (user_subdomain, userdomain)

        connections = self.get_ldap_connections(userdomain)
        required_group = settings.AD_GROUP_NAME

        for con in connections:
            try:
                bind_username = '%s@%s' % (username, userdomain)
                logging.debug("User %s is trying to log in "
                              "via AD" % bind_username)
                con.simple_bind_s(bind_username, password)
                user_data = self.search_ad(
                    con,
                    filter_format('(&(objectClass=user)(sAMAccountName=%s))',
                                  (username,)),
                    userdomain)

                if not user_data:
                    return None

                if required_group:
                    try:
                        group_names = self.get_member_of(con, user_data)
                    except Exception, e:
                        logging.error("Active Directory error: failed getting"
                                      "groups for user '%s': %s" %
                                      (username, e))
                        return None

                    if required_group not in group_names:
                        logging.warning("Active Directory: User %s is not in "
                                        "required group %s" %
                                        (username, required_group))
                        return None

                return self.get_or_create_user(username, None, user_data)
            except ldap.SERVER_DOWN:
                logging.warning('Active Directory: Domain controller is down')
                continue
            except ldap.INVALID_CREDENTIALS:
                logging.warning('Active Directory: Failed login for user %s' %
                                username)
                return None

        logging.error('Active Directory error: Could not contact any domain '
                      'controller servers')
        return None

    def get_or_create_user(self, username, request, ad_user_data):
        username = username.strip()

        try:
            user = User.objects.get(username=username)
            return user
        except User.DoesNotExist:
            try:
                user_info = ad_user_data[0][1]

                first_name = user_info.get('givenName', [username])[0]
                last_name = user_info.get('sn', [""])[0]
                email = user_info.get(
                    'mail',
                    [u'%s@%s' % (username, settings.AD_DOMAIN_NAME)])[0]

                user = User(username=username,
                            password='',
                            first_name=first_name,
                            last_name=last_name,
                            email=email)
                user.is_staff = False
                user.is_superuser = False
                user.set_unusable_password()
                user.save()
                return user
            except:
                return None


class X509Backend(AuthBackend):
    """
    Authenticate a user from a X.509 client certificate passed in by the
    browser. This backend relies on the X509AuthMiddleware to extract a
    username field from the client certificate.
    """
    name = _('X.509 Public Key')
    settings_form = X509SettingsForm
    supports_change_password = True

    def authenticate(self, x509_field=""):
        username = self.clean_username(x509_field)
        return self.get_or_create_user(username, None)

    def clean_username(self, username):
        username = username.strip()

        if settings.X509_USERNAME_REGEX:
            try:
                m = re.match(settings.X509_USERNAME_REGEX, username)
                if m:
                    username = m.group(1)
                else:
                    logging.warning("X509Backend: username '%s' didn't match "
                                    "regex." % username)
            except sre_constants.error, e:
                logging.error("X509Backend: Invalid regex specified: %s" % e)

        return username

    def get_or_create_user(self, username, request):
        user = None
        username = username.strip()

        try:
            user = User.objects.get(username=username)
        except User.DoesNotExist:
            # TODO Add the ability to get the first and last names in a
            #      configurable manner; not all X.509 certificates will have
            #      the same format.
            if getattr(settings, 'X509_AUTOCREATE_USERS', False):
                user = User(username=username, password='')
                user.is_staff = False
                user.is_superuser = False
                user.set_unusable_password()
                user.save()

        return user


def get_registered_auth_backends():
    """Returns all registered Review Board authentication backends.

    This will return all backends provided both by Review Board and by
    third parties that have properly registered with the
    "reviewboard.auth_backends" entry point.
    """
    # Always ensure that the standard built-in auth backend is included.
    yield "builtin", StandardAuthBackend

    for entry in pkg_resources.iter_entry_points('reviewboard.auth_backends'):
        try:
            yield entry.name, entry.load()
        except Exception, e:
            logging.error('Error loading authentication backend %s: %s'
                          % (entry.name, e),
                          exc_info=1)


def get_auth_backends():
    """Returns all authentication backends being used by Review Board.

    The returned list contains every authentication backend that Review Board
    will try, in order.
    """
    global _auth_backends
    global _auth_backend_setting

    if (not _auth_backends or
            _auth_backend_setting != settings.AUTHENTICATION_BACKENDS):
        _auth_backends = []
        for backend in get_backends():
            if not isinstance(backend, AuthBackend):
                warn('Authentication backends should inherit from '
                     'reviewboard.accounts.backends.AuthBackend. Please '
                     'update %s.' % backend.__class__)

                for field, default in (('name', None),
                                       ('supports_registration', False),
                                       ('supports_change_name', False),
                                       ('supports_change_email', False),
                                       ('supports_change_password', False)):
                    if not hasattr(backend, field):
                        warn("Authentication backends should define a '%s' "
                             "attribute. Please define it in %s or inherit "
                             "from AuthBackend." % (field, backend.__class__))
                        setattr(backend, field, False)

            _auth_backends.append(backend)

        _auth_backend_setting = settings.AUTHENTICATION_BACKENDS

    return _auth_backends<|MERGE_RESOLUTION|>--- conflicted
+++ resolved
@@ -208,13 +208,6 @@
                     # password
                     ldapo.bind_s(search[0][0], password)
 
-<<<<<<< HEAD
-            else:
-                # Attempt to bind using the given uid and password. It may be
-                # that we really need a setting for how the DN in this is
-                # constructed; this way is correct for my system
-                userbinding = ','.join([uid, settings.LDAP_BASE_DN])
-=======
             else :
                 # Bind anonymously to the server, then search for the user with
                 # the given base DN and uid. If the user is found, a fully
@@ -225,7 +218,6 @@
                                         ldap.SCOPE_SUBTREE,
                                         uid)
                 userbinding = search[0][0]
->>>>>>> 39c6ab67
                 ldapo.bind_s(userbinding, password)
 
             return self.get_or_create_user(username, None, ldapo)
