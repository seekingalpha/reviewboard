from django.conf import settings
from django.conf.urls.defaults import patterns, include, url
from django.contrib import admin

from reviewboard.extensions.base import get_extension_manager
from reviewboard.reviews.feeds import RssReviewsFeed, AtomReviewsFeed, \
                                      RssSubmitterReviewsFeed, \
                                      AtomSubmitterReviewsFeed, \
                                      RssGroupReviewsFeed, \
                                      AtomGroupReviewsFeed
from reviewboard import initialize


extension_manager = get_extension_manager()

# Load in all the models for the admin UI.
if not admin.site._registry:
    admin.autodiscover()


# URLs global to all modes
urlpatterns = patterns('',
    (r'^admin/extensions/', include('djblets.extensions.urls'),
     {'extension_manager': extension_manager}),
    (r'^admin/', include('reviewboard.admin.urls')),
)

# Add static media if running in DEBUG mode
if settings.DEBUG or getattr(settings, 'RUNNING_TEST', False):
    from django import VERSION

    static_args = {
        'show_indexes': True,
        'document_root': settings.MEDIA_ROOT,
    }

    if (VERSION[0] > 1 or (VERSION[0] == 1 and VERSION[1] >= 3)):
        static_args['insecure'] = True

    urlpatterns += patterns('django.views.static',
        (r'^media/(?P<path>.*)$', 'serve', static_args)
    )

rss_feeds = {
    'r': RssReviewsFeed,
    'users': RssSubmitterReviewsFeed,
    'groups': RssGroupReviewsFeed,
}


atom_feeds = {
    'r': AtomReviewsFeed,
    'users': AtomSubmitterReviewsFeed,
    'groups': AtomGroupReviewsFeed,
}

localsite_urlpatterns = patterns('',
    url(r'^$', 'django.views.generic.simple.redirect_to',
        {'url': 'dashboard/'},
        name="root"),

<<<<<<< HEAD
# Main includes
urlpatterns += patterns('',
    (r'^account/', include('reviewboard.accounts.urls')),
    (r'^(s/(?P<local_site_name>[A-Za-z0-9\-_.]+)/)?api/',
     include('reviewboard.webapi.urls')),
    (r'^(s/(?P<local_site_name>[A-Za-z0-9\-_.]+)/)?r/',
     include('reviewboard.reviews.urls')),
    #(r'^reports/', include('reviewboard.reports.urls')),
)

=======
    (r'^api/', include('reviewboard.webapi.urls')),
    (r'^r/', include('reviewboard.reviews.urls')),
>>>>>>> e032bd55

    # Dashboard
    url(r'^dashboard/$',
        'reviewboard.reviews.views.dashboard', name="dashboard"),

    # Users
    url(r'^users/$',
        'reviewboard.reviews.views.submitter_list', name="all-users"),
    url(r'^users/(?P<username>[A-Za-z0-9@_\-\.]+)/$',
        'reviewboard.reviews.views.submitter', name="user"),

    # Groups
    url(r'^groups/$',
        'reviewboard.reviews.views.group_list', name="all-groups"),
    url(r'^groups/(?P<name>[A-Za-z0-9_-]+)/$',
        'reviewboard.reviews.views.group', name="group"),
    url(r'^groups/(?P<name>[A-Za-z0-9_-]+)/members/$',
        'reviewboard.reviews.views.group_members', name="group_members"),
)


# Main includes
urlpatterns += patterns('',
    (r'^account/', include('reviewboard.accounts.urls')),
    (r'^reports/', include('reviewboard.reports.urls')),

    (r'^s/(?P<local_site_name>[A-Za-z0-9\-_.]+)/',
     include(localsite_urlpatterns)),
)

urlpatterns += localsite_urlpatterns


# django.contrib
urlpatterns += patterns('django.contrib',
   # Feeds
    url(r'^feeds/rss/(?P<url>.*)/$', 'syndication.views.feed',
        {'feed_dict': rss_feeds}, name="rss-feed"),
    url(r'^feeds/atom/(?P<url>.*)/$', 'syndication.views.feed',
        {'feed_dict': atom_feeds}, name="atom-feed"),
    url(r'^account/logout/$', 'auth.views.logout',
        {'next_page': settings.LOGIN_URL}, name="logout")
<<<<<<< HEAD
)


# And the rest ...
urlpatterns += patterns('',
    url(r'^$', 'django.views.generic.simple.redirect_to',
        {'url': 'dashboard/'}, name="root"),

    # This must be last.
    url(r'^iphone/', include('reviewboard.iphone.urls', namespace='iphone')),
)

initialize()
=======
)
>>>>>>> e032bd55
<|MERGE_RESOLUTION|>--- conflicted
+++ resolved
@@ -59,21 +59,8 @@
         {'url': 'dashboard/'},
         name="root"),
 
-<<<<<<< HEAD
-# Main includes
-urlpatterns += patterns('',
-    (r'^account/', include('reviewboard.accounts.urls')),
-    (r'^(s/(?P<local_site_name>[A-Za-z0-9\-_.]+)/)?api/',
-     include('reviewboard.webapi.urls')),
-    (r'^(s/(?P<local_site_name>[A-Za-z0-9\-_.]+)/)?r/',
-     include('reviewboard.reviews.urls')),
-    #(r'^reports/', include('reviewboard.reports.urls')),
-)
-
-=======
     (r'^api/', include('reviewboard.webapi.urls')),
     (r'^r/', include('reviewboard.reviews.urls')),
->>>>>>> e032bd55
 
     # Dashboard
     url(r'^dashboard/$',
@@ -98,7 +85,7 @@
 # Main includes
 urlpatterns += patterns('',
     (r'^account/', include('reviewboard.accounts.urls')),
-    (r'^reports/', include('reviewboard.reports.urls')),
+    #(r'^reports/', include('reviewboard.reports.urls')),
 
     (r'^s/(?P<local_site_name>[A-Za-z0-9\-_.]+)/',
      include(localsite_urlpatterns)),
@@ -116,20 +103,6 @@
         {'feed_dict': atom_feeds}, name="atom-feed"),
     url(r'^account/logout/$', 'auth.views.logout',
         {'next_page': settings.LOGIN_URL}, name="logout")
-<<<<<<< HEAD
 )
 
-
-# And the rest ...
-urlpatterns += patterns('',
-    url(r'^$', 'django.views.generic.simple.redirect_to',
-        {'url': 'dashboard/'}, name="root"),
-
-    # This must be last.
-    url(r'^iphone/', include('reviewboard.iphone.urls', namespace='iphone')),
-)
-
-initialize()
-=======
-)
->>>>>>> e032bd55
+initialize()