from __future__ import unicode_literals

import logging

from django.conf import settings
from django.contrib.auth.models import User
from django.core import mail
from django.template import TemplateSyntaxError
from django.utils.datastructures import MultiValueDict
from django.utils.six.moves.urllib.request import urlopen
from djblets.mail.testing import DmarcDnsTestsMixin
from djblets.mail.utils import (build_email_address,
                                build_email_address_for_user)
from djblets.siteconfig.models import SiteConfiguration
from djblets.testing.decorators import add_fixtures
from kgb import SpyAgency

from reviewboard.accounts.models import Profile, ReviewRequestVisit
from reviewboard.admin.siteconfig import load_site_config
from reviewboard.diffviewer.models import FileDiff
<<<<<<< HEAD
from reviewboard.notifications.email import (build_email_address,
                                             build_recipients,
                                             get_email_address_for_user,
=======
from reviewboard.notifications.email import (build_recipients,
>>>>>>> 0d0fde26
                                             get_email_addresses_for_group,
                                             recipients_to_addresses,
                                             send_review_mail)
from reviewboard.notifications.models import WebHookTarget
from reviewboard.notifications.webhooks import (FakeHTTPRequest,
                                                dispatch_webhook_event,
                                                render_custom_content)
from reviewboard.reviews.models import (Group,
                                        Review,
                                        ReviewRequest,
                                        ReviewRequestDraft)
from reviewboard.scmtools.core import PRE_CREATION
from reviewboard.site.models import LocalSite
from reviewboard.testing import TestCase
from reviewboard.webapi.models import WebAPIToken


_CONSOLE_EMAIL_BACKEND = 'django.core.mail.backends.console.EmailBackend'


class EmailTestHelper(DmarcDnsTestsMixin):
    def setUp(self):
        super(EmailTestHelper, self).setUp()

        mail.outbox = []
        self.sender = 'noreply@example.com'

        self._old_enable_smart_spoofing = settings.EMAIL_ENABLE_SMART_SPOOFING
        settings.EMAIL_ENABLE_SMART_SPOOFING = True

    def tearDown(self):
        super(EmailTestHelper, self).tearDown()

        settings.EMAIL_ENABLE_SMART_SPOOFING = self._old_enable_smart_spoofing

    def assertValidRecipients(self, user_list, group_list=[]):
        recipient_list = mail.outbox[0].to + mail.outbox[0].cc
        self.assertEqual(len(recipient_list), len(user_list) + len(group_list))

        for user in user_list:
            self.assertTrue(build_email_address_for_user(
                User.objects.get(username=user)) in recipient_list,
                "user %s was not found in the recipient list" % user)

        groups = Group.objects.filter(name__in=group_list, local_site=None)
        for group in groups:
            for address in get_email_addresses_for_group(group):
                self.assertTrue(
                    address in recipient_list,
                    "group %s was not found in the recipient list" % address)


class UserEmailTests(EmailTestHelper, TestCase):
    def setUp(self):
        super(UserEmailTests, self).setUp()

        siteconfig = SiteConfiguration.objects.get_current()
        siteconfig.set("mail_send_new_user_mail", True)
        siteconfig.save()
        load_site_config()

    def test_new_user_email(self):
        """
        Testing sending an e-mail after a new user has successfully registered.
        """
        new_user_info = {
            'username': 'NewUser',
            'password1': 'password',
            'password2': 'password',
            'email': 'newuser@example.com',
            'first_name': 'New',
            'last_name': 'User'
        }

        # Registration request have to be sent twice since djblets need to
        # validate cookies on the second request.
        self.client.get('/account/register/')
        self.client.post('/account/register/', new_user_info)

        siteconfig = SiteConfiguration.objects.get_current()
        admin_name = siteconfig.get('site_admin_name')
        admin_email_addr = siteconfig.get('site_admin_email')

        self.assertEqual(len(mail.outbox), 1)

        email = mail.outbox[0]
        self.assertEqual(email.subject,
                         "New Review Board user registration for NewUser")

        self.assertEqual(email.from_email, self.sender)
        self.assertEqual(email.extra_headers['From'], settings.SERVER_EMAIL)
        self.assertEqual(email.to[0],
                         build_email_address(full_name=admin_name,
                                             email=admin_email_addr))


class ReviewRequestEmailTests(EmailTestHelper, TestCase):
    """Tests the e-mail support."""

    fixtures = ['test_users']

    def setUp(self):
        super(ReviewRequestEmailTests, self).setUp()

        siteconfig = SiteConfiguration.objects.get_current()
        siteconfig.set("mail_send_review_mail", True)
        siteconfig.set("mail_default_from", self.sender)
        siteconfig.save()
        load_site_config()

    def test_new_review_request_email(self):
        """Testing sending an e-mail when creating a new review request"""
        review_request = self.create_review_request(
            summary='My test review request')
        review_request.target_people.add(User.objects.get(username='grumpy'))
        review_request.target_people.add(User.objects.get(username='doc'))
        review_request.publish(review_request.submitter)

        from_email = build_email_address_for_user(review_request.submitter)

        self.assertEqual(len(mail.outbox), 1)
        self.assertEqual(mail.outbox[0].from_email, self.sender)
        self.assertEqual(mail.outbox[0].extra_headers['From'], from_email)
        self.assertEqual(mail.outbox[0].subject,
                         'Review Request %s: My test review request'
                         % review_request.pk)
        self.assertValidRecipients(['grumpy', 'doc'])

        message = mail.outbox[0].message()
        self.assertEqual(message['Sender'],
                         self._get_sender(review_request.submitter))

    def test_new_review_request_email_with_dmarc_deny(self):
        """Testing sending an e-mail when creating a new review request with
        From spoofing blocked by DMARC
        """
        self.dmarc_txt_records['_dmarc.example.com'] = 'v=DMARC1; p=reject;'

        review_request = self.create_review_request(
            summary='My test review request')
        review_request.target_people.add(User.objects.get(username='grumpy'))
        review_request.target_people.add(User.objects.get(username='doc'))
        review_request.publish(review_request.submitter)

        self.assertEqual(len(mail.outbox), 1)
        self.assertEqual(mail.outbox[0].from_email, self.sender)
        self.assertEqual(mail.outbox[0].extra_headers['From'],
                         'Doc Dwarf via Review Board <noreply@example.com>')
        self.assertEqual(mail.outbox[0].subject,
                         'Review Request %s: My test review request'
                         % review_request.pk)
        self.assertValidRecipients(['grumpy', 'doc'])

        message = mail.outbox[0].message()
        self.assertEqual(message['Sender'],
                         self._get_sender(review_request.submitter))

    def test_review_request_email_local_site_group(self):
        """Testing sending email when a group member is part of a Local Site"""
        # This was bug 3581.
        local_site = LocalSite.objects.create(name=self.local_site_name)

        group = self.create_review_group()
        user = User.objects.get(username='grumpy')

        local_site.users.add(user)
        local_site.admins.add(user)
        local_site.save()
        group.users.add(user)
        group.save()

        review_request = self.create_review_request()
        review_request.target_groups.add(group)
        review_request.publish(review_request.submitter)

        self.assertEqual(len(mail.outbox), 1)
        self.assertValidRecipients(['doc', 'grumpy'])

    def test_review_email(self):
        """Testing sending an e-mail when replying to a review request"""
        review_request = self.create_review_request(
            summary='My test review request')
        review_request.target_people.add(User.objects.get(username='grumpy'))
        review_request.target_people.add(User.objects.get(username='doc'))
        review_request.publish(review_request.submitter)

        # Clear the outbox.
        mail.outbox = []

        review = self.create_review(review_request=review_request)
        review.publish()

        from_email = build_email_address_for_user(review.user)

        self.assertEqual(len(mail.outbox), 1)
        email = mail.outbox[0]
        self.assertEqual(email.from_email, self.sender)
        self.assertEqual(email.extra_headers['From'], from_email)
        self.assertEqual(email._headers['X-ReviewBoard-URL'],
                         'http://example.com/')
        self.assertEqual(email._headers['X-ReviewRequest-URL'],
<<<<<<< HEAD
=======
                         'http://example.com/r/%s/'
                         % review_request.display_id)
        self.assertEqual(email.subject,
                         'Re: Review Request %s: My test review request'
                         % review_request.display_id)
        self.assertValidRecipients([
            review_request.submitter.username,
            'grumpy',
            'doc',
        ])

        message = email.message()
        self.assertEqual(message['Sender'], self._get_sender(review.user))

    def test_review_email_with_dmarc_deny(self):
        """Testing sending an e-mail when replying to a review request with
        From spoofing blocked by DMARC
        """
        self.dmarc_txt_records['_dmarc.example.com'] = 'v=DMARC1; p=reject;'

        review_request = self.create_review_request(
            summary='My test review request')
        review_request.target_people.add(User.objects.get(username='grumpy'))
        review_request.target_people.add(User.objects.get(username='doc'))
        review_request.publish(review_request.submitter)

        # Clear the outbox.
        mail.outbox = []

        review = self.create_review(review_request=review_request)
        review.publish()

        self.assertEqual(len(mail.outbox), 1)
        email = mail.outbox[0]
        self.assertEqual(email.from_email, self.sender)
        self.assertEqual(email.extra_headers['From'],
                         'Dopey Dwarf via Review Board <noreply@example.com>')
        self.assertEqual(email._headers['X-ReviewBoard-URL'],
                         'http://example.com/')
        self.assertEqual(email._headers['X-ReviewRequest-URL'],
>>>>>>> 0d0fde26
                         'http://example.com/r/%s/'
                         % review_request.display_id)
        self.assertEqual(email.subject,
                         'Re: Review Request %s: My test review request'
                         % review_request.display_id)
        self.assertValidRecipients([
            review_request.submitter.username,
            'grumpy',
            'doc',
        ])

        message = email.message()
        self.assertEqual(message['Sender'], self._get_sender(review.user))

    @add_fixtures(['test_site'])
    def test_review_email_with_site(self):
        """Testing sending an e-mail when replying to a review request
        on a Local Site
        """
        review_request = self.create_review_request(
            summary='My test review request',
            with_local_site=True)
        review_request.target_people.add(User.objects.get(username='grumpy'))
        review_request.target_people.add(User.objects.get(username='doc'))
        review_request.publish(review_request.submitter)

        # Ensure all the reviewers are on the site.
        site = review_request.local_site
        site.users.add(*list(review_request.target_people.all()))

        # Clear the outbox.
        mail.outbox = []

        review = self.create_review(review_request=review_request)
        review.publish()

        from_email = build_email_address_for_user(review.user)

        self.assertEqual(len(mail.outbox), 1)
        email = mail.outbox[0]
        self.assertEqual(email.from_email, self.sender)
        self.assertEqual(email.extra_headers['From'], from_email)
        self.assertEqual(email._headers['X-ReviewBoard-URL'],
                         'http://example.com/s/local-site-1/')
        self.assertEqual(email._headers['X-ReviewRequest-URL'],
                         'http://example.com/s/local-site-1/r/%s/'
                         % review_request.display_id)
        self.assertEqual(email.subject,
                         'Re: Review Request %s: My test review request'
                         % review_request.display_id)
        self.assertValidRecipients([
            review_request.submitter.username,
            'grumpy',
            'doc',
        ])

        message = email.message()
        self.assertEqual(message['Sender'], self._get_sender(review.user))

    def test_profile_should_send_email_setting(self):
        """Testing the Profile.should_send_email setting"""
        grumpy = User.objects.get(username='grumpy')
        profile = grumpy.get_profile()
        profile.should_send_email = False
        profile.save()

        review_request = self.create_review_request(
            summary='My test review request')
        review_request.target_people.add(grumpy)
        review_request.target_people.add(User.objects.get(username='doc'))
        review_request.publish(review_request.submitter)

        self.assertEqual(len(mail.outbox), 1)
        self.assertValidRecipients(['doc'])

    def test_review_request_closed_no_email(self):
        """Tests e-mail is not generated when a review request is closed and
        e-mail setting is False
        """
        review_request = self.create_review_request()
        review_request.publish(review_request.submitter)

        # Clear the outbox.
        mail.outbox = []

        review_request.close(ReviewRequest.SUBMITTED, review_request.submitter)

        # Verify that no email is generated as option is false by default
        self.assertEqual(len(mail.outbox), 0)

    def test_review_request_closed_with_email(self):
        """Tests e-mail is generated when a review request is closed and
        e-mail setting is True
        """
        siteconfig = SiteConfiguration.objects.get_current()
        siteconfig.set('mail_send_review_close_mail', True)
        siteconfig.save()
        load_site_config()

        try:
            review_request = self.create_review_request()
            review_request.publish(review_request.submitter)

            # Clear the outbox.
            mail.outbox = []

            review_request.close(ReviewRequest.SUBMITTED,
                                 review_request.submitter)

            from_email = build_email_address_for_user(review_request.submitter)

            self.assertEqual(len(mail.outbox), 1)
            self.assertEqual(mail.outbox[0].from_email, self.sender)
            self.assertEqual(mail.outbox[0].extra_headers['From'], from_email)

            message = mail.outbox[0].message()
            self.assertTrue('This change has been marked as submitted'
                            in message.as_string())
        finally:
            # Reset settings for review close requests
            siteconfig.set('mail_send_review_close_mail', False)
            siteconfig.save()
            load_site_config()

    def test_review_request_close_with_email_and_dmarc_deny(self):
        """Tests e-mail is generated when a review request is closed and
        e-mail setting is True and From spoofing blocked by DMARC
        """
        self.dmarc_txt_records['_dmarc.example.com'] = 'v=DMARC1; p=reject;'

        siteconfig = SiteConfiguration.objects.get_current()
        siteconfig.set('mail_send_review_close_mail', True)
        siteconfig.save()
        load_site_config()

<<<<<<< HEAD
    def test_review_to_submitter_only(self):
        """Test that e-mails from reviews published to the submitter only will
        only go to the submitter and the reviewer
        """
        siteconfig = SiteConfiguration.objects.get_current()
        siteconfig.set('mail_send_review_mail', True)
        siteconfig.save()

        review_request = self.create_review_request(public=True, publish=False)
        review_request.target_people = [User.objects.get(username='grumpy')]
        review_request.save()

        review = self.create_review(review_request=review_request,
                                    publish=False)

        review.publish(to_submitter_only=True)
        self.assertEqual(len(mail.outbox), 1)

        message = mail.outbox[0]

        self.assertEqual(message.cc, [])
        self.assertEqual(len(message.to), 2)

        self.assertEqual(
            set(message.to),
            set([get_email_address_for_user(review.user),
                 get_email_address_for_user(review_request.submitter)]))
=======
        try:
            review_request = self.create_review_request()
            review_request.publish(review_request.submitter)

            # Clear the outbox.
            mail.outbox = []

            review_request.close(ReviewRequest.SUBMITTED,
                                 review_request.submitter)

            from_email = build_email_address_for_user(review_request.submitter)

            self.assertEqual(len(mail.outbox), 1)
            self.assertEqual(mail.outbox[0].from_email, self.sender)
            self.assertEqual(mail.outbox[0].extra_headers['From'],
                             'Doc Dwarf via Review Board '
                             '<noreply@example.com>')

            message = mail.outbox[0].message()
            self.assertTrue('This change has been marked as submitted'
                            in message.as_string())
        finally:
            # Reset settings for review close requests
            siteconfig.set('mail_send_review_close_mail', False)
            siteconfig.save()
            load_site_config()
>>>>>>> 0d0fde26

    def test_review_reply_email(self):
        """Testing sending an e-mail when replying to a review"""
        review_request = self.create_review_request(
            summary='My test review request')
        review_request.publish(review_request.submitter)

        base_review = self.create_review(review_request=review_request)
        base_review.publish()

        # Clear the outbox.
        mail.outbox = []

        reply = self.create_reply(base_review)
        reply.publish()

        from_email = build_email_address_for_user(reply.user)

        self.assertEqual(len(mail.outbox), 1)
        self.assertEqual(mail.outbox[0].from_email, self.sender)
        self.assertEqual(mail.outbox[0].extra_headers['From'], from_email)
        self.assertEqual(mail.outbox[0].subject,
                         'Re: Review Request %s: My test review request'
                         % review_request.pk)
        self.assertValidRecipients([
            review_request.submitter.username,
            base_review.user.username,
            reply.user.username,
        ])

        message = mail.outbox[0].message()
        self.assertEqual(message['Sender'], self._get_sender(reply.user))

    def test_review_reply_email_with_dmarc_deny(self):
        """Testing sending an e-mail when replying to a review with From
        spoofing blocked by DMARC
        """
        self.dmarc_txt_records['_dmarc.example.com'] = 'v=DMARC1; p=reject;'

        review_request = self.create_review_request(
            summary='My test review request')
        review_request.publish(review_request.submitter)

        base_review = self.create_review(review_request=review_request)
        base_review.publish()

        # Clear the outbox.
        mail.outbox = []

        reply = self.create_reply(base_review)
        reply.publish()

        self.assertEqual(len(mail.outbox), 1)
        self.assertEqual(mail.outbox[0].from_email, self.sender)
        self.assertEqual(mail.outbox[0].extra_headers['From'],
                         'Grumpy Dwarf via Review Board <noreply@example.com>')
        self.assertEqual(mail.outbox[0].subject,
                         'Re: Review Request %s: My test review request'
                         % review_request.pk)
        self.assertValidRecipients([
            review_request.submitter.username,
            base_review.user.username,
            reply.user.username,
        ])

        message = mail.outbox[0].message()
        self.assertEqual(message['Sender'], self._get_sender(reply.user))

    def test_update_review_request_email(self):
        """Testing sending an e-mail when updating a review request"""
        group = Group.objects.create(name='devgroup',
                                     mailing_list='devgroup@example.com')

        review_request = self.create_review_request(
            summary='My test review request')
        review_request.target_groups.add(group)
        review_request.email_message_id = "junk"
        review_request.publish(review_request.submitter)

        from_email = build_email_address_for_user(review_request.submitter)

        self.assertEqual(len(mail.outbox), 1)
        self.assertEqual(mail.outbox[0].from_email, self.sender)
        self.assertEqual(mail.outbox[0].extra_headers['From'], from_email)
        self.assertEqual(mail.outbox[0].subject,
                         'Re: Review Request %s: My test review request'
                         % review_request.pk)
        self.assertValidRecipients([review_request.submitter.username],
                                   ['devgroup'])

        message = mail.outbox[0].message()
        self.assertEqual(message['Sender'],
                         self._get_sender(review_request.submitter))

    def test_update_review_request_email_with_dmarc_deny(self):
        """Testing sending an e-mail when updating a review request with
        From spoofing blocked by DMARC
        """
        self.dmarc_txt_records['_dmarc.example.com'] = 'v=DMARC1; p=reject;'

        group = Group.objects.create(name='devgroup',
                                     mailing_list='devgroup@example.com')

        review_request = self.create_review_request(
            summary='My test review request')
        review_request.target_groups.add(group)
        review_request.email_message_id = "junk"
        review_request.publish(review_request.submitter)

        self.assertEqual(len(mail.outbox), 1)
        self.assertEqual(mail.outbox[0].from_email, self.sender)
        self.assertEqual(mail.outbox[0].extra_headers['From'],
                         'Doc Dwarf via Review Board <noreply@example.com>')
        self.assertEqual(mail.outbox[0].subject,
                         'Re: Review Request %s: My test review request'
                         % review_request.pk)
        self.assertValidRecipients([review_request.submitter.username],
                                   ['devgroup'])

        message = mail.outbox[0].message()
        self.assertEqual(message['Sender'],
                         self._get_sender(review_request.submitter))

    def test_add_reviewer_review_request_email(self):
        """Testing limited e-mail recipients
        when adding a reviewer to an existing review request
        """
        review_request = self.create_review_request(
            summary='My test review request',
            public=True)
        review_request.email_message_id = "junk"
        review_request.target_people.add(User.objects.get(username='dopey'))
        review_request.save()

        draft = ReviewRequestDraft.create(review_request)
        draft.target_people.add(User.objects.get(username='grumpy'))
        draft.publish(user=review_request.submitter)

        from_email = build_email_address_for_user(review_request.submitter)

        self.assertEqual(len(mail.outbox), 1)
        self.assertEqual(mail.outbox[0].from_email, self.sender)
        self.assertEqual(mail.outbox[0].extra_headers['From'], from_email)
        self.assertEqual(mail.outbox[0].subject,
                         'Re: Review Request %s: My test review request'
                         % review_request.pk)
        # The only included users should be the submitter and 'grumpy' (not
        # 'dopey', since he was already included on the review request earlier)
        self.assertValidRecipients([review_request.submitter.username,
                                    'grumpy'])

        message = mail.outbox[0].message()
        self.assertEqual(message['Sender'],
                         self._get_sender(review_request.submitter))

    def test_add_group_review_request_email(self):
        """Testing limited e-mail recipients
        when adding a group to an existing review request
        """
        existing_group = Group.objects.create(
            name='existing', mailing_list='existing@example.com')
        review_request = self.create_review_request(
            summary='My test review request',
            public=True)
        review_request.email_message_id = "junk"
        review_request.target_groups.add(existing_group)
        review_request.target_people.add(User.objects.get(username='dopey'))
        review_request.save()

        new_group = Group.objects.create(name='devgroup',
                                         mailing_list='devgroup@example.com')
        draft = ReviewRequestDraft.create(review_request)
        draft.target_groups.add(new_group)
        draft.publish(user=review_request.submitter)

        from_email = build_email_address_for_user(review_request.submitter)

        self.assertEqual(len(mail.outbox), 1)
        self.assertEqual(mail.outbox[0].from_email, self.sender)
        self.assertEqual(mail.outbox[0].extra_headers['From'], from_email)
        self.assertEqual(mail.outbox[0].subject,
                         'Re: Review Request %s: My test review request'
                         % review_request.pk)
        # The only included users should be the submitter and 'devgroup' (not
        # 'dopey' or 'existing', since they were already included on the
        # review request earlier)
        self.assertValidRecipients([review_request.submitter.username],
                                   ['devgroup'])

        message = mail.outbox[0].message()
        self.assertEqual(message['Sender'],
                         self._get_sender(review_request.submitter))

    def test_limited_recipients_other_fields(self):
        """Testing that recipient limiting only happens when adding reviewers
        """
        review_request = self.create_review_request(
            summary='My test review request',
            public=True)
        review_request.email_message_id = "junk"
        review_request.target_people.add(User.objects.get(username='dopey'))
        review_request.save()

        draft = ReviewRequestDraft.create(review_request)
        draft.summary = 'Changed summary'
        draft.target_people.add(User.objects.get(username='grumpy'))
        draft.publish(user=review_request.submitter)

        from_email = build_email_address_for_user(review_request.submitter)

        self.assertEqual(len(mail.outbox), 1)
        self.assertEqual(mail.outbox[0].from_email, self.sender)
        self.assertEqual(mail.outbox[0].extra_headers['From'], from_email)
        self.assertEqual(mail.outbox[0].subject,
                         'Re: Review Request %s: Changed summary'
                         % review_request.pk)
        self.assertValidRecipients([review_request.submitter.username,
                                    'dopey', 'grumpy'])

        message = mail.outbox[0].message()
        self.assertEqual(message['Sender'],
                         self._get_sender(review_request.submitter))

    def test_limited_recipients_no_email(self):
        """Testing limited e-mail recipients when operation results in zero
        recipients
        """
        review_request = self.create_review_request(
            summary='My test review request',
            public=True)
        review_request.email_message_id = "junk"
        review_request.target_people.add(User.objects.get(username='dopey'))
        review_request.save()

        profile, is_new = Profile.objects.get_or_create(
            user=review_request.submitter)
        profile.should_send_own_updates = False
        profile.save()

        draft = ReviewRequestDraft.create(review_request)
        draft.target_people.remove(User.objects.get(username='dopey'))
        draft.publish(user=review_request.submitter)

        self.assertEqual(len(mail.outbox), 0)

    def test_recipients_with_muted_review_requests(self):
        """Testing e-mail recipients when users mute a review request"""
        dopey = User.objects.get(username='dopey')
        admin = User.objects.get(username='admin')

        group = Group.objects.create(name='group')
        group.users.add(admin)
        group.save()

        review_request = self.create_review_request(
            summary='My test review request',
            public=True)
        review_request.target_people.add(dopey)
        review_request.target_people.add(User.objects.get(username='grumpy'))
        review_request.target_groups.add(group)
        review_request.save()

        visit = self.create_visit(review_request, ReviewRequestVisit.MUTED,
                                  dopey)
        visit.save()

        visit = self.create_visit(review_request, ReviewRequestVisit.MUTED,
                                  admin)
        visit.save()

        draft = ReviewRequestDraft.create(review_request)
        draft.summary = 'Summary changed'
        draft.publish(user=review_request.submitter)

        self.assertEqual(len(mail.outbox), 1)
        self.assertValidRecipients(['doc', 'grumpy'])

    def test_group_member_not_receive_email(self):
        """Testing sending review e-mails and filtering out the review
        submitter when they are part of a review group assigned to the request
        """
        # See issue 3985.
        submitter = User.objects.get(username='doc')
        profile = Profile.objects.get_or_create(user=submitter)[0]
        profile.should_send_own_updates = False
        profile.save()

        reviewer = User.objects.get(username='dopey')

        group = self.create_review_group()
        group.users.add(submitter)

        review_request = self.create_review_request(public=True)
        review_request.target_groups.add(group)
        review_request.target_people.add(reviewer)
        review_request.save()

        review = self.create_review(review_request, user=submitter)
        review.publish()

        self.assertEqual(len(mail.outbox), 1)
        msg = mail.outbox[0]

        self.assertListEqual(
            msg.to,
            [build_email_address_for_user(reviewer)])

        self.assertListEqual(msg.cc, [])

    def test_local_site_user_filters(self):
        """Testing sending e-mails and filtering out users not on a local site
        """
        test_site = LocalSite.objects.create(name=self.local_site_name)

        site_user1 = User.objects.create(
            username='site_user1',
            email='site_user1@example.com')
        site_user2 = User.objects.create(
            username='site_user2',
            email='site_user2@example.com')
        site_user3 = User.objects.create(
            username='site_user3',
            email='site_user3@example.com')
        site_user4 = User.objects.create(
            username='site_user4',
            email='site_user4@example.com')
        site_user5 = User.objects.create(
            username='site_user5',
            email='site_user5@example.com')
        non_site_user1 = User.objects.create(
            username='non_site_user1',
            email='non_site_user1@example.com')
        non_site_user2 = User.objects.create(
            username='non_site_user2',
            email='non_site_user2@example.com')
        non_site_user3 = User.objects.create(
            username='non_site_user3',
            email='non_site_user3@example.com')

        test_site.admins.add(site_user1)
        test_site.users.add(site_user2)
        test_site.users.add(site_user3)
        test_site.users.add(site_user4)
        test_site.users.add(site_user5)

        group = Group.objects.create(name='my-group',
                                     display_name='My Group',
                                     local_site=test_site)
        group.users.add(site_user5)
        group.users.add(non_site_user3)

        review_request = self.create_review_request(with_local_site=True,
                                                    local_id=123)
        review_request.email_message_id = "junk"
        review_request.target_people = [site_user1, site_user2, site_user3,
                                        non_site_user1]
        review_request.target_groups = [group]

        review = Review.objects.create(review_request=review_request,
                                       user=site_user4)
        review.publish()

        review = Review.objects.create(review_request=review_request,
                                       user=non_site_user2)
        review.publish()

        from_email = build_email_address_for_user(review_request.submitter)

        # Now that we're set up, send another e-mail.
        mail.outbox = []
        review_request.publish(review_request.submitter)

        self.assertEqual(len(mail.outbox), 1)
        self.assertEqual(mail.outbox[0].from_email, self.sender)
        self.assertEqual(mail.outbox[0].extra_headers['From'], from_email)
        self.assertValidRecipients(
            ['site_user1', 'site_user2', 'site_user3', 'site_user4',
             'site_user5', review_request.submitter.username], [])

        message = mail.outbox[0].message()
        self.assertEqual(message['Sender'],
                         self._get_sender(review_request.submitter))

    def test_review_request_email_with_unicode_summary(self):
        """Testing sending a review request e-mail with a unicode subject"""
        self.spy_on(logging.exception)

        with self.settings(EMAIL_BACKEND=_CONSOLE_EMAIL_BACKEND):
            review_request = self.create_review_request()
            review_request.summary = '\ud83d\ude04'

            review_request.target_people.add(User.objects.get(
                username='grumpy'))
            review_request.target_people.add(User.objects.get(username='doc'))
            review_request.publish(review_request.submitter)

        self.assertIsNotNone(review_request.email_message_id)
        self.assertFalse(logging.exception.spy.called)

    def test_review_request_email_with_unicode_description(self):
        """Testing sending a review request e-mail with a unicode
        description
        """
        self.spy_on(logging.exception)

        with self.settings(EMAIL_BACKEND=_CONSOLE_EMAIL_BACKEND):
            review_request = self.create_review_request()
            review_request.description = '\ud83d\ude04'

            review_request.target_people.add(
                User.objects.get(username='grumpy'))
            review_request.target_people.add(
                User.objects.get(username='doc'))
            review_request.publish(review_request.submitter)

        self.assertIsNotNone(review_request.email_message_id)
        self.assertFalse(logging.exception.spy.called)

    @add_fixtures(['test_scmtools'])
    def test_review_request_email_with_added_file(self):
        """Testing sending a review request e-mail with added files in the
        diffset
        """
        repository = self.create_repository(tool_name='Test')
        review_request = self.create_review_request(repository=repository)
        diffset = self.create_diffset(review_request=review_request)
        filediff = self.create_filediff(diffset=diffset,
                                        source_file='/dev/null',
                                        source_revision=PRE_CREATION)

        review_request.publish(review_request.submitter)

        self.assertEqual(len(mail.outbox), 1)
        message = mail.outbox[0]

        self.assertTrue('X-ReviewBoard-Diff-For' in message._headers)
        diff_headers = message._headers.getlist('X-ReviewBoard-Diff-For')

        self.assertEqual(len(diff_headers), 1)
        self.assertFalse(filediff.source_file in diff_headers)
        self.assertTrue(filediff.dest_file in diff_headers)

    @add_fixtures(['test_scmtools'])
    def test_review_request_email_with_deleted_file(self):
        """Testing sending a review request e-mail with deleted files in the
        diffset
        """
        repository = self.create_repository(tool_name='Test')
        review_request = self.create_review_request(repository=repository)
        diffset = self.create_diffset(review_request=review_request)
        filediff = self.create_filediff(diffset=diffset,
                                        dest_file='/dev/null',
                                        status=FileDiff.DELETED)

        review_request.publish(review_request.submitter)

        self.assertEqual(len(mail.outbox), 1)
        message = mail.outbox[0]

        self.assertTrue('X-ReviewBoard-Diff-For' in message._headers)
        diff_headers = message._headers.getlist('X-ReviewBoard-Diff-For')

        self.assertEqual(len(diff_headers), 1)
        self.assertTrue(filediff.source_file in diff_headers)
        self.assertFalse(filediff.dest_file in diff_headers)

    @add_fixtures(['test_scmtools'])
    def test_review_request_email_with_moved_file(self):
        """Testing sending a review request e-mail with moved files in the
        diffset
        """
        repository = self.create_repository(tool_name='Test')
        review_request = self.create_review_request(repository=repository)
        diffset = self.create_diffset(review_request=review_request)
        filediff = self.create_filediff(diffset=diffset,
                                        source_file='foo',
                                        dest_file='bar',
                                        status=FileDiff.MOVED)

        review_request.publish(review_request.submitter)

        self.assertEqual(len(mail.outbox), 1)
        message = mail.outbox[0]

        self.assertTrue('X-ReviewBoard-Diff-For' in message._headers)
        diff_headers = message._headers.getlist('X-ReviewBoard-Diff-For')

        self.assertEqual(len(diff_headers), 2)
        self.assertTrue(filediff.source_file in diff_headers)
        self.assertTrue(filediff.dest_file in diff_headers)

    @add_fixtures(['test_scmtools'])
    def test_review_request_email_with_copied_file(self):
        """Testing sending a review request e-mail with copied files in the
        diffset
        """
        repository = self.create_repository(tool_name='Test')
        review_request = self.create_review_request(repository=repository)
        diffset = self.create_diffset(review_request=review_request)
        filediff = self.create_filediff(diffset=diffset,
                                        source_file='foo',
                                        dest_file='bar',
                                        status=FileDiff.COPIED)

        review_request.publish(review_request.submitter)

        self.assertEqual(len(mail.outbox), 1)
        message = mail.outbox[0]

        self.assertTrue('X-ReviewBoard-Diff-For' in message._headers)
        diff_headers = message._headers.getlist('X-ReviewBoard-Diff-For')

        self.assertEqual(len(diff_headers), 2)
        self.assertTrue(filediff.source_file in diff_headers)
        self.assertTrue(filediff.dest_file in diff_headers)

    @add_fixtures(['test_scmtools'])
    def test_review_request_email_with_multiple_files(self):
        """Testing sending a review request e-mail with multiple files in the
        diffset
        """
        repository = self.create_repository(tool_name='Test')
        review_request = self.create_review_request(repository=repository)
        diffset = self.create_diffset(review_request=review_request)
        filediffs = [
            self.create_filediff(diffset=diffset,
                                 source_file='foo',
                                 dest_file='bar',
                                 status=FileDiff.MOVED),
            self.create_filediff(diffset=diffset,
                                 source_file='baz',
                                 dest_file='/dev/null',
                                 status=FileDiff.DELETED)
        ]

        review_request.publish(review_request.submitter)

        self.assertEqual(len(mail.outbox), 1)
        message = mail.outbox[0]

        self.assertTrue('X-ReviewBoard-Diff-For' in message._headers)
        diff_headers = message._headers.getlist('X-ReviewBoard-Diff-For')

        self.assertEqual(len(diff_headers), 3)
        self.assertTrue(filediffs[0].source_file in diff_headers)
        self.assertTrue(filediffs[0].dest_file in diff_headers)
        self.assertTrue(filediffs[1].source_file in diff_headers)
        self.assertFalse(filediffs[1].dest_file in diff_headers)

    def test_extra_headers_dict(self):
        """Testing sending extra headers as a dict with an e-mail message"""
        review_request = self.create_review_request()

        submitter = review_request.submitter

        send_review_mail(submitter,
                         review_request,
                         'Foo',
                         None,
                         [submitter],
                         [],
                         'notifications/review_request_email.txt',
                         'notifications/review_request_email.html',
                         extra_headers={
                             'X-Foo': 'Bar'
                         })

        self.assertEqual(len(mail.outbox), 1)
        message = mail.outbox[0]

        self.assertIn('X-Foo', message._headers)
        self.assertEqual(message._headers['X-Foo'], 'Bar')

    def test_extra_headers_multivalue_dict(self):
        """Testing sending extra headers as a MultiValueDict with an e-mail
        message
        """
        header_values = ['Bar', 'Baz']

        review_request = self.create_review_request()

        submitter = review_request.submitter

        send_review_mail(review_request.submitter,
                         review_request,
                         'Foo',
                         None,
                         [submitter],
                         [],
                         'notifications/review_request_email.txt',
                         'notifications/review_request_email.html',
                         extra_headers=MultiValueDict({
                             'X-Foo': header_values,
                         }))

        self.assertEqual(len(mail.outbox), 1)
        message = mail.outbox[0]

        self.assertIn('X-Foo', message._headers)
        self.assertEqual(set(message._headers.getlist('X-Foo')),
                         set(header_values))

    def test_review_no_shipit_headers(self):
        """Testing sending a review e-mail without a 'Ship It!'"""
        review_request = self.create_review_request(public=True)

        self.create_review(review_request,
                           body_top=Review.SHIP_IT_TEXT,
                           body_bottom='',
                           publish=True)

        self.assertEqual(len(mail.outbox), 1)
        message = mail.outbox[0]

        self.assertNotIn('X-ReviewBoard-ShipIt', message._headers)
        self.assertNotIn('X-ReviewBoard-ShipIt-Only', message._headers)
<<<<<<< HEAD
        self.assertFalse(Review.FIX_IT_THEN_SHIP_IT_TEXT in
                         message.message().as_string())
=======
>>>>>>> 0d0fde26

    def test_review_shipit_only_headers(self):
        """Testing sending a review e-mail with only a 'Ship It!'"""
        review_request = self.create_review_request(public=True)

        self.create_review(review_request,
                           body_top=Review.SHIP_IT_TEXT,
                           body_bottom='',
                           ship_it=True,
                           publish=True)

        self.assertEqual(len(mail.outbox), 1)
        message = mail.outbox[0]

        self.assertIn('X-ReviewBoard-ShipIt', message._headers)
        self.assertIn('X-ReviewBoard-ShipIt-Only', message._headers)
<<<<<<< HEAD
        self.assertFalse(Review.FIX_IT_THEN_SHIP_IT_TEXT in
                         message.message().as_string())
=======
>>>>>>> 0d0fde26

    def test_review_shipit_only_headers_no_text(self):
        """Testing sending a review e-mail with only a 'Ship It!' and no text
        """
        review_request = self.create_review_request(public=True)

        self.create_review(review_request,
                           body_top='',
                           body_bottom='',
                           ship_it=True,
                           publish=True)

        self.assertEqual(len(mail.outbox), 1)
        message = mail.outbox[0]

        self.assertIn('X-ReviewBoard-ShipIt', message._headers)
        self.assertIn('X-ReviewBoard-ShipIt-Only', message._headers)
<<<<<<< HEAD
        self.assertFalse(Review.FIX_IT_THEN_SHIP_IT_TEXT in
                         message.message().as_string())
=======
>>>>>>> 0d0fde26

    def test_review_shipit_headers_custom_top_text(self):
        """Testing sending a review e-mail with a 'Ship It' and custom top text
        """
        review_request = self.create_review_request(public=True)

        self.create_review(review_request,
                           body_top='Some general information.',
                           body_bottom='',
                           ship_it=True,
                           publish=True)

        self.assertEqual(len(mail.outbox), 1)
        message = mail.outbox[0]

        self.assertIn('X-ReviewBoard-ShipIt', message._headers)
        self.assertNotIn('X-ReviewBoard-ShipIt-Only', message._headers)
<<<<<<< HEAD
        self.assertFalse(Review.FIX_IT_THEN_SHIP_IT_TEXT in
                         message.message().as_string())
=======
>>>>>>> 0d0fde26

    def test_review_shipit_headers_bottom_text(self):
        """Testing sending a review e-mail with a 'Ship It' and bottom text"""
        review_request = self.create_review_request(public=True)

        self.create_review(review_request,
                           body_top=Review.SHIP_IT_TEXT,
                           body_bottom='Some comments',
                           ship_it=True,
                           publish=True)

        self.assertEqual(len(mail.outbox), 1)
        message = mail.outbox[0]

        self.assertIn('X-ReviewBoard-ShipIt', message._headers)
        self.assertNotIn('X-ReviewBoard-ShipIt-Only', message._headers)
<<<<<<< HEAD
        self.assertFalse(Review.FIX_IT_THEN_SHIP_IT_TEXT in
                         message.message().as_string())
=======
>>>>>>> 0d0fde26

    @add_fixtures(['test_scmtools'])
    def test_review_shipit_headers_comments(self):
        """Testing sending a review e-mail with a 'Ship It' and diff comments
        """
        repository = self.create_repository(tool_name='Test')
        review_request = self.create_review_request(repository=repository,
                                                    public=True)

        diffset = self.create_diffset(review_request)
        filediff = self.create_filediff(diffset)

        review = self.create_review(review_request,
                                    body_top=Review.SHIP_IT_TEXT,
                                    body_bottom='',
                                    ship_it=True,
                                    publish=False)

        self.create_diff_comment(review, filediff)

        review.publish()

        self.assertEqual(len(mail.outbox), 1)
        message = mail.outbox[0]

        self.assertIn('X-ReviewBoard-ShipIt', message._headers)
        self.assertNotIn('X-ReviewBoard-ShipIt-Only', message._headers)
<<<<<<< HEAD
        self.assertFalse(Review.FIX_IT_THEN_SHIP_IT_TEXT in
                         message.message().as_string())

    @add_fixtures(['test_scmtools'])
    def test_review_shipit_headers_comments_opened_issue(self):
        """Testing sending a review e-mail with a 'Ship It' and diff comments
        with opened issue
        """
        repository = self.create_repository(tool_name='Test')
        review_request = self.create_review_request(repository=repository,
                                                    public=True)

        diffset = self.create_diffset(review_request)
        filediff = self.create_filediff(diffset)

        review = self.create_review(review_request,
                                    body_top=Review.SHIP_IT_TEXT,
                                    body_bottom='',
                                    ship_it=True,
                                    publish=False)

        self.create_diff_comment(review, filediff, issue_opened=True)

        review.publish()

        self.assertEqual(len(mail.outbox), 1)
        message = mail.outbox[0]

        self.assertIn('X-ReviewBoard-ShipIt', message._headers)
        self.assertNotIn('X-ReviewBoard-ShipIt-Only', message._headers)
        self.assertTrue(Review.FIX_IT_THEN_SHIP_IT_TEXT in
                        message.message().as_string())
=======
>>>>>>> 0d0fde26

    def test_review_shipit_headers_attachment_comments(self):
        """Testing sending a review e-mail with a 'Ship It' and file attachment
        comments
        """
        review_request = self.create_review_request(public=True)

        file_attachment = self.create_file_attachment(review_request)

        review = self.create_review(review_request,
                                    body_top=Review.SHIP_IT_TEXT,
                                    body_bottom='',
                                    ship_it=True,
                                    publish=False)

        self.create_file_attachment_comment(review, file_attachment)

        review.publish()

        self.assertEqual(len(mail.outbox), 1)
        message = mail.outbox[0]

        self.assertIn('X-ReviewBoard-ShipIt', message._headers)
        self.assertNotIn('X-ReviewBoard-ShipIt-Only', message._headers)
<<<<<<< HEAD
        self.assertFalse(Review.FIX_IT_THEN_SHIP_IT_TEXT in
                         message.message().as_string())

    def test_review_shipit_headers_attachment_comments_opened_issue(self):
        """Testing sending a review e-mail with a 'Ship It' and file attachment
        comments with opened issue
        """
        review_request = self.create_review_request(public=True)

        file_attachment = self.create_file_attachment(review_request)

        review = self.create_review(review_request,
                                    body_top=Review.SHIP_IT_TEXT,
                                    body_bottom='',
                                    ship_it=True,
                                    publish=False)

        self.create_file_attachment_comment(review, file_attachment,
                                            issue_opened=True)

        review.publish()

        self.assertEqual(len(mail.outbox), 1)
        message = mail.outbox[0]

        self.assertIn('X-ReviewBoard-ShipIt', message._headers)
        self.assertNotIn('X-ReviewBoard-ShipIt-Only', message._headers)
        self.assertTrue(Review.FIX_IT_THEN_SHIP_IT_TEXT in
                        message.message().as_string())
=======
>>>>>>> 0d0fde26

    def test_review_shipit_headers_screenshot_comments(self):
        """Testing sending a review e-mail with a 'Ship It' and screenshot
        comments
        """
        review_request = self.create_review_request(public=True)

        screenshot = self.create_screenshot(review_request)

        review = self.create_review(review_request,
                                    body_top=Review.SHIP_IT_TEXT,
                                    body_bottom='',
                                    ship_it=True,
                                    publish=False)

        self.create_screenshot_comment(review, screenshot)

        review.publish()

        self.assertEqual(len(mail.outbox), 1)
        message = mail.outbox[0]

        self.assertIn('X-ReviewBoard-ShipIt', message._headers)
        self.assertNotIn('X-ReviewBoard-ShipIt-Only', message._headers)
<<<<<<< HEAD
        self.assertFalse(Review.FIX_IT_THEN_SHIP_IT_TEXT in
                         message.message().as_string())

    def test_review_shipit_headers_screenshot_comments_opened_issue(self):
        """Testing sending a review e-mail with a 'Ship It' and screenshot
        comments with opened issue
        """
        review_request = self.create_review_request(public=True)

        screenshot = self.create_screenshot(review_request)

        review = self.create_review(review_request,
                                    body_top=Review.SHIP_IT_TEXT,
                                    body_bottom='',
                                    ship_it=True,
                                    publish=False)

        self.create_screenshot_comment(review, screenshot, issue_opened=True)

        review.publish()

        self.assertEqual(len(mail.outbox), 1)
        message = mail.outbox[0]

        self.assertIn('X-ReviewBoard-ShipIt', message._headers)
        self.assertNotIn('X-ReviewBoard-ShipIt-Only', message._headers)
        self.assertTrue(Review.FIX_IT_THEN_SHIP_IT_TEXT in
                        message.message().as_string())

    def test_review_shipit_headers_general_comments(self):
        """Testing sending a review e-mail with a 'Ship It' and general
        comments
        """
        review_request = self.create_review_request(public=True)

        review = self.create_review(review_request,
                                    body_top=Review.SHIP_IT_TEXT,
                                    body_bottom='',
                                    ship_it=True,
                                    publish=False)

        self.create_general_comment(review)

        review.publish()

        self.assertEqual(len(mail.outbox), 1)
        message = mail.outbox[0]

        self.assertIn('X-ReviewBoard-ShipIt', message._headers)
        self.assertNotIn('X-ReviewBoard-ShipIt-Only', message._headers)
        self.assertFalse(Review.FIX_IT_THEN_SHIP_IT_TEXT in
                         message.message().as_string())

    def test_review_shipit_headers_general_comments_opened_issue(self):
        """Testing sending a review e-mail with a 'Ship It' and general
        comments with opened issue
        """
        review_request = self.create_review_request(public=True)

        review = self.create_review(review_request,
                                    body_top=Review.SHIP_IT_TEXT,
                                    body_bottom='',
                                    ship_it=True,
                                    publish=False)

        self.create_general_comment(review, issue_opened=True)

        review.publish()

        self.assertEqual(len(mail.outbox), 1)
        message = mail.outbox[0]

        self.assertIn('X-ReviewBoard-ShipIt', message._headers)
        self.assertNotIn('X-ReviewBoard-ShipIt-Only', message._headers)
        self.assertTrue(Review.FIX_IT_THEN_SHIP_IT_TEXT in
                        message.message().as_string())

    def test_change_ownership_email(self):
        """Testing sending a review request e-mail when the owner is being
        changed
        """
        admin_user = User.objects.get(username='admin')
        admin_email = get_email_address_for_user(admin_user)
        review_request = self.create_review_request(public=True)
        submitter = review_request.submitter
        submitter_email = get_email_address_for_user(submitter)

        draft = ReviewRequestDraft.create(review_request)
        draft.owner = admin_user
        draft.save()
        review_request.publish(submitter)

        self.assertEqual(len(mail.outbox), 1)
        message = mail.outbox[0]

        self.assertEqual(message.extra_headers['From'], submitter_email)
        self.assertSetEqual(set(message.to),
                            {admin_email, submitter_email})

    def test_change_ownership_email_not_submitter(self):
        """Testing sending a review request e-mail when the owner is being
        changed by someone else
        """
        admin_user = User.objects.get(username='admin')
        admin_email = get_email_address_for_user(admin_user)
        review_request = self.create_review_request(public=True)
        submitter = review_request.submitter
        submitter_email = get_email_address_for_user(submitter)

        draft = ReviewRequestDraft.create(review_request)
        draft.owner = admin_user
        draft.save()
        review_request.publish(admin_user)

        self.assertEqual(len(mail.outbox), 1)
        message = mail.outbox[0]

        self.assertEqual(message.extra_headers['From'], admin_email)
        self.assertSetEqual(set(message.to),
                            {admin_email, submitter_email})
=======
>>>>>>> 0d0fde26

    def _get_sender(self, user):
        return build_email_address(full_name=user.get_full_name(),
                                   email=self.sender)


class WebAPITokenEmailTests(EmailTestHelper, TestCase):
    """Unit tests for WebAPIToken creation e-mails."""

    def setUp(self):
        super(WebAPITokenEmailTests, self).setUp()

        siteconfig = SiteConfiguration.objects.get_current()
        siteconfig.set('mail_send_new_user_mail', False)
        siteconfig.save()
        load_site_config()

        self.user = User.objects.create(username='test-user',
                                        first_name='Sample',
                                        last_name='User',
                                        email='test-user@example.com')
        self.assertEqual(len(mail.outbox), 0)

    def test_create_token(self):
        """Testing sending e-mail when a new API Token is created"""
        webapi_token = WebAPIToken.objects.generate_token(user=self.user,
                                                          note='Test',
                                                          policy={})

        self.assertEqual(len(mail.outbox), 1)
        email = mail.outbox[0]
        html_body = email.alternatives[0][0]
        partial_token = '%s...' % webapi_token.token[:10]

        self.assertEqual(email.subject, 'New Review Board API token created')
        self.assertEqual(email.from_email, self.sender)
        self.assertEqual(email.extra_headers['From'], settings.SERVER_EMAIL)
        self.assertEqual(email.to[0], build_email_address_for_user(self.user))
        self.assertNotIn(webapi_token.token, email.body)
        self.assertNotIn(webapi_token.token, html_body)
        self.assertIn(partial_token, email.body)
        self.assertIn(partial_token, html_body)
        self.assertIn('A new API token has been added', email.body)
        self.assertIn('A new API token has been added', html_body)

    def test_update_token(self):
        """Testing sending e-mail when an existing API Token is updated"""
        webapi_token = WebAPIToken.objects.generate_token(user=self.user,
                                                          note='Test',
                                                          policy={})
        mail.outbox = []

        webapi_token.save()

        self.assertEqual(len(mail.outbox), 1)
        email = mail.outbox[0]
        html_body = email.alternatives[0][0]
        partial_token = '%s...' % webapi_token.token[:10]

        self.assertEqual(email.subject, 'Review Board API token updated')
        self.assertEqual(email.from_email, self.sender)
        self.assertEqual(email.extra_headers['From'], settings.SERVER_EMAIL)
        self.assertEqual(email.to[0], build_email_address_for_user(self.user))
        self.assertNotIn(webapi_token.token, email.body)
        self.assertNotIn(webapi_token.token, html_body)
        self.assertIn(partial_token, email.body)
        self.assertIn(partial_token, html_body)
        self.assertIn('One of your API tokens has been updated', email.body)
        self.assertIn('One of your API tokens has been updated', html_body)

    def test_delete_token(self):
        """Testing sending e-mail when an existing API Token is deleted"""
        webapi_token = WebAPIToken.objects.generate_token(user=self.user,
                                                          note='Test',
                                                          policy={})
        mail.outbox = []

        webapi_token.delete()

        self.assertEqual(len(mail.outbox), 1)
        email = mail.outbox[0]
        html_body = email.alternatives[0][0]

        self.assertEqual(email.subject, 'Review Board API token deleted')
        self.assertEqual(email.from_email, self.sender)
        self.assertEqual(email.extra_headers['From'], settings.SERVER_EMAIL)
        self.assertEqual(email.to[0], build_email_address_for_user(self.user))
        self.assertIn(webapi_token.token, email.body)
        self.assertIn(webapi_token.token, html_body)
        self.assertIn('One of your API tokens has been deleted', email.body)
        self.assertIn('One of your API tokens has been deleted', html_body)


class WebHookPayloadTests(SpyAgency, TestCase):
    """Tests for payload rendering."""

    ENDPOINT_URL = 'http://example.com/endpoint/'

    @add_fixtures(['test_scmtools', 'test_users'])
    def test_diffset_rendered(self):
        """Testing JSON-serializability of DiffSets in WebHook payloads"""
        self.spy_on(urlopen, call_original=False)
        WebHookTarget.objects.create(url=self.ENDPOINT_URL,
                                     events='review_request_published')

        review_request = self.create_review_request(create_repository=True)
        self.create_diffset(review_request)
        review_request.publish(review_request.submitter)

        self.assertTrue(urlopen.spy.called)

        self.create_diffset(review_request, draft=True)
        review_request.publish(review_request.submitter)
        self.assertEqual(len(urlopen.spy.calls), 2)


class WebHookCustomContentTests(TestCase):
    """Unit tests for render_custom_content."""

    def test_with_valid_template(self):
        """Tests render_custom_content with a valid template"""
        s = render_custom_content(
            '{% if mybool %}{{s1}}{% else %}{{s2}}{% endif %}',
            {
                'mybool': True,
                's1': 'Hi!',
                's2': 'Bye!',
            })

        self.assertEqual(s, 'Hi!')

    def test_with_blocked_block_tag(self):
        """Tests render_custom_content with blocked {% block %}"""
        with self.assertRaisesMessage(TemplateSyntaxError,
                                      "Invalid block tag: 'block'"):
            render_custom_content('{% block foo %}{% endblock %})')

    def test_with_blocked_debug_tag(self):
        """Tests render_custom_content with blocked {% debug %}"""
        with self.assertRaisesMessage(TemplateSyntaxError,
                                      "Invalid block tag: 'debug'"):
            render_custom_content('{% debug %}')

    def test_with_blocked_extends_tag(self):
        """Tests render_custom_content with blocked {% extends %}"""
        with self.assertRaisesMessage(TemplateSyntaxError,
                                      "Invalid block tag: 'extends'"):
            render_custom_content('{% extends "base.html" %}')

    def test_with_blocked_include_tag(self):
        """Tests render_custom_content with blocked {% include %}"""
        with self.assertRaisesMessage(TemplateSyntaxError,
                                      "Invalid block tag: 'include'"):
            render_custom_content('{% include "base.html" %}')

    def test_with_blocked_load_tag(self):
        """Tests render_custom_content with blocked {% load %}"""
        with self.assertRaisesMessage(TemplateSyntaxError,
                                      "Invalid block tag: 'load'"):
            render_custom_content('{% load i18n %}')

    def test_with_blocked_ssi_tag(self):
        """Tests render_custom_content with blocked {% ssi %}"""
        with self.assertRaisesMessage(TemplateSyntaxError,
                                      "Invalid block tag: 'ssi'"):
            render_custom_content('{% ssi "foo.html" %}')

    def test_with_unknown_vars(self):
        """Tests render_custom_content with unknown variables"""
        s = render_custom_content('{{settings.DEBUG}};{{settings.DATABASES}}')
        self.assertEqual(s, ';')


class WebHookDispatchTests(SpyAgency, TestCase):
    """Unit tests for dispatching webhooks."""

    ENDPOINT_URL = 'http://example.com/endpoint/'

    def test_dispatch_custom_payload(self):
        """Test dispatch_webhook_event with custom payload"""
        custom_content = (
            '{\n'
            '{% for i in items %}'
            '  "item{{i}}": true{% if not forloop.last %},{% endif %}\n'
            '{% endfor %}'
            '}')
        handler = WebHookTarget(events='my-event',
                                url=self.ENDPOINT_URL,
                                encoding=WebHookTarget.ENCODING_JSON,
                                use_custom_content=True,
                                custom_content=custom_content)

        self._test_dispatch(
            handler,
            'my-event',
            {
                'items': [1, 2, 3],
            },
            'application/json',
            ('{\n'
             '  "item1": true,\n'
             '  "item2": true,\n'
             '  "item3": true\n'
             '}'))

    def test_dispatch_form_data(self):
        """Test dispatch_webhook_event with Form Data payload"""
        handler = WebHookTarget(events='my-event',
                                url=self.ENDPOINT_URL,
                                encoding=WebHookTarget.ENCODING_FORM_DATA)

        self._test_dispatch(
            handler,
            'my-event',
            {
                'items': [1, 2, 3],
            },
            'application/x-www-form-urlencoded',
            'payload=%7B%22items%22%3A+%5B1%2C+2%2C+3%5D%7D')

    def test_dispatch_json(self):
        """Test dispatch_webhook_event with JSON payload"""
        handler = WebHookTarget(events='my-event',
                                url=self.ENDPOINT_URL,
                                encoding=WebHookTarget.ENCODING_JSON)

        self._test_dispatch(
            handler,
            'my-event',
            {
                'items': [1, 2, 3],
            },
            'application/json',
            '{"items": [1, 2, 3]}')

    def test_dispatch_xml(self):
        """Test dispatch_webhook_event with XML payload"""
        handler = WebHookTarget(events='my-event',
                                url=self.ENDPOINT_URL,
                                encoding=WebHookTarget.ENCODING_XML)

        self._test_dispatch(
            handler,
            'my-event',
            {
                'items': [1, 2, 3],
            },
            'application/xml',
            ('<?xml version="1.0" encoding="utf-8"?>\n'
             '<rsp>\n'
             ' <items>\n'
             '  <array>\n'
             '   <item>1</item>\n'
             '   <item>2</item>\n'
             '   <item>3</item>\n'
             '  </array>\n'
             ' </items>\n'
             '</rsp>'))

    def test_dispatch_with_secret(self):
        """Test dispatch_webhook_event with HMAC secret"""
        handler = WebHookTarget(events='my-event',
                                url=self.ENDPOINT_URL,
                                encoding=WebHookTarget.ENCODING_JSON,
                                secret='foobar123')

        self._test_dispatch(
            handler,
            'my-event',
            {
                'items': [1, 2, 3],
            },
            'application/json',
            '{"items": [1, 2, 3]}',
            'sha1=46f8529ef47da2291eeb475f0d0c0a6f58f88f8b')

    def test_dispatch_invalid_template(self):
        """Testing dispatch_webhook_event with an invalid template"""
        handler = WebHookTarget(events='my-event', url=self.ENDPOINT_URL,
                                encoding=WebHookTarget.ENCODING_JSON,
                                use_custom_content=True,
                                custom_content=r'{% invalid_block_tag %}')

        self.spy_on(logging.exception)
        self.spy_on(urlopen, call_fake=lambda *args, **kwargs: None)

        dispatch_webhook_event(FakeHTTPRequest(None), [handler], 'my-event',
                               None)

        self.assertFalse(urlopen.spy.called)
        self.assertTrue(logging.exception.spy.called)
        self.assertIsInstance(logging.exception.spy.last_call.args[1],
                              TemplateSyntaxError)

    def test_dispatch_render_error(self):
        """Testing dispatch_webhook_event with an unencodable object"""
        class Unencodable(object):
            pass

        handler = WebHookTarget(events='my-event', url=self.ENDPOINT_URL,
                                encoding=WebHookTarget.ENCODING_JSON)

        self.spy_on(logging.exception)
        self.spy_on(urlopen, call_fake=lambda *args, **kwargs: None)

        dispatch_webhook_event(FakeHTTPRequest(None), [handler], 'my-event', {
            'unencodable': Unencodable(),
        })

        self.assertFalse(urlopen.spy.called)
        self.assertTrue(logging.exception.spy.called)
        self.assertIsInstance(logging.exception.spy.last_call.args[1],
                              TypeError)

    def test_dispatch_cannot_open(self):
        """Testing dispatch_webhook_event with an unresolvable URL"""
        def _urlopen(*args, **kwargs):
            raise IOError('')

        handler = WebHookTarget(events='my-event', url=self.ENDPOINT_URL,
                                encoding=WebHookTarget.ENCODING_JSON)

        self.spy_on(logging.exception)
        self.spy_on(urlopen, call_fake=_urlopen)

        dispatch_webhook_event(FakeHTTPRequest(None), [handler, handler],
                               'my-event',
                               None)

        self.assertEqual(len(urlopen.spy.calls), 2)
        self.assertTrue(len(logging.exception.spy.calls), 2)
        self.assertIsInstance(logging.exception.spy.calls[0].args[2], IOError)
        self.assertIsInstance(logging.exception.spy.calls[1].args[2], IOError)


    def _test_dispatch(self, handler, event, payload, expected_content_type,
                       expected_data, expected_sig_header=None):
        def _urlopen(request):
            self.assertEqual(request.get_full_url(), self.ENDPOINT_URL)
            self.assertEqual(request.headers['X-reviewboard-event'], event)
            self.assertEqual(request.headers['Content-type'],
                             expected_content_type)
            self.assertEqual(request.data, expected_data)
            self.assertEqual(request.headers['Content-length'],
                             len(expected_data))

            if expected_sig_header:
                self.assertIn('X-hub-signature', request.headers)
                self.assertEqual(request.headers['X-hub-signature'],
                                 expected_sig_header)
            else:
                self.assertNotIn('X-hub-signature', request.headers)

        self.spy_on(urlopen, call_fake=_urlopen)

        request = FakeHTTPRequest(None)
        dispatch_webhook_event(request, [handler], event, payload)


class WebHookTargetManagerTests(TestCase):
    """Unit tests for WebHookTargetManager."""
    ENDPOINT_URL = 'http://example.com/endpoint/'

    def test_for_event(self):
        """Testing WebHookTargetManager.for_event"""
        # These should not match.
        WebHookTarget.objects.create(
            events='event1',
            url=self.ENDPOINT_URL,
            enabled=True,
            apply_to=WebHookTarget.APPLY_TO_ALL)

        WebHookTarget.objects.create(
            events='event3',
            url=self.ENDPOINT_URL,
            enabled=False,
            apply_to=WebHookTarget.APPLY_TO_ALL)

        # These should match.
        target1 = WebHookTarget.objects.create(
            events='event2,event3',
            url=self.ENDPOINT_URL,
            enabled=True,
            apply_to=WebHookTarget.APPLY_TO_ALL)

        target2 = WebHookTarget.objects.create(
            events='*',
            url=self.ENDPOINT_URL,
            enabled=True,
            apply_to=WebHookTarget.APPLY_TO_ALL)

        targets = WebHookTarget.objects.for_event('event3')
        self.assertEqual(targets, [target1, target2])

    def test_for_event_with_local_site(self):
        """Testing WebHookTargetManager.for_event with Local Sites"""
        site = LocalSite.objects.create(name='test-site')

        # These should not match.
        WebHookTarget.objects.create(
            events='event1',
            url=self.ENDPOINT_URL,
            enabled=True,
            apply_to=WebHookTarget.APPLY_TO_ALL)

        WebHookTarget.objects.create(
            events='event1',
            url=self.ENDPOINT_URL,
            enabled=False,
            local_site=site,
            apply_to=WebHookTarget.APPLY_TO_ALL)

        # This should match.
        target = WebHookTarget.objects.create(
            events='event1,event2',
            url=self.ENDPOINT_URL,
            enabled=True,
            local_site=site,
            apply_to=WebHookTarget.APPLY_TO_ALL)

        targets = WebHookTarget.objects.for_event('event1',
                                                  local_site_id=site.pk)
        self.assertEqual(targets, [target])

    @add_fixtures(['test_scmtools'])
    def test_for_event_with_repository(self):
        """Testing WebHookTargetManager.for_event with repository"""
        repository1 = self.create_repository()
        repository2 = self.create_repository()

        # These should not match.
        unused_target1 = WebHookTarget.objects.create(
            events='event1',
            url=self.ENDPOINT_URL,
            enabled=False,
            apply_to=WebHookTarget.APPLY_TO_SELECTED_REPOS)
        unused_target1.repositories.add(repository2)

        unused_target2 = WebHookTarget.objects.create(
            events='event1',
            url=self.ENDPOINT_URL,
            enabled=False,
            apply_to=WebHookTarget.APPLY_TO_SELECTED_REPOS)
        unused_target2.repositories.add(repository1)

        WebHookTarget.objects.create(
            events='event3',
            url=self.ENDPOINT_URL,
            enabled=True,
            apply_to=WebHookTarget.APPLY_TO_ALL)

        WebHookTarget.objects.create(
            events='event1',
            url=self.ENDPOINT_URL,
            enabled=True,
            apply_to=WebHookTarget.APPLY_TO_NO_REPOS)

        # These should match.
        target1 = WebHookTarget.objects.create(
            events='event1,event2',
            url=self.ENDPOINT_URL,
            enabled=True,
            apply_to=WebHookTarget.APPLY_TO_ALL)

        target2 = WebHookTarget.objects.create(
            events='event1',
            url=self.ENDPOINT_URL,
            enabled=True,
            apply_to=WebHookTarget.APPLY_TO_SELECTED_REPOS)
        target2.repositories.add(repository1)

        targets = WebHookTarget.objects.for_event('event1',
                                                  repository_id=repository1.pk)
        self.assertEqual(targets, [target1, target2])

    @add_fixtures(['test_scmtools'])
    def test_for_event_with_no_repository(self):
        """Testing WebHookTargetManager.for_event with no repository"""
        repository = self.create_repository()

        # These should not match.
        unused_target1 = WebHookTarget.objects.create(
            events='event1',
            url=self.ENDPOINT_URL,
            enabled=True,
            apply_to=WebHookTarget.APPLY_TO_SELECTED_REPOS)
        unused_target1.repositories.add(repository)

        WebHookTarget.objects.create(
            events='event1',
            url=self.ENDPOINT_URL,
            enabled=False,
            apply_to=WebHookTarget.APPLY_TO_NO_REPOS)

        WebHookTarget.objects.create(
            events='event2',
            url=self.ENDPOINT_URL,
            enabled=True,
            apply_to=WebHookTarget.APPLY_TO_NO_REPOS)

        # These should match.
        target1 = WebHookTarget.objects.create(
            events='event1,event2',
            url=self.ENDPOINT_URL,
            enabled=True,
            apply_to=WebHookTarget.APPLY_TO_ALL)

        target2 = WebHookTarget.objects.create(
            events='event1',
            url=self.ENDPOINT_URL,
            enabled=True,
            apply_to=WebHookTarget.APPLY_TO_NO_REPOS)

        targets = WebHookTarget.objects.for_event('event1')
        self.assertEqual(targets, [target1, target2])

    def test_for_event_with_all_events(self):
        """Testing WebHookTargetManager.for_event with ALL_EVENTS"""
        with self.assertRaisesMessage(ValueError,
                                      '"*" is not a valid event choice'):
            WebHookTarget.objects.for_event(WebHookTarget.ALL_EVENTS)


class WebHookSignalDispatchTests(SpyAgency, TestCase):
    """Unit tests for dispatching webhooks by signals."""

    ENDPOINT_URL = 'http://example.com/endpoint/'

    fixtures = ['test_users']

    def setUp(self):
        super(WebHookSignalDispatchTests, self).setUp()

        self.spy_on(dispatch_webhook_event, call_original=False)

    def test_review_request_closed_submitted(self):
        """Testing webhook dispatch from 'review_request_closed' signal
        with submitted
        """
        target = WebHookTarget.objects.create(events='review_request_closed',
                                              url=self.ENDPOINT_URL)

        review_request = self.create_review_request(publish=True)
        review_request.close(review_request.SUBMITTED)

        spy = dispatch_webhook_event.spy
        self.assertTrue(spy.called)
        self.assertEqual(len(spy.calls), 1)

        last_call = spy.last_call
        self.assertEqual(last_call.args[1], [target])
        self.assertEqual(last_call.args[2], 'review_request_closed')

        payload = last_call.args[3]
        self.assertEqual(payload['event'], 'review_request_closed')
        self.assertEqual(payload['closed_by']['id'],
                         review_request.submitter.pk)
        self.assertEqual(payload['close_type'], 'submitted')
        self.assertEqual(payload['review_request']['id'],
                         review_request.display_id)

    def test_review_request_closed_submitted_local_site(self):
        """Testing webhook dispatch from 'review_request_closed' signal with
        submitted for a local site
        """
        local_site = LocalSite.objects.create(name='test-site')
        local_site.users.add(User.objects.get(username='doc'))

        target = WebHookTarget.objects.create(events='review_request_closed',
                                              url=self.ENDPOINT_URL,
                                              local_site=local_site)

        review_request = self.create_review_request(local_site=local_site,
                                                    publish=True)
        review_request.close(review_request.SUBMITTED)

        spy = dispatch_webhook_event.spy
        self.assertTrue(spy.called)
        self.assertEqual(len(spy.calls), 1)

        last_call = spy.last_call
        self.assertEqual(last_call.args[1], [target])
        self.assertEqual(last_call.args[2], 'review_request_closed')

        payload = last_call.args[3]
        self.assertEqual(payload['event'], 'review_request_closed')
        self.assertEqual(payload['closed_by']['id'],
                         review_request.submitter.pk)
        self.assertEqual(payload['close_type'], 'submitted')
        self.assertEqual(payload['review_request']['id'],
                         review_request.display_id)

    def test_review_request_closed_discarded(self):
        """Testing webhook dispatch from 'review_request_closed' signal
        with discarded
        """
        target = WebHookTarget.objects.create(events='review_request_closed',
                                              url=self.ENDPOINT_URL)

        review_request = self.create_review_request()
        review_request.close(review_request.DISCARDED)

        spy = dispatch_webhook_event.spy
        self.assertTrue(spy.called)
        self.assertEqual(len(spy.calls), 1)

        last_call = spy.last_call
        self.assertEqual(last_call.args[1], [target])
        self.assertEqual(last_call.args[2], 'review_request_closed')

        payload = last_call.args[3]
        self.assertEqual(payload['event'], 'review_request_closed')
        self.assertEqual(payload['closed_by']['id'],
                         review_request.submitter.pk)
        self.assertEqual(payload['close_type'], 'discarded')
        self.assertEqual(payload['review_request']['id'],
                         review_request.display_id)

    def test_review_request_closed_discarded_local_site(self):
        """Testing webhook dispatch from 'review_request_closed' signal with
        discarded for a local site
        """
        local_site = LocalSite.objects.create(name='test-site')
        local_site.users.add(User.objects.get(username='doc'))

        target = WebHookTarget.objects.create(events='review_request_closed',
                                              url=self.ENDPOINT_URL,
                                              local_site=local_site)

        review_request = self.create_review_request(local_site=local_site,
                                                    publish=True)
        review_request.close(review_request.DISCARDED)

        spy = dispatch_webhook_event.spy
        self.assertTrue(spy.called)
        self.assertEqual(len(spy.calls), 1)

        last_call = spy.last_call
        self.assertEqual(last_call.args[1], [target])
        self.assertEqual(last_call.args[2], 'review_request_closed')

        payload = last_call.args[3]
        self.assertEqual(payload['event'], 'review_request_closed')
        self.assertEqual(payload['closed_by']['id'],
                         review_request.submitter.pk)
        self.assertEqual(payload['close_type'], 'discarded')
        self.assertEqual(payload['review_request']['id'],
                         review_request.display_id)

    def test_review_request_published(self):
        """Testing webhook dispatch from 'review_request_published' signal"""
        target = WebHookTarget.objects.create(
            events='review_request_published',
            url=self.ENDPOINT_URL)

        review_request = self.create_review_request()
        review_request.publish(review_request.submitter)

        spy = dispatch_webhook_event.spy
        self.assertTrue(spy.called)
        self.assertEqual(len(spy.calls), 1)

        last_call = spy.last_call
        self.assertEqual(last_call.args[1], [target])
        self.assertEqual(last_call.args[2], 'review_request_published')

        payload = last_call.args[3]
        self.assertEqual(payload['event'], 'review_request_published')
        self.assertIn('is_new', payload)
        self.assertEqual(payload['review_request']['id'],
                         review_request.display_id)

    def test_review_request_published_local_site(self):
        """Testing webhook dispatch from 'review_request_published' signal for
        a local site
        """
        local_site = LocalSite.objects.create(name='test-site')
        local_site.users.add(User.objects.get(username='doc'))

        target = WebHookTarget.objects.create(
            events='review_request_published', url=self.ENDPOINT_URL,
            local_site=local_site)

        review_request = self.create_review_request(local_site=local_site)
        review_request.publish(review_request.submitter)

        spy = dispatch_webhook_event.spy
        self.assertTrue(spy.called)
        self.assertEqual(len(spy.calls), 1)

        last_call = spy.last_call
        self.assertEqual(last_call.args[1], [target])
        self.assertEqual(last_call.args[2], 'review_request_published')

        payload = last_call.args[3]
        self.assertEqual(payload['event'], 'review_request_published')
        self.assertIn('is_new', payload)
        self.assertEqual(payload['review_request']['id'],
                         review_request.display_id)

    def test_review_request_reopened(self):
        """Testing webhook dispatch from 'review_request_reopened' signal"""
        target = WebHookTarget.objects.create(
            events='review_request_reopened',
            url=self.ENDPOINT_URL)

        review_request = self.create_review_request(publish=True)
        review_request.close(review_request.SUBMITTED)
        review_request.reopen()

        spy = dispatch_webhook_event.spy
        self.assertTrue(spy.called)
        self.assertEqual(len(spy.calls), 1)

        last_call = spy.last_call
        self.assertEqual(last_call.args[1], [target])
        self.assertEqual(last_call.args[2], 'review_request_reopened')

        payload = last_call.args[3]
        self.assertEqual(payload['event'], 'review_request_reopened')
        self.assertEqual(payload['reopened_by']['id'],
                         review_request.submitter.pk)
        self.assertEqual(payload['review_request']['id'],
                         review_request.display_id)

    def test_review_request_reopened_local_site(self):
        """Testing webhook dispatch from 'review_request_reopened' signal
        for a local site
        """
        local_site = LocalSite.objects.create(name='test-site')
        local_site.users.add(User.objects.get(username='doc'))

        target = WebHookTarget.objects.create(events='review_request_reopened',
                                              url=self.ENDPOINT_URL,
                                              local_site=local_site)

        review_request = self.create_review_request(local_site=local_site,
                                                    publish=True)
        review_request.close(review_request.SUBMITTED)
        review_request.reopen()

        spy = dispatch_webhook_event.spy
        self.assertTrue(spy.called)
        self.assertEqual(len(spy.calls), 1)

        last_call = spy.last_call
        self.assertEqual(last_call.args[1], [target])
        self.assertEqual(last_call.args[2], 'review_request_reopened')

        payload = last_call.args[3]
        self.assertEqual(payload['event'], 'review_request_reopened')
        self.assertEqual(payload['reopened_by']['id'],
                         review_request.submitter.pk)
        self.assertEqual(payload['review_request']['id'],
                         review_request.display_id)

    def test_review_published(self):
        """Testing webhook dispatch from 'review_published' signal"""
        target = WebHookTarget.objects.create(events='review_published',
                                              url=self.ENDPOINT_URL)

        review_request = self.create_review_request()
        review = self.create_review(review_request)
        review.publish()

        spy = dispatch_webhook_event.spy
        self.assertTrue(spy.called)
        self.assertEqual(len(spy.calls), 1)

        last_call = spy.last_call
        self.assertEqual(last_call.args[1], [target])
        self.assertEqual(last_call.args[2], 'review_published')

        payload = last_call.args[3]
        self.assertEqual(payload['event'], 'review_published')
        self.assertEqual(payload['review']['id'], review.pk)
        self.assertIn('diff_comments', payload)
        self.assertIn('screenshot_comments', payload)
        self.assertIn('file_attachment_comments', payload)
        self.assertIn('general_comments', payload)

    def test_review_published_local_site(self):
        """Testing webhook dispatch from 'review_published' signal for a local
        site
        """
        local_site = LocalSite.objects.create(name='test-site')
        local_site.users.add(User.objects.get(username='doc'))

        target = WebHookTarget.objects.create(events='review_published',
                                              url=self.ENDPOINT_URL,
                                              local_site=local_site)

        review_request = self.create_review_request(local_site=local_site,
                                                    publish=True)
        review = self.create_review(review_request)
        review.publish()

        spy = dispatch_webhook_event.spy
        self.assertTrue(spy.called)
        self.assertEqual(len(spy.calls), 1)

        last_call = spy.last_call
        self.assertEqual(last_call.args[1], [target])
        self.assertEqual(last_call.args[2], 'review_published')

        payload = last_call.args[3]
        self.assertEqual(payload['event'], 'review_published')
        self.assertEqual(payload['review']['id'], review.pk)
        self.assertIn('diff_comments', payload)
        self.assertIn('screenshot_comments', payload)
        self.assertIn('file_attachment_comments', payload)

    def test_reply_published(self):
        """Testing webhook dispatch from 'reply_published' signal"""
        target = WebHookTarget.objects.create(events='reply_published',
                                              url=self.ENDPOINT_URL)

        review_request = self.create_review_request()
        review = self.create_review(review_request)
        reply = self.create_reply(review)
        reply.publish()

        spy = dispatch_webhook_event.spy
        self.assertTrue(spy.called)
        self.assertEqual(len(spy.calls), 1)

        last_call = spy.last_call
        self.assertEqual(last_call.args[1], [target])
        self.assertEqual(last_call.args[2], 'reply_published')

        payload = last_call.args[3]
        self.assertEqual(payload['event'], 'reply_published')
        self.assertEqual(payload['reply']['id'], reply.pk)
        self.assertIn('diff_comments', payload)
        self.assertIn('screenshot_comments', payload)
        self.assertIn('file_attachment_comments', payload)
        self.assertIn('general_comments', payload)

        # Test for bug 3999
        self.assertEqual(payload['reply']['links']['diff_comments']['href'],
                         'http://example.com/api/review-requests/1/reviews/1/'
                         'replies/2/diff-comments/')

    def test_reply_published_local_site(self):
        """Testing webhook dispatch from 'reply_published' signal for a local
        site
        """
        local_site = LocalSite.objects.create(name='test-site')
        local_site.users.add(User.objects.get(username='doc'))

        target = WebHookTarget.objects.create(events='reply_published',
                                              url=self.ENDPOINT_URL,
                                              local_site=local_site)

        review_request = self.create_review_request(local_site=local_site,
                                                    publish=True)
        review = self.create_review(review_request)
        reply = self.create_reply(review)
        reply.publish()

        spy = dispatch_webhook_event.spy
        self.assertTrue(spy.called)
        self.assertEqual(len(spy.calls), 1)

        last_call = spy.last_call
        self.assertEqual(last_call.args[1], [target])
        self.assertEqual(last_call.args[2], 'reply_published')

        payload = last_call.args[3]
        self.assertEqual(payload['event'], 'reply_published')
        self.assertEqual(payload['reply']['id'], reply.pk)
        self.assertIn('diff_comments', payload)
        self.assertIn('screenshot_comments', payload)
        self.assertIn('file_attachment_comments', payload)


class EmailUtilsTests(TestCase):
    """Testing e-mail utilities that do not send e-mails."""

    def test_recipients_to_addresses_with_string_address(self):
        """Testing generating addresses from recipients with string recipients
        """
        with self.assertRaises(AssertionError):
            recipients_to_addresses(['foo@example.com'])

    @add_fixtures(['test_users'])
    def test_recipients_to_addresses_with_users(self):
        """Testing generating addresses from recipients with user recipients
        """
        users = list(User.objects.filter(username__in=['doc', 'grumpy']))

        addresses = recipients_to_addresses(users)
        self.assertEqual(len(addresses), 2)

        expected_addresses = set(
            build_email_address_for_user(u)
            for u in users
        )

        self.assertEqual(addresses, expected_addresses)

    def test_recipients_to_addresses_with_groups_single_mailinglist(self):
        """Testing generating addresses from recipients that are groups with a
        single mailing list address
        """
        groups = [
            Group(name='group1', display_name='Group One',
                  mailing_list='group1@example.com'),
            Group(name='group2', display_name='Group Two',
                  mailing_list='group2@example.com'),
        ]

        addresses = recipients_to_addresses(groups)
        self.assertEqual(len(addresses), 2)

        expected_addresses = set(sum(
            (
                get_email_addresses_for_group(group)
                for group in groups
            ),
            []))

        self.assertEqual(addresses, expected_addresses)

    def test_recipients_to_addresses_with_groups_many_mailinglist(self):
        """Testing generating addresses from recipients that are groups with
        multiple mailing list addresses
        """
        groups = [
            Group(name='group1', display_name='Group One',
                  mailing_list='group1a@example.com,group1b@example.com'),
            Group(name='group2', display_name='Group Two',
                  mailing_list='group2a@example.com,group2b@example.com'),
        ]

        addresses = recipients_to_addresses(groups)
        self.assertEqual(len(addresses), 4)

        expected_addresses = set(sum(
            (
                get_email_addresses_for_group(group)
                for group in groups
            ),
            []))

        self.assertEqual(addresses, expected_addresses)

    @add_fixtures(['test_users'])
    def test_recipients_to_addresses_with_groups_and_users(self):
        """Testing generating addresses from recipients that are users and
        groups with mailing list addresses
        """
        groups = [
            Group(name='group1', display_name='Group One',
                  mailing_list='group1@example.com'),
            Group(name='group2', display_name='Group Two',
                  mailing_list='group2@example.com'),
        ]

        users = list(User.objects.filter(username__in=['doc', 'grumpy']).all())

        addresses = recipients_to_addresses(groups + users)
        self.assertEqual(len(addresses), 4)

        user_addresses = [
            build_email_address_for_user(u)
            for u in users
        ]

        group_addresses = sum(
            (
                get_email_addresses_for_group(group)
                for group in groups
            ),
            [])

        self.assertEqual(addresses,
                         set(user_addresses + group_addresses))

    def test_recipients_to_addresses_with_groups_with_members(self):
        """Testing generating addresses from recipients that are groups with
        no mailing list addresses
        """
        group1 = Group.objects.create(name='group1')
        group2 = Group.objects.create(name='group2')

        user1 = User.objects.create(username='user1', first_name='User',
                                    last_name='One')
        user2 = User.objects.create(username='user2', first_name='User',
                                    last_name='Two')

        group1.users = [user1]
        group2.users = [user2]

        addresses = recipients_to_addresses([group1, group2])

        expected_addresses = set([
            build_email_address_for_user(user1),
            build_email_address_for_user(user2),
        ])

        self.assertEqual(addresses, expected_addresses)

    def test_recipients_to_addresses_with_groups_local_site(self):
        """Testing generating addresses from recipients that are groups in
        local sites
        """
        local_site1 = LocalSite.objects.create(name='local-site1')
        local_site2 = LocalSite.objects.create(name='local-site2')

        group1 = Group.objects.create(name='group1', local_site=local_site1)
        group2 = Group.objects.create(name='group2', local_site=local_site2)

        user1 = User.objects.create(username='user1', first_name='User',
                                    last_name='One')
        user2 = User.objects.create(username='user2', first_name='User',
                                    last_name='Two')

        local_site1.users = [user1]

        group1.users = [user1]
        group2.users = [user2]

        addresses = recipients_to_addresses([group1, group2])
        self.assertEqual(len(addresses), 1)
        self.assertEqual(addresses, set([build_email_address_for_user(user1)]))

    def test_recipients_to_addresses_with_groups_inactive_members(self):
        """Testing generating addresses form recipients that are groups with
        inactive members
        """
        group1 = self.create_review_group('group1')
        group2 = self.create_review_group('group2')

        user1 = User.objects.create(username='user1', first_name='User',
                                    last_name='One')
        user2 = User.objects.create(username='user2', first_name='User',
                                    last_name='Two', is_active=False)

        group1.users = [user1]
        group2.users = [user2]

        addresses = recipients_to_addresses([group1, group2])
        self.assertEqual(len(addresses), 1)
        self.assertEqual(addresses, set([build_email_address_for_user(user1)]))

    def test_recipients_to_addresses_groups_local_site_inactive_members(self):
        """Testing generating addresses from recipients that are groups in
        local sites that have inactive members
        """
        local_site1 = LocalSite.objects.create(name='local-site1')
        local_site2 = LocalSite.objects.create(name='local-site2')

        group1 = self.create_review_group('group1', local_site=local_site1)
        group2 = self.create_review_group('group2', local_site=local_site2)

        user1 = User.objects.create(username='user1', first_name='User',
                                    last_name='One')
        user2 = User.objects.create(username='user2', first_name='User',
                                    last_name='Two', is_active=False)

        local_site1.users = [user1]
        local_site2.users = [user2]

        group1.users = [user1]
        group2.users = [user2]

        addresses = recipients_to_addresses([group1, group2])
        self.assertEqual(len(addresses), 1)
        self.assertEqual(addresses, set([build_email_address_for_user(user1)]))

    @add_fixtures(['test_users'])
    def test_build_recipients_user_receive_email(self):
        """Testing building recipients for a review request where the user
        wants to receive e-mail
        """
        review_request = self.create_review_request()
        submitter = review_request.submitter

        to, cc = build_recipients(submitter, review_request)

        self.assertEqual(to, set([submitter]))
        self.assertEqual(len(cc), 0)

    @add_fixtures(['test_users'])
    def test_build_recipients_user_not_receive_email(self):
        """Testing building recipients for a review request where the user
        does not want to receive e-mail
        """
        review_request = self.create_review_request()
        submitter = review_request.submitter

        profile = submitter.get_profile()
        profile.should_send_email = False
        profile.save()

        to, cc = build_recipients(submitter, review_request)

        self.assertEqual(len(to), 0)
        self.assertEqual(len(cc), 0)

    @add_fixtures(['test_users'])
    def test_build_recipients_user_not_receive_own_email(self):
        """Testing building recipients for a review request where the user
        does not want to receive e-mail about their updates
        """
        review_request = self.create_review_request()
        submitter = review_request.submitter

        profile = submitter.get_profile()
        profile.should_send_own_updates = False
        profile.save()

        to, cc = build_recipients(submitter, review_request)

        self.assertEqual(len(to), 0)
        self.assertEqual(len(cc), 0)

    @add_fixtures(['test_users'])
    def test_build_recipients_target_people_not_receive_own_email(self):
        """Testing building recipieints for a review request where the
        submitter is a reviewer and doesn't want to receive e-mail about their
        updates
        """
        review_request = self.create_review_request()
        submitter = review_request.submitter

        review_request.target_people = [submitter]

        profile = submitter.get_profile()
        profile.should_send_own_updates = False
        profile.save()

        to, cc = build_recipients(submitter, review_request)

        self.assertEqual(len(to), 0)
        self.assertEqual(len(cc), 0)

    @add_fixtures(['test_users'])
    def test_build_recipients_extra_recipient_user_not_receive_own_email(self):
        """Testing building recipients for a review request where the
        submitter is a reviewer and doesn't want to receive e-mail about their
        updates
        """
        review_request = self.create_review_request()
        submitter = review_request.submitter

        profile = submitter.get_profile()
        profile.should_send_own_updates = False
        profile.save()

        to, cc = build_recipients(submitter, review_request, [submitter])

        self.assertEqual(len(to), 0)
        self.assertEqual(len(cc), 0)

    @add_fixtures(['test_users'])
    def test_build_recipients_target_people_and_groups(self):
        """Testing building recipients for a review request where there are
        target users and groups
        """
        group = self.create_review_group()
        user = User.objects.get(username='grumpy')

        review_request = self.create_review_request()
        review_request.target_people = [user]
        review_request.target_groups = [group]

        submitter = review_request.submitter

        to, cc = build_recipients(submitter, review_request)

        self.assertEqual(to, set([user]))
        self.assertEqual(cc, set([submitter, group]))

    @add_fixtures(['test_users'])
    def test_build_recipients_target_people_inactive_and_groups(self):
        """Testing building recipients for a review request where there are
        target groups and inactive target users
        """
        group = self.create_review_group()
        user = User.objects.create(username='user', first_name='User',
                                   last_name='Foo', is_active=False)

        review_request = self.create_review_request()
        review_request.target_people = [user]
        review_request.target_groups = [group]

        submitter = review_request.submitter

        to, cc = build_recipients(submitter, review_request)

        self.assertEqual(to, set([submitter, group]))
        self.assertEqual(len(cc), 0)

    @add_fixtures(['test_users'])
    def test_build_recipients_target_groups(self):
        """Testing build recipients for a review request where there are target
        groups
        """
        group1 = self.create_review_group('group1')
        group2 = self.create_review_group('group2')

        review_request = self.create_review_request()
        review_request.target_groups = [group1, group2]
        submitter = review_request.submitter

        to, cc = build_recipients(submitter, review_request)

        self.assertEqual(len(to), 3)
        self.assertEqual(to, set([submitter, group1, group2]))
        self.assertEqual(len(cc), 0)

    @add_fixtures(['test_users'])
    def test_build_recipients_target_people(self):
        """Testing building recipients for a review request with target people
        """
        review_request = self.create_review_request()
        submitter = review_request.submitter

        grumpy = User.objects.get(username='grumpy')
        review_request.target_people = [grumpy]

        to, cc = build_recipients(submitter, review_request)

        self.assertEqual(to, set([grumpy]))
        self.assertEqual(cc, set([submitter]))

    @add_fixtures(['test_users'])
    def test_build_recipients_target_people_inactive(self):
        """Testing building recipients for a review request with target people
        who are inactive
        """
        review_request = self.create_review_request()
        submitter = review_request.submitter

        user1 = User.objects.create(username='user1', first_name='User',
                                    last_name='One')
        user2 = User.objects.create(username='user2', first_name='User',
                                    last_name='Two', is_active=False)

        review_request.target_people = [user1, user2]

        to, cc = build_recipients(submitter, review_request)

        self.assertEqual(to, set([user1]))
        self.assertEqual(cc, set([submitter]))

    @add_fixtures(['test_users'])
    def test_build_recipients_target_people_no_email(self):
        """Testing building recipients for a review request with target people
        who don't receive e-mail
        """
        review_request = self.create_review_request()
        submitter = review_request.submitter

        user1 = User.objects.create(username='user1', first_name='User',
                                    last_name='One')
        user2 = User.objects.create(username='user2', first_name='User',
                                    last_name='Two')

        Profile.objects.create(user=user2, should_send_email=False)

        review_request.target_people = [user1, user2]

        to, cc = build_recipients(submitter, review_request)

        self.assertEqual(to, set([user1]))
        self.assertEqual(cc, set([submitter]))

    @add_fixtures(['test_users'])
    def test_build_recipients_target_people_local_site(self):
        """Testing building recipients for a review request where the target
        people are in local sites
        """
        local_site = LocalSite.objects.create(name=self.local_site_name)

        user1 = User.objects.create(username='user1', first_name='User',
                                    last_name='One')
        user2 = User.objects.create(username='user2', first_name='User',
                                    last_name='Two')

        local_site.users = [user1]

        review_request = self.create_review_request(with_local_site=True)
        review_request.target_people = [user1, user2]

        submitter = review_request.submitter

        to, cc = build_recipients(submitter, review_request)

        self.assertEqual(to, set([user1]))
        self.assertEqual(cc, set([submitter]))

    @add_fixtures(['test_users'])
    def test_build_recipients_target_people_local_site_inactive(self):
        """Testing building recipients for a review request where the target
        people are in local sites and are inactive
        """
        local_site = LocalSite.objects.create(name=self.local_site_name)

        user1 = User.objects.create(username='user1', first_name='User',
                                    last_name='One')
        user2 = User.objects.create(username='user2', first_name='User',
                                    last_name='Two', is_active=False)

        local_site.users = [user1, user2]

        review_request = self.create_review_request(with_local_site=True)
        review_request.target_people = [user1, user2]

        submitter = review_request.submitter

        to, cc = build_recipients(submitter, review_request)

        self.assertEqual(to, set([user1]))
        self.assertEqual(cc, set([submitter]))

    @add_fixtures(['test_users'])
    def test_build_recipients_target_people_local_site_no_email(self):
        """Testing building recipients for a review request where the target
        people are in local sites don't receieve e-mail
        """
        local_site = LocalSite.objects.create(name=self.local_site_name)

        user1 = User.objects.create(username='user1', first_name='User',
                                    last_name='One')
        user2 = User.objects.create(username='user2', first_name='User',
                                    last_name='Two')

        Profile.objects.create(user=user2,
                               should_send_email=False)

        local_site.users = [user1, user2]

        review_request = self.create_review_request(with_local_site=True)
        review_request.target_people = [user1, user2]

        submitter = review_request.submitter

        to, cc = build_recipients(submitter, review_request)

        self.assertEqual(to, set([user1]))
        self.assertEqual(cc, set([submitter]))

    @add_fixtures(['test_users'])
    def test_build_recipients_limit_to(self):
        """Testing building recipients with a limited recipients list"""
        dopey = User.objects.get(username='dopey')
        grumpy = User.objects.get(username='grumpy')
        group = self.create_review_group()

        review_request = self.create_review_request()
        submitter = review_request.submitter

        review_request.target_people = [dopey]
        review_request.target_groups = [group]

        to, cc = build_recipients(submitter, review_request,
                                  limit_recipients_to=[grumpy])

        self.assertEqual(to, set([submitter, grumpy]))
        self.assertEqual(len(cc), 0)

    @add_fixtures(['test_users'])
    def test_build_recipients_limit_to_inactive(self):
        """Testing building recipients with a limited recipients list that
        contains inactive users
        """
        user1 = User.objects.create(username='user1', first_name='User',
                                    last_name='One')
        user2 = User.objects.create(username='user2', first_name='User',
                                    last_name='Two', is_active=False)

        review_request = self.create_review_request()
        submitter = review_request.submitter

        to, cc = build_recipients(submitter, review_request,
                                  limit_recipients_to=[user1, user2])

        self.assertEqual(to, set([submitter, user1]))
        self.assertEqual(len(cc), 0)

    @add_fixtures(['test_users'])
    def test_build_recipients_limit_to_local_site(self):
        """Testing building recipients with a limited recipients list that
        contains users in local sites
        """
        local_site1 = LocalSite.objects.create(name='local-site1')
        local_site2 = LocalSite.objects.create(name='local-site2')

        user1 = User.objects.create(username='user1', first_name='User',
                                    last_name='One')
        user2 = User.objects.create(username='user2', first_name='User',
                                    last_name='Two')

        local_site1.users = [user1]
        local_site2.users = [user2]

        review_request = self.create_review_request(local_site=local_site1)
        submitter = review_request.submitter

        to, cc = build_recipients(submitter, review_request,
                                  limit_recipients_to=[user1, user2])

        self.assertEqual(to, set([submitter, user1]))
        self.assertEqual(len(cc), 0)

    @add_fixtures(['test_users'])
    def test_build_recipients_extra_recipients(self):
        """Testing building recipients with an extra recipients list"""
        review_request = self.create_review_request()
        submitter = review_request.submitter

        grumpy = User.objects.get(username='grumpy')

        to, cc = build_recipients(submitter, review_request,
                                  extra_recipients=[grumpy])

        self.assertEqual(to, set([submitter, grumpy]))
        self.assertEqual(len(cc), 0)

    @add_fixtures(['test_users'])
    def test_build_recipients_extra_recipients_inactive(self):
        """Testing building recipients with an extra recipients list that
        contains inactive users
        """
        user1 = User.objects.create(username='user1', first_name='User',
                                    last_name='One')
        user2 = User.objects.create(username='user2', first_name='User',
                                    last_name='Two', is_active=False)

        review_request = self.create_review_request()
        submitter = review_request.submitter

        to, cc = build_recipients(submitter, review_request,
                                  extra_recipients=[user1, user2])

        self.assertEqual(to, set([submitter, user1]))
        self.assertEqual(len(cc), 0)

    @add_fixtures(['test_users'])
    def test_build_recipients_extra_recipients_local_site(self):
        """Testing building recipients with an extra recipients list that
        contains users in local sites
        """
        local_site1 = LocalSite.objects.create(name='local-site1')
        local_site2 = LocalSite.objects.create(name='local-site2')

        user1 = User.objects.create(username='user1', first_name='User',
                                    last_name='One')
        user2 = User.objects.create(username='user2', first_name='User',
                                    last_name='Two')

        local_site1.users = [user1]
        local_site2.users = [user2]

        review_request = self.create_review_request(local_site=local_site1)
        submitter = review_request.submitter

        to, cc = build_recipients(submitter, review_request,
                                  extra_recipients=[user1, user2])

        self.assertEqual(to, set([submitter, user1]))
        self.assertEqual(len(cc), 0)

    @add_fixtures(['test_users'])
    def test_build_recipients_extra_recipients_and_limit_to(self):
        """Testing building recipients with an extra recipients list and
        a limited recipients list
        """
        user1 = User.objects.create(username='user1', first_name='User',
                                    last_name='One')
        user2 = User.objects.create(username='user2', first_name='User',
                                    last_name='Two')
        user3 = User.objects.create(username='user3', first_name='User',
                                    last_name='Three')

        group = self.create_review_group()

        review_request = self.create_review_request()
        submitter = review_request.submitter
        review_request.target_people = [user3]
        review_request.target_groups = [group]

        to, cc = build_recipients(submitter, review_request,
                                  extra_recipients=[user1],
                                  limit_recipients_to=[user2])

        self.assertEqual(to, set([submitter, user2]))
        self.assertEqual(len(cc), 0)

    @add_fixtures(['test_users'])
    def test_build_recipients_extra_recipients_and_limit_to_inactive(self):
        """Testing building recipients with an extra recipients list and a
        limited recipients list that contains inactive users
        """
        user1 = User.objects.create(username='user1', first_name='User',
                                    last_name='One')
        user2 = User.objects.create(username='user2', first_name='User',
                                    last_name='Two', is_active=False)
        user3 = User.objects.create(username='user3', first_name='User',
                                    last_name='Three')

        group = self.create_review_group()

        review_request = self.create_review_request()
        submitter = review_request.submitter
        review_request.target_people = [user3]
        review_request.target_groups = [group]

        to, cc = build_recipients(submitter, review_request,
                                  extra_recipients=[user1],
                                  limit_recipients_to=[user2])

        self.assertEqual(to, set([submitter]))
        self.assertEqual(len(cc), 0)

    @add_fixtures(['test_users'])
    def test_build_recipients_extra_recipients_and_limit_to_local_site(self):
        """Testing building recipients with an extra recipients list and a
        limited recipients list that contains users in local sites
        """
        local_site1 = LocalSite.objects.create(name='local-site1')
        local_site2 = LocalSite.objects.create(name='local-site2')

        user1 = User.objects.create(username='user1', first_name='User',
                                    last_name='One')
        user2 = User.objects.create(username='user2', first_name='User',
                                    last_name='Two')
        user3 = User.objects.create(username='user3', first_name='User',
                                    last_name='Three')

        local_site1.users = [user1, user3]
        local_site2.users = [user2]

        group = self.create_review_group()

        review_request = self.create_review_request(local_site=local_site1)
        submitter = review_request.submitter
        review_request.target_people = [user3]
        review_request.target_groups = [group]

        to, cc = build_recipients(submitter, review_request,
                                  extra_recipients=[user1],
                                  limit_recipients_to=[user2])

        self.assertEqual(to, set([submitter]))
        self.assertEqual(len(cc), 0)

    @add_fixtures(['test_users'])
    def test_build_recipients_starred(self):
        """Testing building recipients where the review request has been
        starred by a user
        """
        review_request = self.create_review_request()
        submitter = review_request.submitter

        grumpy = User.objects.get(username='grumpy')
        profile = grumpy.get_profile()
        profile.starred_review_requests = [review_request]
        profile.save()

        to, cc = build_recipients(submitter, review_request)

        self.assertEqual(to, set([submitter, grumpy]))
        self.assertEqual(len(cc), 0)

    @add_fixtures(['test_users'])
    def test_build_recipients_starred_inactive(self):
        """Testing building recipients where the review request has been
        starred by users that may be inactive
        """
        review_request = self.create_review_request()
        submitter = review_request.submitter

        user1 = User.objects.create(username='user1', first_name='User',
                                    last_name='One')
        user2 = User.objects.create(username='user2', first_name='User',
                                    last_name='Two', is_active=False)

        profile1 = Profile.objects.create(user=user1)
        profile1.starred_review_requests = [review_request]

        profile2 = Profile.objects.create(user=user2)
        profile2.starred_review_requests = [review_request]

        to, cc = build_recipients(submitter, review_request)

        self.assertEqual(to, set([submitter, user1]))
        self.assertEqual(len(cc), 0)

    @add_fixtures(['test_users'])
    def test_build_recipients_starred_local_site(self):
        """Testing building recipients where the review request has been
        starred by users that are in local sites
        """
        local_site1 = LocalSite.objects.create(name='local-site1')
        local_site2 = LocalSite.objects.create(name='local-site2')

        review_request = self.create_review_request(local_site=local_site1)
        submitter = review_request.submitter

        user1 = User.objects.create(username='user1', first_name='User',
                                    last_name='One')
        user2 = User.objects.create(username='user2', first_name='User',
                                    last_name='Two')

        local_site1.users = [user1]
        local_site2.users = [user2]

        profile1 = Profile.objects.create(user=user1)
        profile1.starred_review_requests = [review_request]

        profile2 = Profile.objects.create(user=user2)
        profile2.starred_review_requests = [review_request]

        to, cc = build_recipients(submitter, review_request)

        self.assertEqual(to, set([submitter, user1]))
        self.assertEqual(len(cc), 0)<|MERGE_RESOLUTION|>--- conflicted
+++ resolved
@@ -18,13 +18,7 @@
 from reviewboard.accounts.models import Profile, ReviewRequestVisit
 from reviewboard.admin.siteconfig import load_site_config
 from reviewboard.diffviewer.models import FileDiff
-<<<<<<< HEAD
-from reviewboard.notifications.email import (build_email_address,
-                                             build_recipients,
-                                             get_email_address_for_user,
-=======
 from reviewboard.notifications.email import (build_recipients,
->>>>>>> 0d0fde26
                                              get_email_addresses_for_group,
                                              recipients_to_addresses,
                                              send_review_mail)
@@ -45,7 +39,7 @@
 _CONSOLE_EMAIL_BACKEND = 'django.core.mail.backends.console.EmailBackend'
 
 
-class EmailTestHelper(DmarcDnsTestsMixin):
+class EmailTestHelper(SpyAgency, DmarcDnsTestsMixin):
     def setUp(self):
         super(EmailTestHelper, self).setUp()
 
@@ -226,8 +220,6 @@
         self.assertEqual(email._headers['X-ReviewBoard-URL'],
                          'http://example.com/')
         self.assertEqual(email._headers['X-ReviewRequest-URL'],
-<<<<<<< HEAD
-=======
                          'http://example.com/r/%s/'
                          % review_request.display_id)
         self.assertEqual(email.subject,
@@ -268,7 +260,6 @@
         self.assertEqual(email._headers['X-ReviewBoard-URL'],
                          'http://example.com/')
         self.assertEqual(email._headers['X-ReviewRequest-URL'],
->>>>>>> 0d0fde26
                          'http://example.com/r/%s/'
                          % review_request.display_id)
         self.assertEqual(email.subject,
@@ -404,35 +395,6 @@
         siteconfig.save()
         load_site_config()
 
-<<<<<<< HEAD
-    def test_review_to_submitter_only(self):
-        """Test that e-mails from reviews published to the submitter only will
-        only go to the submitter and the reviewer
-        """
-        siteconfig = SiteConfiguration.objects.get_current()
-        siteconfig.set('mail_send_review_mail', True)
-        siteconfig.save()
-
-        review_request = self.create_review_request(public=True, publish=False)
-        review_request.target_people = [User.objects.get(username='grumpy')]
-        review_request.save()
-
-        review = self.create_review(review_request=review_request,
-                                    publish=False)
-
-        review.publish(to_submitter_only=True)
-        self.assertEqual(len(mail.outbox), 1)
-
-        message = mail.outbox[0]
-
-        self.assertEqual(message.cc, [])
-        self.assertEqual(len(message.to), 2)
-
-        self.assertEqual(
-            set(message.to),
-            set([get_email_address_for_user(review.user),
-                 get_email_address_for_user(review_request.submitter)]))
-=======
         try:
             review_request = self.create_review_request()
             review_request.publish(review_request.submitter)
@@ -442,8 +404,6 @@
 
             review_request.close(ReviewRequest.SUBMITTED,
                                  review_request.submitter)
-
-            from_email = build_email_address_for_user(review_request.submitter)
 
             self.assertEqual(len(mail.outbox), 1)
             self.assertEqual(mail.outbox[0].from_email, self.sender)
@@ -459,7 +419,34 @@
             siteconfig.set('mail_send_review_close_mail', False)
             siteconfig.save()
             load_site_config()
->>>>>>> 0d0fde26
+
+    def test_review_to_submitter_only(self):
+        """Test that e-mails from reviews published to the submitter only will
+        only go to the submitter and the reviewer
+        """
+        siteconfig = SiteConfiguration.objects.get_current()
+        siteconfig.set('mail_send_review_mail', True)
+        siteconfig.save()
+
+        review_request = self.create_review_request(public=True, publish=False)
+        review_request.target_people = [User.objects.get(username='grumpy')]
+        review_request.save()
+
+        review = self.create_review(review_request=review_request,
+                                    publish=False)
+
+        review.publish(to_submitter_only=True)
+        self.assertEqual(len(mail.outbox), 1)
+
+        message = mail.outbox[0]
+
+        self.assertEqual(message.cc, [])
+        self.assertEqual(len(message.to), 2)
+
+        self.assertEqual(
+            set(message.to),
+            set([build_email_address_for_user(review.user),
+                 build_email_address_for_user(review_request.submitter)]))
 
     def test_review_reply_email(self):
         """Testing sending an e-mail when replying to a review"""
@@ -1076,11 +1063,8 @@
 
         self.assertNotIn('X-ReviewBoard-ShipIt', message._headers)
         self.assertNotIn('X-ReviewBoard-ShipIt-Only', message._headers)
-<<<<<<< HEAD
         self.assertFalse(Review.FIX_IT_THEN_SHIP_IT_TEXT in
                          message.message().as_string())
-=======
->>>>>>> 0d0fde26
 
     def test_review_shipit_only_headers(self):
         """Testing sending a review e-mail with only a 'Ship It!'"""
@@ -1097,11 +1081,8 @@
 
         self.assertIn('X-ReviewBoard-ShipIt', message._headers)
         self.assertIn('X-ReviewBoard-ShipIt-Only', message._headers)
-<<<<<<< HEAD
         self.assertFalse(Review.FIX_IT_THEN_SHIP_IT_TEXT in
                          message.message().as_string())
-=======
->>>>>>> 0d0fde26
 
     def test_review_shipit_only_headers_no_text(self):
         """Testing sending a review e-mail with only a 'Ship It!' and no text
@@ -1119,11 +1100,8 @@
 
         self.assertIn('X-ReviewBoard-ShipIt', message._headers)
         self.assertIn('X-ReviewBoard-ShipIt-Only', message._headers)
-<<<<<<< HEAD
         self.assertFalse(Review.FIX_IT_THEN_SHIP_IT_TEXT in
                          message.message().as_string())
-=======
->>>>>>> 0d0fde26
 
     def test_review_shipit_headers_custom_top_text(self):
         """Testing sending a review e-mail with a 'Ship It' and custom top text
@@ -1141,11 +1119,8 @@
 
         self.assertIn('X-ReviewBoard-ShipIt', message._headers)
         self.assertNotIn('X-ReviewBoard-ShipIt-Only', message._headers)
-<<<<<<< HEAD
         self.assertFalse(Review.FIX_IT_THEN_SHIP_IT_TEXT in
                          message.message().as_string())
-=======
->>>>>>> 0d0fde26
 
     def test_review_shipit_headers_bottom_text(self):
         """Testing sending a review e-mail with a 'Ship It' and bottom text"""
@@ -1162,11 +1137,8 @@
 
         self.assertIn('X-ReviewBoard-ShipIt', message._headers)
         self.assertNotIn('X-ReviewBoard-ShipIt-Only', message._headers)
-<<<<<<< HEAD
         self.assertFalse(Review.FIX_IT_THEN_SHIP_IT_TEXT in
                          message.message().as_string())
-=======
->>>>>>> 0d0fde26
 
     @add_fixtures(['test_scmtools'])
     def test_review_shipit_headers_comments(self):
@@ -1194,7 +1166,6 @@
 
         self.assertIn('X-ReviewBoard-ShipIt', message._headers)
         self.assertNotIn('X-ReviewBoard-ShipIt-Only', message._headers)
-<<<<<<< HEAD
         self.assertFalse(Review.FIX_IT_THEN_SHIP_IT_TEXT in
                          message.message().as_string())
 
@@ -1227,8 +1198,6 @@
         self.assertNotIn('X-ReviewBoard-ShipIt-Only', message._headers)
         self.assertTrue(Review.FIX_IT_THEN_SHIP_IT_TEXT in
                         message.message().as_string())
-=======
->>>>>>> 0d0fde26
 
     def test_review_shipit_headers_attachment_comments(self):
         """Testing sending a review e-mail with a 'Ship It' and file attachment
@@ -1253,7 +1222,6 @@
 
         self.assertIn('X-ReviewBoard-ShipIt', message._headers)
         self.assertNotIn('X-ReviewBoard-ShipIt-Only', message._headers)
-<<<<<<< HEAD
         self.assertFalse(Review.FIX_IT_THEN_SHIP_IT_TEXT in
                          message.message().as_string())
 
@@ -1283,8 +1251,6 @@
         self.assertNotIn('X-ReviewBoard-ShipIt-Only', message._headers)
         self.assertTrue(Review.FIX_IT_THEN_SHIP_IT_TEXT in
                         message.message().as_string())
-=======
->>>>>>> 0d0fde26
 
     def test_review_shipit_headers_screenshot_comments(self):
         """Testing sending a review e-mail with a 'Ship It' and screenshot
@@ -1309,7 +1275,6 @@
 
         self.assertIn('X-ReviewBoard-ShipIt', message._headers)
         self.assertNotIn('X-ReviewBoard-ShipIt-Only', message._headers)
-<<<<<<< HEAD
         self.assertFalse(Review.FIX_IT_THEN_SHIP_IT_TEXT in
                          message.message().as_string())
 
@@ -1392,10 +1357,10 @@
         changed
         """
         admin_user = User.objects.get(username='admin')
-        admin_email = get_email_address_for_user(admin_user)
+        admin_email = build_email_address_for_user(admin_user)
         review_request = self.create_review_request(public=True)
         submitter = review_request.submitter
-        submitter_email = get_email_address_for_user(submitter)
+        submitter_email = build_email_address_for_user(submitter)
 
         draft = ReviewRequestDraft.create(review_request)
         draft.owner = admin_user
@@ -1414,10 +1379,10 @@
         changed by someone else
         """
         admin_user = User.objects.get(username='admin')
-        admin_email = get_email_address_for_user(admin_user)
+        admin_email = build_email_address_for_user(admin_user)
         review_request = self.create_review_request(public=True)
         submitter = review_request.submitter
-        submitter_email = get_email_address_for_user(submitter)
+        submitter_email = build_email_address_for_user(submitter)
 
         draft = ReviewRequestDraft.create(review_request)
         draft.owner = admin_user
@@ -1430,8 +1395,6 @@
         self.assertEqual(message.extra_headers['From'], admin_email)
         self.assertSetEqual(set(message.to),
                             {admin_email, submitter_email})
-=======
->>>>>>> 0d0fde26
 
     def _get_sender(self, user):
         return build_email_address(full_name=user.get_full_name(),
