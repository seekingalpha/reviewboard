"""Unit tests for the Bitbucket hosting service."""

from __future__ import unicode_literals

import logging

from django.contrib.auth.models import User
from django.test.client import RequestFactory
from django.utils.safestring import SafeText
from djblets.testing.decorators import add_fixtures

from reviewboard.hostingsvcs.bitbucket import BitbucketAuthForm
from reviewboard.hostingsvcs.errors import (AuthorizationError,
                                            RepositoryError)
from reviewboard.hostingsvcs.testing import HostingServiceTestCase
from reviewboard.reviews.models import ReviewRequest
from reviewboard.scmtools.core import Branch, Commit
from reviewboard.scmtools.crypto_utils import (decrypt_password,
                                               encrypt_password)
from reviewboard.scmtools.errors import FileNotFoundError
from reviewboard.site.models import LocalSite
from reviewboard.site.urlresolvers import local_site_reverse


class BitbucketTestCase(HostingServiceTestCase):
    """Base class for Bitbucket test suites."""

    service_name = 'bitbucket'
    fixtures = ['test_scmtools']

    default_account_data = {
        'password': encrypt_password(HostingServiceTestCase.default_password),
    }

    default_repository_extra_data = {
        'bitbucket_repo_name': 'myrepo',
    }


class BitbucketTests(BitbucketTestCase):
    """Unit tests for the Bitbucket hosting service."""

    def test_service_support(self):
        """Testing Bitbucket service support capabilities"""
        self.assertTrue(self.service_class.supports_bug_trackers)
        self.assertTrue(self.service_class.supports_repositories)

    def test_get_repository_fields_with_git_and_personal_plan(self):
        """Testing Bitbucket.get_repository_fields for Git and plan=personal"""
        self.assertEqual(
            self.get_repository_fields(
                'Git',
                fields={
                    'bitbucket_repo_name': 'myrepo',
                },
                plan='personal'
            ),
            {
                'path': 'git@bitbucket.org:myuser/myrepo.git',
                'mirror_path': ('https://myuser@bitbucket.org/myuser/'
                                'myrepo.git'),
            })

    def test_get_repository_fields_with_git_and_team_plan(self):
        """Testing Bitbucket.get_repository_fields for Git and plan=team"""
        self.assertEqual(
            self.get_repository_fields(
                'Git',
                fields={
                    'bitbucket_team_name': 'myteam',
                    'bitbucket_team_repo_name': 'myrepo',
                },
                plan='team'
            ),
            {
                'path': 'git@bitbucket.org:myteam/myrepo.git',
                'mirror_path': ('https://myuser@bitbucket.org/myteam/'
                                'myrepo.git'),
            })

    def test_get_repository_fields_with_git_and_other_user_plan(self):
        """Testing Bitbucket.get_repository_fields for Git and plan=other-user
        """
        self.assertEqual(
            self.get_repository_fields(
                'Git',
                fields={
                    'bitbucket_other_user_username': 'someuser',
                    'bitbucket_other_user_repo_name': 'myrepo',
                },
                plan='other-user'
            ),
            {
                'path': 'git@bitbucket.org:someuser/myrepo.git',
                'mirror_path': ('https://myuser@bitbucket.org/someuser/'
                                'myrepo.git'),
            })

    def test_get_bug_tracker_field_with_personal_plan(self):
        """Testing Bitbucket.get_bug_tracker_field with plan=personal"""
        self.assertTrue(self.service_class.get_bug_tracker_requires_username(
            plan='personal'))
        self.assertEqual(
            self.service_class.get_bug_tracker_field(
                'personal',
                {
                    'bitbucket_repo_name': 'myrepo',
                    'hosting_account_username': 'myuser',
                }),
            'https://bitbucket.org/myuser/myrepo/issue/%s/')

    def test_get_bug_tracker_field_with_team_plan(self):
        """Testing Bitbucket.get_bug_tracker_field with plan=team"""
        self.assertFalse(self.service_class.get_bug_tracker_requires_username(
            plan='team'))
        self.assertEqual(
            self.service_class.get_bug_tracker_field(
                'team',
                {
                    'bitbucket_team_name': 'myteam',
                    'bitbucket_team_repo_name': 'myrepo',
                }),
            'https://bitbucket.org/myteam/myrepo/issue/%s/')

    def test_get_bug_tracker_field_with_other_user_plan(self):
        """Testing Bitbucket.get_bug_tracker_field with plan=other-user"""
        self.assertFalse(self.service_class.get_bug_tracker_requires_username(
            plan='other-user'))
        self.assertEqual(
            self.service_class.get_bug_tracker_field(
                'other-user',
                {
                    'bitbucket_other_user_username': 'someuser',
                    'bitbucket_other_user_repo_name': 'myrepo',
                }),
            'https://bitbucket.org/someuser/myrepo/issue/%s/')

    def test_get_repository_hook_instructions(self):
        """Testing BitBucket.get_repository_hook_instructions"""
        account = self.create_hosting_account()
        repository = self.create_repository(hosting_account=account)
        hooks_uuid = repository.get_or_create_hooks_uuid()

        request = RequestFactory().get(path='/')
        request.user = User.objects.create(username='test-user')

        content = repository.hosting_service.get_repository_hook_instructions(
            request=request,
            repository=repository)

        self.assertIsInstance(content, SafeText)
        self.assertIn(
            ('https://bitbucket.org/myuser/myrepo/admin/addon/admin/'
             'bitbucket-webhooks/bb-webhooks-repo-admin'),
            content)
        self.assertIn(
            ('http://example.com/repos/1/bitbucket/hooks/%s/close-submitted/'
             % hooks_uuid),
            content)
        self.assertIn('Review Board supports closing', content)
        self.assertIn('<code>Review Board</code>', content)

    def test_check_repository_with_personal_plan(self):
        """Testing Bitbucket.check_repository with plan=personal"""
        with self.setup_http_test(payload=b'{"scm": "git"}',
                                  expected_http_calls=1) as ctx:
            ctx.service.check_repository(bitbucket_repo_name='myrepo',
                                         plan='personal',
                                         tool_name='Git')

        ctx.assertHTTPCall(
            0,
            url=('https://bitbucket.org/api/2.0/repositories/myuser/myrepo'
                 '?fields=scm'))

    def test_check_repository_with_team_plan(self):
        """Testing Bitbucket.check_repository with plan=team"""
        with self.setup_http_test(payload=b'{"scm": "git"}',
                                  expected_http_calls=1) as ctx:
            ctx.service.check_repository(bitbucket_team_name='myteam',
                                         bitbucket_team_repo_name='myrepo',
                                         tool_name='Git',
                                         plan='team')

        ctx.assertHTTPCall(
            0,
            url=('https://bitbucket.org/api/2.0/repositories/myteam/myrepo'
                 '?fields=scm'))

    def test_check_repository_with_other_user_plan(self):
        """Testing Bitbucket.check_repository with plan=other-user"""
        with self.setup_http_test(payload=b'{"scm": "git"}',
                                  expected_http_calls=1) as ctx:
            ctx.service.check_repository(
                bitbucket_other_user_username='someuser',
                bitbucket_other_user_repo_name='myrepo',
                plan='other-user',
                tool_name='Git')

        ctx.assertHTTPCall(
            0,
            url=('https://bitbucket.org/api/2.0/repositories/someuser/myrepo'
                 '?fields=scm'))

    def test_check_repository_with_slash(self):
        """Testing Bitbucket.check_repository with /"""
        expected_message = \
            'Please specify just the name of the repository, not a path.'

        with self.setup_http_test(expected_http_calls=0) as ctx:
            with self.assertRaisesMessage(RepositoryError, expected_message):
                ctx.service.check_repository(
                    bitbucket_team_name='myteam',
                    bitbucket_team_repo_name='myteam/myrepo',
                    plan='team')

    def test_check_repository_with_dot_git(self):
        """Testing Bitbucket.check_repository with .git"""
        expected_message = \
            'Please specify just the name of the repository without ".git".'

        with self.setup_http_test(expected_http_calls=0) as ctx:
            with self.assertRaisesMessage(RepositoryError, expected_message):
                ctx.service.check_repository(
                    bitbucket_team_name='myteam',
                    bitbucket_team_repo_name='myrepo.git',
                    plan='team')

    def test_check_repository_with_type_mismatch(self):
        """Testing Bitbucket.check_repository with type mismatch"""
        error_message = (
            'The Bitbucket repository being configured does not match the '
            'type of repository you have selected.'
        )

        with self.setup_http_test(payload=b'{"scm": "git"}',
                                  expected_http_calls=1) as ctx:
            # Check Git repositories.
            with self.assertRaisesMessage(RepositoryError, error_message):
                ctx.service.check_repository(
                    bitbucket_team_name='myteam',
                    bitbucket_team_repo_name='myrepo',
                    plan='team',
                    tool_name='Mercurial')

        ctx.assertHTTPCall(
            0,
            url=('https://bitbucket.org/api/2.0/repositories/myteam/myrepo'
                 '?fields=scm'))

    def test_authorize(self):
        """Testing Bitbucket.authorize"""
        hosting_account = self.create_hosting_account(data={})

        with self.setup_http_test(payload=b'{}',
                                  hosting_account=hosting_account,
                                  expected_http_calls=1) as ctx:
            self.assertFalse(ctx.service.is_authorized())
            ctx.service.authorize(username='myuser',
                                  password='abc123')

        self.assertIn('password', hosting_account.data)
        self.assertNotEqual(hosting_account.data['password'], 'abc123')
        self.assertEqual(decrypt_password(hosting_account.data['password']),
                         'abc123')
        self.assertTrue(ctx.service.is_authorized())

        ctx.assertHTTPCall(
            0,
            url='https://bitbucket.org/api/2.0/user',
            username='myuser',
            password='abc123')

    def test_authorize_with_bad_credentials(self):
        """Testing Bitbucket.authorize with bad credentials"""
        hosting_account = self.create_hosting_account(data={})
        expected_message = (
            'Invalid Bitbucket username or password. Make sure you are using '
            'your Bitbucket username and not e-mail address, and are using an '
            'app password if two-factor authentication is enabled.'
        )

        with self.setup_http_test(status_code=401,
                                  hosting_account=hosting_account,
                                  expected_http_calls=1) as ctx:
            self.assertFalse(ctx.service.is_authorized())

            with self.assertRaisesMessage(AuthorizationError,
                                          expected_message):
                ctx.service.authorize(username='myuser',
                                      password='abc123')

        self.assertNotIn('password', hosting_account.data)
        self.assertFalse(ctx.service.is_authorized())

        ctx.assertHTTPCall(
            0,
            url='https://bitbucket.org/api/2.0/user',
            username='myuser',
            password='abc123')

<<<<<<< HEAD
    def test_get_file_with_mercurial_and_base_commit_id(self):
        """Testing Bitbucket.get_file with Mercurial and base commit ID"""
        self._test_get_file(
            tool_name='Mercurial',
            revision='123',
            base_commit_id='456',
            expected_revision='456')

    def test_get_file_with_mercurial_and_revision(self):
        """Testing Bitbucket.get_file with Mercurial and revision"""
        self._test_get_file(
            tool_name='Mercurial',
            revision='123',
            base_commit_id=None,
            expected_revision='123')
=======
    def test_authorize_with_403(self):
        """Testing Bitbucket.authorize with HTTP 403 result"""
        hosting_account = self.create_hosting_account(data={})
        expected_message = (
            'Invalid Bitbucket username or password. Make sure you are using '
            'your Bitbucket username and not e-mail address, and are using '
            'an app password if two-factor authentication is enabled.'
        )

        with self.setup_http_test(status_code=403,
                                  hosting_account=hosting_account,
                                  expected_http_calls=1) as ctx:
            self.assertFalse(ctx.service.is_authorized())

            with self.assertRaisesMessage(AuthorizationError,
                                          expected_message):
                ctx.service.authorize(username='myuser',
                                      password='abc123')

        self.assertNotIn('password', hosting_account.data)
        self.assertFalse(ctx.service.is_authorized())

        ctx.assertHTTPCall(
            0,
            url='https://bitbucket.org/api/2.0/user',
            username='myuser',
            password='abc123')
>>>>>>> 42540dd8

    def test_get_file_with_git_and_base_commit_id(self):
        """Testing Bitbucket.get_file with Git and base commit ID"""
        self._test_get_file(
            tool_name='Git',
            revision='123',
            base_commit_id='456',
            expected_revision='456')

    def test_get_file_with_git_and_revision(self):
        """Testing Bitbucket.get_file with Git and revision"""
        with self.assertRaises(FileNotFoundError):
            self._test_get_file(tool_name='Git',
                                revision='123',
                                base_commit_id=None,
                                expected_revision='123')

    def test_get_file_exists_with_git_and_base_commit_id(self):
        """Testing Bitbucket.get_file_exists with Git and base commit ID"""
        self._test_get_file_exists(
            tool_name='Git',
            revision='123',
            base_commit_id='456',
            expected_revision='456',
            expected_found=True)

    def test_get_file_exists_with_git_and_revision(self):
        """Testing Bitbucket.get_file_exists with Git and revision"""
        self._test_get_file_exists(
            tool_name='Git',
            revision='123',
            base_commit_id=None,
            expected_revision='123',
            expected_found=False,
            expected_http_called=False)

    def test_get_file_exists_with_git_and_404(self):
        """Testing BitBucket.get_file_exists with Git and a 404 error"""
        self._test_get_file_exists(
            tool_name='Git',
            revision='123',
            base_commit_id='456',
            expected_revision='456',
            expected_found=False)

    def test_get_branches(self):
        """Testing Bitbucket.get_branches"""
        branches_api_response_1 = self.dump_json({
            'next': ('https://bitbucket.org/api/2.0/repositories/myuser/'
                     'myrepo/refs/branches'
                     '?fields=values.name%2Cvalues.target.hash%2Cnext'
                     '&pagelen=100&page=2'),
            'values': [
                {
                    'name': 'branch1',
                    'target': {
                        'hash': '1c44b461cebe5874a857c51a4a13a849a4d1e52d',
                    },
                },
                {
                    'name': 'branch2',
                    'target': {
                        'hash': '44568f7d33647d286691517e6325fea5c7a21d5e',
                    },
                },
            ],
        })

        branches_api_response_2 = self.dump_json({
            'values': [
                {
                    'name': 'branch3',
                    'target': {
                        'hash': 'e5874a857c51a4a13a849a4d1e52d1c44b461ceb',
                    },
                },
                {
                    'name': 'branch4',
                    'target': {
                        'hash': 'd286691517e6325fea5c7a21d5e44568f7d33647',
                    },
                },
            ],
        })

        get_repository_api_response = self.dump_json({
            'mainbranch': {
                'name': 'branch3',
            },
        })

        paths = {
            '/api/2.0/repositories/myuser/myrepo': {
                'payload': get_repository_api_response,
            },
            ('/api/2.0/repositories/myuser/myrepo/refs/branches'
             '?fields=values.name%2Cvalues.target.hash%2Cnext&pagelen=100'): {
                 'payload': branches_api_response_1,
            },
            ('/api/2.0/repositories/myuser/myrepo/refs/branches'
             '?fields=values.name%2Cvalues.target.hash%2Cnext&page=2'
             '&pagelen=100'): {
                 'payload': branches_api_response_2,
            },
        }

        with self.setup_http_test(self.make_handler_for_paths(paths),
                                  expected_http_calls=3) as ctx:
            repository = self.create_repository(tool_name='Git')
            branches = ctx.service.get_branches(repository)

        ctx.assertHTTPCall(
            0,
            url=('https://bitbucket.org/api/2.0/repositories/myuser/myrepo'
                 '?fields=mainbranch.name'))

        ctx.assertHTTPCall(
            1,
            url=('https://bitbucket.org/api/2.0/repositories/myuser/myrepo/'
                 'refs/branches'
                 '?fields=values.name%2Cvalues.target.hash%2Cnext'
                 '&pagelen=100'))

        ctx.assertHTTPCall(
            2,
            url=('https://bitbucket.org/api/2.0/repositories/myuser/myrepo/'
                 'refs/branches'
                 '?fields=values.name%2Cvalues.target.hash%2Cnext'
                 '&page=2&pagelen=100'))

        self.assertEqual(
            branches,
            [
                Branch(id='branch1',
                       commit='1c44b461cebe5874a857c51a4a13a849a4d1e52d'),
                Branch(id='branch2',
                       commit='44568f7d33647d286691517e6325fea5c7a21d5e'),
                Branch(id='branch3',
                       commit='e5874a857c51a4a13a849a4d1e52d1c44b461ceb',
                       default=True),
                Branch(id='branch4',
                       commit='d286691517e6325fea5c7a21d5e44568f7d33647'),
            ])

    def test_get_commits(self):
        """Testing Bitbucket.get_commits"""
        payload = self.dump_json({
            'size': 2,
            'values': [
                {
                    'hash': '1c44b461cebe5874a857c51a4a13a849a4d1e52d',
                    'author': {
                        'raw': 'Some User 1 <user1@example.com>',
                    },
                    'date': '2017-01-24T13:11:22+00:00',
                    'message': 'This is commit 1.',
                    'parents': [
                        {
                            'hash': '44568f7d33647d286691517e6325fea5c7a21d5e',
                        },
                    ],
                },
                {
                    'hash': '44568f7d33647d286691517e6325fea5c7a21d5e',
                    'author': {
                        'raw': 'Some User 2 <user2@example.com>',
                    },
                    'date': '2017-01-23T08:09:10+00:00',
                    'message': 'This is commit 2.',
                    'parents': [
                        {
                            'hash': 'e5874a857c51a4a13a849a4d1e52d1c44b461ceb',
                        },
                    ],
                },
            ],
        })

        with self.setup_http_test(payload=payload,
                                  expected_http_calls=1) as ctx:
            repository = ctx.create_repository(tool_name='Git')
            commits = ctx.service.get_commits(repository)

        ctx.assertHTTPCall(
            0,
            url=('https://bitbucket.org/api/2.0/repositories/myuser/myrepo/'
                 'commits'
                 '?fields=values.author.raw%2Cvalues.hash%2Cvalues.date'
                 '%2Cvalues.message%2Cvalues.parents.hash'
                 '&pagelen=20'))

        self.assertEqual(
            commits,
            [
                Commit(author_name='Some User 1 <user1@example.com>',
                       date='2017-01-24T13:11:22+00:00',
                       id='1c44b461cebe5874a857c51a4a13a849a4d1e52d',
                       message='This is commit 1.',
                       parent='44568f7d33647d286691517e6325fea5c7a21d5e'),
                Commit(author_name='Some User 2 <user2@example.com>',
                       date='2017-01-23T08:09:10+00:00',
                       id='44568f7d33647d286691517e6325fea5c7a21d5e',
                       message='This is commit 2.',
                       parent='e5874a857c51a4a13a849a4d1e52d1c44b461ceb'),
            ])

        for commit in commits:
            self.assertIsNone(commit.diff)

    def test_get_commits_with_start(self):
        """Testing Bitbucket.get_commits with start="""
        payload = self.dump_json({
            'size': 2,
            'values': [
                {
                    'hash': '1c44b461cebe5874a857c51a4a13a849a4d1e52d',
                    'author': {
                        'raw': 'Some User 1 <user1@example.com>',
                    },
                    'date': '2017-01-24T13:11:22+00:00',
                    'message': 'This is commit 1.',
                    'parents': [
                        {
                            'hash': '44568f7d33647d286691517e6325fea5c7a21d5e',
                        },
                    ],
                },
                {
                    'hash': '44568f7d33647d286691517e6325fea5c7a21d5e',
                    'author': {
                        'raw': 'Some User 2 <user2@example.com>',
                    },
                    'date': '2017-01-23T08:09:10+00:00',
                    'message': 'This is commit 2.',
                    'parents': [
                        {
                            'hash': 'e5874a857c51a4a13a849a4d1e52d1c44b461ceb',
                        },
                    ],
                },
            ],
        })

        with self.setup_http_test(payload=payload,
                                  expected_http_calls=1) as ctx:
            repository = ctx.create_repository(tool_name='Git')
            commits = ctx.service.get_commits(
                repository,
                start='1c44b461cebe5874a857c51a4a13a849a4d1e5')

        ctx.assertHTTPCall(
            0,
            url=('https://bitbucket.org/api/2.0/repositories/myuser/myrepo/'
                 'commits/1c44b461cebe5874a857c51a4a13a849a4d1e5'
                 '?fields=values.author.raw%2Cvalues.hash%2Cvalues.date'
                 '%2Cvalues.message%2Cvalues.parents.hash'
                 '&pagelen=20'))

        self.assertEqual(
            commits,
            [
                Commit(author_name='Some User 1 <user1@example.com>',
                       date='2017-01-24T13:11:22+00:00',
                       id='1c44b461cebe5874a857c51a4a13a849a4d1e52d',
                       message='This is commit 1.',
                       parent='44568f7d33647d286691517e6325fea5c7a21d5e'),
                Commit(author_name='Some User 2 <user2@example.com>',
                       date='2017-01-23T08:09:10+00:00',
                       id='44568f7d33647d286691517e6325fea5c7a21d5e',
                       message='This is commit 2.',
                       parent='e5874a857c51a4a13a849a4d1e52d1c44b461ceb'),
            ])

        for commit in commits:
            self.assertIsNone(commit.diff)

    def test_get_commits_with_branch(self):
        """Testing Bitbucket.get_commits with branch="""
        payload = self.dump_json({
            'size': 2,
            'values': [
                {
                    'hash': '1c44b461cebe5874a857c51a4a13a849a4d1e52d',
                    'author': {
                        'raw': 'Some User 1 <user1@example.com>',
                    },
                    'date': '2017-01-24T13:11:22+00:00',
                    'message': 'This is commit 1.',
                    'parents': [
                        {
                            'hash': '44568f7d33647d286691517e6325fea5c7a21d5e',
                        },
                    ],
                },
                {
                    'hash': '44568f7d33647d286691517e6325fea5c7a21d5e',
                    'author': {
                        'raw': 'Some User 2 <user2@example.com>',
                    },
                    'date': '2017-01-23T08:09:10+00:00',
                    'message': 'This is commit 2.',
                    'parents': [
                        {
                            'hash': 'e5874a857c51a4a13a849a4d1e52d1c44b461ceb',
                        },
                    ],
                },
            ],
        })

        with self.setup_http_test(payload=payload,
                                  expected_http_calls=1) as ctx:
            repository = ctx.create_repository(tool_name='Git')
            commits = ctx.service.get_commits(repository,
                                              branch='master')

        ctx.assertHTTPCall(
            0,
            url=('https://bitbucket.org/api/2.0/repositories/myuser/myrepo/'
                 'commits/master'
                 '?fields=values.author.raw%2Cvalues.hash%2Cvalues.date'
                 '%2Cvalues.message%2Cvalues.parents.hash'
                 '&pagelen=20'))

        self.assertEqual(
            commits,
            [
                Commit(author_name='Some User 1 <user1@example.com>',
                       date='2017-01-24T13:11:22+00:00',
                       id='1c44b461cebe5874a857c51a4a13a849a4d1e52d',
                       message='This is commit 1.',
                       parent='44568f7d33647d286691517e6325fea5c7a21d5e'),
                Commit(author_name='Some User 2 <user2@example.com>',
                       date='2017-01-23T08:09:10+00:00',
                       id='44568f7d33647d286691517e6325fea5c7a21d5e',
                       message='This is commit 2.',
                       parent='e5874a857c51a4a13a849a4d1e52d1c44b461ceb'),
            ])

        for commit in commits:
            self.assertIsNone(commit.diff)

    def test_get_commits_with_start_and_branch(self):
        """Testing Bitbucket.get_commits with start= and branch="""
        payload = self.dump_json({
            'size': 2,
            'values': [
                {
                    'hash': '1c44b461cebe5874a857c51a4a13a849a4d1e52d',
                    'author': {
                        'raw': 'Some User 1 <user1@example.com>',
                    },
                    'date': '2017-01-24T13:11:22+00:00',
                    'message': 'This is commit 1.',
                    'parents': [
                        {
                            'hash': '44568f7d33647d286691517e6325fea5c7a21d5e',
                        },
                    ],
                },
                {
                    'hash': '44568f7d33647d286691517e6325fea5c7a21d5e',
                    'author': {
                        'raw': 'Some User 2 <user2@example.com>',
                    },
                    'date': '2017-01-23T08:09:10+00:00',
                    'message': 'This is commit 2.',
                    'parents': [
                        {
                            'hash': 'e5874a857c51a4a13a849a4d1e52d1c44b461ceb',
                        },
                    ],
                },
            ],
        })

        with self.setup_http_test(payload=payload,
                                  expected_http_calls=1) as ctx:
            repository = ctx.create_repository(tool_name='Git')
            commits = ctx.service.get_commits(
                repository,
                start='1c44b461cebe5874a857c51a4a13a849a4d1e52d',
                branch='master')

        ctx.assertHTTPCall(
            0,
            url=('https://bitbucket.org/api/2.0/repositories/myuser/myrepo/'
                 'commits/1c44b461cebe5874a857c51a4a13a849a4d1e52d'
                 '?fields=values.author.raw%2Cvalues.hash%2Cvalues.date'
                 '%2Cvalues.message%2Cvalues.parents.hash'
                 '&pagelen=20'))

        self.assertEqual(
            commits,
            [
                Commit(author_name='Some User 1 <user1@example.com>',
                       date='2017-01-24T13:11:22+00:00',
                       id='1c44b461cebe5874a857c51a4a13a849a4d1e52d',
                       message='This is commit 1.',
                       parent='44568f7d33647d286691517e6325fea5c7a21d5e'),
                Commit(author_name='Some User 2 <user2@example.com>',
                       date='2017-01-23T08:09:10+00:00',
                       id='44568f7d33647d286691517e6325fea5c7a21d5e',
                       message='This is commit 2.',
                       parent='e5874a857c51a4a13a849a4d1e52d1c44b461ceb'),
            ])

        for commit in commits:
            self.assertIsNone(commit.diff)

    def test_get_change(self):
        """Testing BitBucket.get_change"""
        commit_sha = '1c44b461cebe5874a857c51a4a13a849a4d1e52d'
        parent_sha = '44568f7d33647d286691517e6325fea5c7a21d5e'

        paths = {
            '/api/2.0/repositories/myuser/myrepo/commit/%s' % commit_sha: {
                'payload': self.dump_json({
                    'hash': commit_sha,
                    'author': {
                        'raw': 'Some User <user@example.com>',
                    },
                    'date': '2017-01-24T13:11:22+00:00',
                    'message': 'This is a message.',
                    'parents': [{'hash': parent_sha}],
                }),
            },
            '/api/2.0/repositories/myuser/myrepo/diff/%s' % commit_sha: {
                'payload': b'This is a test \xc7.',
            },
        }

        with self.setup_http_test(self.make_handler_for_paths(paths),
                                  expected_http_calls=2) as ctx:
            repository = ctx.create_repository(tool_name='Git')
            commit = ctx.service.get_change(repository, commit_sha)

        ctx.assertHTTPCall(
            0,
            url=('https://bitbucket.org/api/2.0/repositories/myuser/myrepo/'
                 'commit/1c44b461cebe5874a857c51a4a13a849a4d1e52d'
                 '?fields=author.raw%2Chash%2Cdate%2Cmessage%2Cparents.hash'))

        ctx.assertHTTPCall(
            1,
            url=('https://bitbucket.org/api/2.0/repositories/myuser/myrepo/'
                 'diff/1c44b461cebe5874a857c51a4a13a849a4d1e52d'))

        self.assertEqual(
            commit,
            Commit(author_name='Some User <user@example.com>',
                   date='2017-01-24T13:11:22+00:00',
                   id=commit_sha,
                   message='This is a message.',
                   parent=parent_sha))
        self.assertEqual(commit.diff, b'This is a test \xc7.\n')

    def _test_get_file(self, tool_name, revision, base_commit_id,
                       expected_revision):
        """Test file fetching.

        Args:
            tool_name (unicode):
                The name of the SCM Tool to test with.

            revision (unicode, optional):
                The revision to check.

            base_commit_id (unicode, optional):
                The base commit to fetch against.

            expected_revision (unicode, optional):
                The revision expected in the payload.
        """
        with self.setup_http_test(payload=b'My data',
                                  expected_http_calls=1) as ctx:
            repository = ctx.create_repository(tool_name=tool_name)
            result = ctx.service.get_file(repository=repository,
                                          path='path',
                                          revision=revision,
                                          base_commit_id=base_commit_id)

        ctx.assertHTTPCall(
            0,
            url=('https://bitbucket.org/api/2.0/repositories/myuser/myrepo/'
                 'src/%s/path'
                 % expected_revision))

        self.assertIsInstance(result, bytes)
        self.assertEqual(result, b'My data')

    def _test_get_file_exists(self, tool_name, revision, base_commit_id,
                              expected_revision, expected_found,
                              expected_http_called=True):
        """Test file existence checks.

        Args:
            tool_name (unicode):
                The name of the SCM Tool to test with.

            revision (unicode, optional):
                The revision to check.

            base_commit_id (unicode, optional):
                The base commit to fetch against.

            expected_revision (unicode, optional):
                The revision expected in the payload.

            expected_found (bool, optional):
                Whether a truthy response should be expected.

            expected_http_called (bool, optional):
                Whether an HTTP request is expected to have been made.
        """
        if expected_found:
            payload = b'file...'
            status_code = None
        else:
            payload = None
            status_code = 404

        if expected_http_called:
            expected_calls = 1
        else:
            expected_calls = 0

        with self.setup_http_test(payload=payload,
                                  status_code=status_code,
                                  expected_http_calls=expected_calls) as ctx:
            repository = ctx.create_repository(tool_name=tool_name)
            result = ctx.service.get_file_exists(repository=repository,
                                                 path='path',
                                                 revision=revision,
                                                 base_commit_id=base_commit_id)

        if expected_http_called:
            ctx.assertHTTPCall(
                0,
                method='HEAD',
                url=('https://bitbucket.org/api/2.0/repositories/myuser/'
                     'myrepo/src/%s/path'
                     % expected_revision))

        self.assertEqual(result, expected_found)


class BitbucketAuthFormTests(BitbucketTestCase):
    """Unit tests for BitbucketAuthForm."""

    def test_clean_hosting_account_username_with_username(self):
        """Testing BitbucketAuthForm.clean_hosting_account_username with
        username
        """
        form = BitbucketAuthForm(
            hosting_service_cls=self.service_class,
            data={
                'hosting_account_username': 'myuser',
                'hosting_account_password': 'mypass',
            })

        self.assertTrue(form.is_valid())

    def test_clean_hosting_account_username_with_email(self):
        """Testing BitbucketAuthForm.clean_hosting_account_username with
        e-mail address
        """
        form = BitbucketAuthForm(
            hosting_service_cls=self.service_class,
            data={
                'hosting_account_username': 'myuser@example.com',
                'hosting_account_password': 'mypass',
            })

        self.assertFalse(form.is_valid())
        self.assertEqual(form.errors['hosting_account_username'],
                         ['This must be your Bitbucket username (the same one '
                          'you would see in URLs for your own repositories), '
                          'not your Atlassian e-mail address.'])


class CloseSubmittedHookTests(BitbucketTestCase):
    """Unit tests for the Bitbucket close-submitted webhook."""

    fixtures = ['test_users', 'test_scmtools']

    COMMITS_URL = ('/api/2.0/repositories/test/test/commits'
                   '?exclude=abc123&include=def123')

    def test_close_submitted_hook(self):
        """Testing BitBucket close_submitted hook"""
        self._test_post_commit_hook()

    @add_fixtures(['test_site'])
    def test_close_submitted_hook_with_local_site(self):
        """Testing BitBucket close_submitted hook with a Local Site"""
        self._test_post_commit_hook(
            LocalSite.objects.get(name=self.local_site_name))

    def test_close_submitted_hook_with_truncated_commits(self):
        """Testing BitBucket close_submitted hook with truncated list of
        commits
        """
        account = self.create_hosting_account()
        repository = self.create_repository(hosting_account=account)

        # Create two review requests: One per referenced commit.
        review_request1 = self.create_review_request(id=99,
                                                     repository=repository,
                                                     publish=True)
        self.assertTrue(review_request1.public)
        self.assertEqual(review_request1.status,
                         review_request1.PENDING_REVIEW)

        review_request2 = self.create_review_request(id=100,
                                                     repository=repository,
                                                     publish=True)
        self.assertTrue(review_request2.public)
        self.assertEqual(review_request2.status,
                         review_request2.PENDING_REVIEW)

        page2_url = '%s&page=2&pagelen=100' % self.COMMITS_URL
        paths = {
            '%s&pagelen=100' % self.COMMITS_URL: {
                'payload': self.dump_json({
                    'next': page2_url,
                    'values': [
                        {
                            'hash': '1c44b461cebe5874a857c51a4a13a84'
                                    '9a4d1e52d',
                            'message': 'This is my fancy commit.\n'
                                       '\n'
                                       'Reviewed at http://example.com%s'
                                       % review_request1.get_absolute_url(),
                        },
                    ],
                }),
            },
            page2_url: {
                'payload': self.dump_json({
                    'values': [
                        {
                            'hash': '9fad89712ebe5874a857c5112a3c9d1'
                                    '87ada0dbc',
                            'message': 'This is another commit\n'
                                       '\n'
                                       'Reviewed at http://example.com%s'
                                       % review_request2.get_absolute_url(),
                        },
                    ],
                }),
            }
        }

        # Simulate the webhook.
        url = local_site_reverse(
            'bitbucket-hooks-close-submitted',
            kwargs={
                'repository_id': repository.pk,
                'hosting_service_id': 'bitbucket',
                'hooks_uuid': repository.get_or_create_hooks_uuid(),
            })

        with self.setup_http_test(self.make_handler_for_paths(paths),
                                  expected_http_calls=2):
            self._post_commit_hook_payload(
                post_url=url,
                review_request_url=review_request1.get_absolute_url(),
                truncated=True)

        # Check the first review request.
        #
        # The first review request has an entry in the truncated list and the
        # fetched list. We'll make sure we've only processed it once.
        review_request1 = ReviewRequest.objects.get(pk=review_request1.pk)
        self.assertTrue(review_request1.public)
        self.assertEqual(review_request1.status, review_request1.SUBMITTED)
        self.assertEqual(review_request1.changedescs.count(), 1)

        changedesc = review_request1.changedescs.get()
        self.assertEqual(changedesc.text, 'Pushed to master (1c44b46)')

        # Check the first review request.
        review_request2 = ReviewRequest.objects.get(pk=review_request2.pk)
        self.assertTrue(review_request2.public)
        self.assertEqual(review_request2.status, review_request2.SUBMITTED)
        self.assertEqual(review_request2.changedescs.count(), 1)

        changedesc = review_request2.changedescs.get()
        self.assertEqual(changedesc.text, 'Pushed to master (9fad897)')

    def test_close_submitted_hook_with_truncated_commits_limits(self):
        """Testing BitBucket close_submitted hook with truncated list of
        commits obeys limits
        """
        paths = {
            '%s&pagelen=100' % self.COMMITS_URL: {
                'payload': self.dump_json({
                    'next': '%s&page=2' % self.COMMITS_URL,
                    'values': [],
                }),
            },
        }
        paths.update({
            '%s&page=%s&pagelen=100' % (self.COMMITS_URL, i): {
                'payload': self.dump_json({
                    'next': '%s&page=%s' % (self.COMMITS_URL, i + 1),
                    'values': [],
                }),
            }
            for i in range(1, 10)
        })

        account = self.create_hosting_account()
        repository = self.create_repository(hosting_account=account)

        # Create two review requests: One per referenced commit.
        review_request1 = self.create_review_request(id=99,
                                                     repository=repository,
                                                     publish=True)
        self.assertTrue(review_request1.public)
        self.assertEqual(review_request1.status,
                         review_request1.PENDING_REVIEW)

        review_request2 = self.create_review_request(id=100,
                                                     repository=repository,
                                                     publish=True)
        self.assertTrue(review_request2.public)
        self.assertEqual(review_request2.status,
                         review_request2.PENDING_REVIEW)

        # Simulate the webhook.
        url = local_site_reverse(
            'bitbucket-hooks-close-submitted',
            kwargs={
                'repository_id': repository.pk,
                'hosting_service_id': 'bitbucket',
                'hooks_uuid': repository.get_or_create_hooks_uuid(),
            })

        # There should have been 5 API requests. We'll never hit the final
        # page.
        with self.setup_http_test(self.make_handler_for_paths(paths),
                                  expected_http_calls=5):
            self._post_commit_hook_payload(
                post_url=url,
                review_request_url=review_request1.get_absolute_url(),
                truncated=True)

        # The review requests should not have been updated.
        review_request1 = ReviewRequest.objects.get(pk=review_request1.pk)
        self.assertTrue(review_request1.public)
        self.assertEqual(review_request1.status,
                         review_request1.PENDING_REVIEW)
        self.assertEqual(review_request1.changedescs.count(), 0)

        # Check the first review request.
        review_request2 = ReviewRequest.objects.get(pk=review_request2.pk)
        self.assertTrue(review_request2.public)
        self.assertEqual(review_request1.status,
                         review_request1.PENDING_REVIEW)
        self.assertEqual(review_request2.changedescs.count(), 0)

    def test_close_submitted_hook_with_truncated_and_auth_error(self):
        """Testing BitBucket close_submitted hook with truncated list of
        commits and authentication error talking to Bitbucket
        """
        account = self.create_hosting_account()
        repository = self.create_repository(hosting_account=account)

        # Create two review requests: One per referenced commit.
        review_request1 = self.create_review_request(id=99,
                                                     repository=repository,
                                                     publish=True)
        self.assertTrue(review_request1.public)
        self.assertEqual(review_request1.status,
                         review_request1.PENDING_REVIEW)

        review_request2 = self.create_review_request(id=100,
                                                     repository=repository,
                                                     publish=True)
        self.assertTrue(review_request2.public)
        self.assertEqual(review_request2.status,
                         review_request2.PENDING_REVIEW)

        # Simulate the webhook.
        url = local_site_reverse(
            'bitbucket-hooks-close-submitted',
            kwargs={
                'repository_id': repository.pk,
                'hosting_service_id': 'bitbucket',
                'hooks_uuid': repository.get_or_create_hooks_uuid(),
            })

        with self.setup_http_test(status_code=401,
                                  hosting_account=account,
                                  expected_http_calls=1):
            response = self._post_commit_hook_payload(
                post_url=url,
                review_request_url=review_request1.get_absolute_url(),
                truncated=True)

        self.assertEqual(response.status_code, 403)
        self.assertEqual(response.content,
                         b'Incorrect username or password configured for '
                         b'this repository on Review Board.')

        # The review requests should not have been updated.
        review_request1 = ReviewRequest.objects.get(pk=review_request1.pk)
        self.assertTrue(review_request1.public)
        self.assertEqual(review_request1.status,
                         review_request1.PENDING_REVIEW)
        self.assertEqual(review_request1.changedescs.count(), 0)

        # Check the first review request.
        review_request2 = ReviewRequest.objects.get(pk=review_request2.pk)
        self.assertTrue(review_request2.public)
        self.assertEqual(review_request1.status,
                         review_request1.PENDING_REVIEW)
        self.assertEqual(review_request2.changedescs.count(), 0)

    def test_close_submitted_hook_with_invalid_repo(self):
        """Testing BitBucket close_submitted hook with invalid repository"""
        repository = self.create_repository()

        review_request = self.create_review_request(repository=repository,
                                                    publish=True)
        self.assertTrue(review_request.public)
        self.assertEqual(review_request.status, review_request.PENDING_REVIEW)

        url = local_site_reverse(
            'bitbucket-hooks-close-submitted',
            kwargs={
                'repository_id': repository.pk,
                'hosting_service_id': 'bitbucket',
                'hooks_uuid': repository.get_or_create_hooks_uuid(),
            })

        response = self._post_commit_hook_payload(
            post_url=url,
            review_request_url=review_request.get_absolute_url())
        self.assertEqual(response.status_code, 404)

        review_request = ReviewRequest.objects.get(pk=review_request.pk)
        self.assertTrue(review_request.public)
        self.assertEqual(review_request.status, review_request.PENDING_REVIEW)
        self.assertEqual(review_request.changedescs.count(), 0)

    @add_fixtures(['test_site'])
    def test_close_submitted_hook_with_invalid_site(self):
        """Testing BitBucket close_submitted hook with invalid Local Site"""
        local_site = LocalSite.objects.get(name=self.local_site_name)
        account = self.create_hosting_account(local_site=local_site)
        account.save()

        repository = self.create_repository(hosting_account=account,
                                            local_site=local_site)

        review_request = self.create_review_request(repository=repository,
                                                    publish=True)
        self.assertTrue(review_request.public)
        self.assertEqual(review_request.status, review_request.PENDING_REVIEW)

        url = local_site_reverse(
            'bitbucket-hooks-close-submitted',
            local_site_name='badsite',
            kwargs={
                'repository_id': repository.pk,
                'hosting_service_id': 'bitbucket',
                'hooks_uuid': repository.get_or_create_hooks_uuid(),
            })

        response = self._post_commit_hook_payload(
            post_url=url,
            review_request_url=review_request.get_absolute_url())
        self.assertEqual(response.status_code, 404)

        review_request = ReviewRequest.objects.get(pk=review_request.pk)
        self.assertTrue(review_request.public)
        self.assertEqual(review_request.status, review_request.PENDING_REVIEW)
        self.assertEqual(review_request.changedescs.count(), 0)

    def test_close_submitted_hook_with_invalid_service_id(self):
        """Testing BitBucket close_submitted hook with invalid hosting
        service ID
        """
        # We'll test against GitHub for this test.
        account = self.create_hosting_account()
        account.service_name = 'github'
        account.save()

        repository = self.create_repository(hosting_account=account)

        review_request = self.create_review_request(repository=repository,
                                                    publish=True)
        self.assertTrue(review_request.public)
        self.assertEqual(review_request.status, review_request.PENDING_REVIEW)

        url = local_site_reverse(
            'bitbucket-hooks-close-submitted',
            kwargs={
                'repository_id': repository.pk,
                'hosting_service_id': 'bitbucket',
                'hooks_uuid': repository.get_or_create_hooks_uuid(),
            })

        response = self._post_commit_hook_payload(
            post_url=url,
            review_request_url=review_request.get_absolute_url())
        self.assertEqual(response.status_code, 404)

        review_request = ReviewRequest.objects.get(pk=review_request.pk)
        self.assertTrue(review_request.public)
        self.assertEqual(review_request.status, review_request.PENDING_REVIEW)
        self.assertEqual(review_request.changedescs.count(), 0)

    def test_close_submitted_hook_with_invalid_review_request(self):
        """Testing BitBucket close_submitted hook with invalid review request
        """
        self.spy_on(logging.error)

        account = self.create_hosting_account()
        repository = self.create_repository(hosting_account=account)

        review_request = self.create_review_request(repository=repository,
                                                    publish=True)
        self.assertTrue(review_request.public)
        self.assertEqual(review_request.status, review_request.PENDING_REVIEW)

        url = local_site_reverse(
            'bitbucket-hooks-close-submitted',
            kwargs={
                'repository_id': repository.pk,
                'hosting_service_id': 'bitbucket',
                'hooks_uuid': repository.get_or_create_hooks_uuid(),
            })

        response = self._post_commit_hook_payload(
            post_url=url,
            review_request_url='/r/9999/')
        self.assertEqual(response.status_code, 200)

        review_request = ReviewRequest.objects.get(pk=review_request.pk)
        self.assertTrue(review_request.public)
        self.assertEqual(review_request.status, review_request.PENDING_REVIEW)
        self.assertEqual(review_request.changedescs.count(), 0)

        self.assertTrue(logging.error.called_with(
            'close_all_review_requests: Review request #%s does not exist.',
            9999))

    def _test_post_commit_hook(self, local_site=None):
        """Testing posting to a commit hook.

        This will simulate pushing a commit and posting the resulting webhook
        payload from Bitbucket to the handler for the hook.

        Args:
            local_site (reviewboard.site.models.LocalSite, optional):
                The Local Site owning the review request.
        """
        account = self.create_hosting_account(local_site=local_site)
        repository = self.create_repository(hosting_account=account,
                                            local_site=local_site)

        review_request = self.create_review_request(repository=repository,
                                                    local_site=local_site,
                                                    publish=True)
        self.assertTrue(review_request.public)
        self.assertEqual(review_request.status, review_request.PENDING_REVIEW)

        url = local_site_reverse(
            'bitbucket-hooks-close-submitted',
            local_site=local_site,
            kwargs={
                'repository_id': repository.pk,
                'hosting_service_id': 'bitbucket',
                'hooks_uuid': repository.get_or_create_hooks_uuid(),
            })

        self._post_commit_hook_payload(
            post_url=url,
            review_request_url=review_request.get_absolute_url())

        review_request = ReviewRequest.objects.get(pk=review_request.pk)
        self.assertTrue(review_request.public)
        self.assertEqual(review_request.status, review_request.SUBMITTED)
        self.assertEqual(review_request.changedescs.count(), 1)

        changedesc = review_request.changedescs.get()
        self.assertEqual(changedesc.text, 'Pushed to master (1c44b46)')

    def _post_commit_hook_payload(self, post_url, review_request_url,
                                  truncated=False):
        """Post a payload for a hook for testing.

        Args:
            post_url (unicode):
                The URL to post to.

            review_request_url (unicode):
                The URL of the review request being represented in the
                payload.

            truncated (bool, optional):
                Whether the commit list should be marked truncated.

        Results:
            django.core.handlers.request.wsgi.WSGIRequest:
            The post request.
        """
        return self.client.post(
            post_url,
            content_type='application/json',
            data=self.dump_json({
                # NOTE: This payload only contains the content we make
                #       use of in the hook.
                'push': {
                    'changes': [
                        {
                            'new': {
                                'type': 'branch',
                                'name': 'master',
                            },
                            'truncated': truncated,
                            'commits': [
                                {
                                    'hash': '1c44b461cebe5874a857c51a4a13a84'
                                            '9a4d1e52d',
                                    'message': 'This is my fancy commit\n'
                                               '\n'
                                               'Reviewed at http://example.com'
                                               '%s'
                                               % review_request_url,
                                },
                            ],
                            'links': {
                                'commits': {
                                    'href': self.COMMITS_URL,
                                },
                            },
                        },

                        # Some entries containing missing keys.
                        {
                            'new': {
                                'type': 'frobblegobble',
                                'name': 'master',
                            },
                            'truncated': truncated,
                            'commits': [
                                {
                                    'hash': '1c44b461cebe5874a857c51a4a13a84'
                                            '9a4d1e52d',
                                    'message': 'This is my fancy commit\n'
                                               '\n'
                                               'Reviewed at http://example.com'
                                               '%s'
                                               % review_request_url,
                                },
                            ],
                            'links': {
                                'commits': {
                                    'href': self.COMMITS_URL,
                                },
                            },
                        },
                        {
                            'new': {
                                'type': 'branch',
                                'name': 'other',
                            },
                            'truncated': truncated,
                            'commits': [
                                {
                                    'hash': 'f46a13a1cc43bebea857c558741a484'
                                            '1e52d9a4d',
                                    'message': 'Ignored commit.'
                                },
                            ],
                            'links': {},
                        },
                        {
                            'new': {},
                            'commits': [],
                        },
                        {
                            'new': None,
                            'commits': None,
                        },
                        {
                        }
                    ],
                }
            }, for_response=False))<|MERGE_RESOLUTION|>--- conflicted
+++ resolved
@@ -298,52 +298,6 @@
             url='https://bitbucket.org/api/2.0/user',
             username='myuser',
             password='abc123')
-
-<<<<<<< HEAD
-    def test_get_file_with_mercurial_and_base_commit_id(self):
-        """Testing Bitbucket.get_file with Mercurial and base commit ID"""
-        self._test_get_file(
-            tool_name='Mercurial',
-            revision='123',
-            base_commit_id='456',
-            expected_revision='456')
-
-    def test_get_file_with_mercurial_and_revision(self):
-        """Testing Bitbucket.get_file with Mercurial and revision"""
-        self._test_get_file(
-            tool_name='Mercurial',
-            revision='123',
-            base_commit_id=None,
-            expected_revision='123')
-=======
-    def test_authorize_with_403(self):
-        """Testing Bitbucket.authorize with HTTP 403 result"""
-        hosting_account = self.create_hosting_account(data={})
-        expected_message = (
-            'Invalid Bitbucket username or password. Make sure you are using '
-            'your Bitbucket username and not e-mail address, and are using '
-            'an app password if two-factor authentication is enabled.'
-        )
-
-        with self.setup_http_test(status_code=403,
-                                  hosting_account=hosting_account,
-                                  expected_http_calls=1) as ctx:
-            self.assertFalse(ctx.service.is_authorized())
-
-            with self.assertRaisesMessage(AuthorizationError,
-                                          expected_message):
-                ctx.service.authorize(username='myuser',
-                                      password='abc123')
-
-        self.assertNotIn('password', hosting_account.data)
-        self.assertFalse(ctx.service.is_authorized())
-
-        ctx.assertHTTPCall(
-            0,
-            url='https://bitbucket.org/api/2.0/user',
-            username='myuser',
-            password='abc123')
->>>>>>> 42540dd8
 
     def test_get_file_with_git_and_base_commit_id(self):
         """Testing Bitbucket.get_file with Git and base commit ID"""
