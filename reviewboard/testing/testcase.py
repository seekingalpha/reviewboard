from __future__ import unicode_literals

import os
import re
import warnings
from contextlib import contextmanager

from django.conf import settings
from django.contrib.auth.models import User
from django.core.cache import cache
from django.core.files import File
<<<<<<< HEAD
from django.db import (DatabaseError, DEFAULT_DB_ALIAS, IntegrityError,
                       connections, router)
from django.db.models import get_apps
from django.utils import timezone
from djblets.testing.testcases import TestCase as DjbletsTestCase
=======
>>>>>>> 7dcb99a8
from django.utils import six
from djblets.testing.testcases import (FixturesCompilerMixin,
                                       TestCase as DjbletsTestCase)

from reviewboard import scmtools, initialize
from reviewboard.accounts.models import ReviewRequestVisit
from reviewboard.attachments.models import FileAttachment
from reviewboard.diffviewer.differ import DiffCompatVersion
from reviewboard.diffviewer.models import (DiffCommit, DiffSet, DiffSetHistory,
                                           FileDiff)
from reviewboard.notifications.models import WebHookTarget
from reviewboard.reviews.models import (Comment, FileAttachmentComment,
                                        Group, Review, ReviewRequest,
                                        ReviewRequestDraft, Screenshot,
                                        ScreenshotComment)
from reviewboard.scmtools.models import Repository, Tool
from reviewboard.site.models import LocalSite
from reviewboard.webapi.models import WebAPIToken


class TestCase(FixturesCompilerMixin, DjbletsTestCase):
    """The base class for Review Board test cases.

    This class provides a number of convenient functions for creating
    common objects for testing, such as review requests and comments. They're
    populated with default data that can be overridden by the callers.

    This also overcomes an annoyance with default Django unit tests where
    the cache is not cleared across tests, leading to inconsistent results
    and useless testing.
    """
    local_site_name = 'local-site-1'
    local_site_id = 1

    ws_re = re.compile(r'\s+')

    DEFAULT_FILEDIFF_DATA = (
        b'--- README\trevision 123\n'
        b'+++ README\trevision 123\n'
        b'@@ -1 +1 @@\n'
        b'-Hello, world!\n'
        b'+Hello, everybody!\n'
    )

    DEFAULT_COMMIT_FILEDIFF_DATA = (
        b'diff --git a/readme b/readme\n'
        b'index d6613f5..5b50866 100644\n'
        b'--- a/readme\n'
        b'+++ b/readme\n'
        b'@@ -1 +1,3 @@\n'
        b' Hello there\n'
        b'+\n'
        b'+Oh hi!\n'
    )

    def setUp(self):
        super(TestCase, self).setUp()

        initialize()

        self._local_sites = {}

        # Clear the cache so that previous tests don't impact this one.
        cache.clear()

    def shortDescription(self):
        """Returns the description of the current test.

        This changes the default behavior to replace all newlines with spaces,
        allowing a test description to span lines. It should still be kept
        short, though.
        """
        doc = self._testMethodDoc

        if doc is not None:
            doc = doc.split('\n\n', 1)[0]
            doc = self.ws_re.sub(' ', doc).strip()

        return doc

    def get_local_site_or_none(self, name):
        """Returns a LocalSite matching the name, if provided, or None."""
        if name:
            return self.get_local_site(name=name)
        else:
            return None

    def get_local_site(self, name):
        if name not in self._local_sites:
            self._local_sites[name] = LocalSite.objects.get(name=name)

        return self._local_sites[name]

    def create_webapi_token(self, user, note='Sample note',
                            policy={'access': 'rw'},
                            with_local_site=False,
                            **kwargs):
        """Creates a WebAPIToken for testing."""
        if with_local_site:
            local_site = self.get_local_site(name=self.local_site_name)
        else:
            local_site = None

        return WebAPIToken.objects.generate_token(user=user,
                                                  note=note,
                                                  policy=policy,
                                                  local_site=local_site)

    @contextmanager
    def assert_warns(self, cls=DeprecationWarning, message=None):
        """A context manager for asserting code generates a warning.

        This method only supports code which generates a single warning.
        Tests which make use of code generating multiple warnings will
        need to manually catch their warnings.
        """
        with warnings.catch_warnings(record=True) as w:
            # Some warnings such as DeprecationWarning are filtered by
            # default, stop filtering them.
            warnings.simplefilter("always")
            self.assertEqual(len(w), 0)

            yield

            self.assertEqual(len(w), 1)
            self.assertTrue(issubclass(w[-1].category, cls))

            if message is not None:
                self.assertEqual(message, six.text_type(w[-1].message))


    def create_diff_file_attachment(self, filediff, from_modified=True,
                                    review_request=None,
                                    orig_filename='filename.png',
                                    caption='My Caption',
                                    mimetype='image/png',
                                    **kwargs):
        """Creates a diff-based FileAttachment for testing.

        The FileAttachment is tied to the given FileDiff. It's populated
        with default data that can be overridden by the caller.
        """
        file_attachment = FileAttachment.objects.create_from_filediff(
            filediff=filediff,
            from_modified=from_modified,
            caption=caption,
            orig_filename=orig_filename,
            mimetype=mimetype,
            **kwargs)

        filename = os.path.join(settings.STATIC_ROOT, 'rb', 'images',
                                'trophy.png')

        with open(filename, 'r') as f:
            file_attachment.file.save(filename, File(f), save=True)

        if review_request:
            review_request.file_attachments.add(file_attachment)

        return file_attachment

    def create_diffset(self, review_request=None, revision=1, repository=None,
                       draft=False, name='diffset'):
        """Creates a DiffSet for testing.

        The DiffSet defaults to revision 1. This can be overriden by the
        caller.

        DiffSets generally are tied to a ReviewRequest, but it's optional.
        """
        if review_request:
            repository = review_request.repository

        diffset = DiffSet.objects.create(
            name=name,
            revision=revision,
            repository=repository,
            diffcompat=DiffCompatVersion.DEFAULT)

        if review_request:
            if draft:
                review_request_draft = \
                    ReviewRequestDraft.create(review_request)
                review_request_draft.diffset = diffset
                review_request_draft.save()
            else:
                review_request.diffset_history.diffsets.add(diffset)

        return diffset

    def create_diff_commit(self, diffset, repository, commit_id, parent_id,
                           merge_parent_ids=None, diff_name='diff',
                           diff_contents=DEFAULT_COMMIT_FILEDIFF_DATA,
                           author_name='Author Name',
                           author_email='author@example.com', author_date=None,
                           committer_name='Committer Name',
                           committer_email='committer@example.com',
                           committer_date=None, description='description',
                           commit_type=DiffCommit.COMMIT_CHANGE_TYPE):
        """Create a DiffCommit for testing.

        The DiffCommit is automatically populated with some default data.
        """
        if not author_date:
            author_date = timezone.now()

        if not committer_date and committer_name and committer_email:
            committer_date = author_date

        return DiffCommit.objects.create_from_data(
            repository=repository,
            diff_file_name=diff_name,
            diff_file_contents=diff_contents,
            parent_diff_file_name=None,
            parent_diff_file_contents=None,
            request=None,
            commit_id=commit_id,
            parent_id=parent_id,
            merge_parent_ids=merge_parent_ids,
            author_name=author_name,
            author_email=author_email,
            author_date=author_date,
            committer_name=committer_name,
            committer_email=committer_email,
            committer_date=committer_date,
            description=description,
            commit_type=commit_type,
            diffset=diffset)

    def create_diff_comment(self, review, filediff, interfilediff=None,
                            text='My comment', issue_opened=False,
                            issue_status=None,
                            first_line=1, num_lines=5, extra_fields=None,
                            reply_to=None, **kwargs):
        """Creates a Comment for testing.

        The comment is tied to the given Review and FileDiff (and, optionally,
        an interfilediff). It's populated with default data that can be
        overridden by the caller.
        """
        if issue_opened and not issue_status:
            issue_status = Comment.OPEN

        comment = Comment(
            filediff=filediff,
            interfilediff=interfilediff,
            first_line=first_line,
            num_lines=num_lines,
            text=text,
            issue_opened=issue_opened,
            issue_status=issue_status,
            reply_to=reply_to,
            **kwargs)

        if extra_fields:
            comment.extra_data = extra_fields

        comment.save()
        review.comments.add(comment)

        return comment

    def create_file_attachment(self, review_request,
                               orig_filename='filename.png',
                               caption='My Caption',
                               draft=False,
                               **kwargs):
        """Creates a FileAttachment for testing.

        The FileAttachment is tied to the given ReviewRequest. It's populated
        with default data that can be overridden by the caller.
        """
        file_attachment = FileAttachment(
            caption=caption,
            orig_filename=orig_filename,
            mimetype='image/png',
            **kwargs)

        filename = os.path.join(settings.STATIC_ROOT, 'rb', 'images',
                                'trophy.png')

        with open(filename, 'r') as f:
            file_attachment.file.save(filename, File(f), save=True)

        if draft:
            review_request_draft = ReviewRequestDraft.create(review_request)
            review_request_draft.file_attachments.add(file_attachment)
        else:
            review_request.file_attachments.add(file_attachment)

        return file_attachment

    def create_file_attachment_comment(self, review, file_attachment,
                                       text='My comment', issue_opened=False,
                                       extra_fields=None, reply_to=None):
        """Creates a FileAttachmentComment for testing.

        The comment is tied to the given Review and FileAttachment. It's
        populated with default data that can be overridden by the caller.
        """
        if issue_opened:
            issue_status = Comment.OPEN
        else:
            issue_status = None

        comment = FileAttachmentComment(
            file_attachment=file_attachment,
            text=text,
            issue_opened=issue_opened,
            issue_status=issue_status,
            reply_to=reply_to)

        if extra_fields:
            comment.extra_data = extra_fields

        comment.save()
        review.file_attachment_comments.add(comment)

        return comment

    def create_filediff(self, diffset, source_file='/test-file',
                        dest_file='/test-file', source_revision='123',
                        dest_detail='124', status=FileDiff.MODIFIED,
                        diff=DEFAULT_FILEDIFF_DATA, diff_commit=None):
        """Creates a FileDiff for testing.

        The FileDiff is tied to the given DiffSet. It's populated with
        default data that can be overridden by the caller.
        """
        return FileDiff.objects.create(
            diffset=diffset,
            source_file=source_file,
            dest_file=dest_file,
            source_revision=source_revision,
            dest_detail=dest_detail,
            status=status,
            diff=diff,
            diff_commit=diff_commit)

    def create_repository(self, with_local_site=False, name='Test Repo',
                          tool_name='Git', path=None, local_site=None,
                          **kwargs):
        """Creates a Repository for testing.

        The Repository may optionally be attached to a LocalSite. It's also
        populated with default data that can be overridden by the caller.

        This accepts a tool_name of "Git", "Mercurial" or "Subversion".
        The correct bundled repository path will be used for the given
        tool_name.
        """
        if not local_site:
            if with_local_site:
                local_site = self.get_local_site(name=self.local_site_name)
            else:
                local_site = None

        testdata_dir = os.path.join(os.path.dirname(scmtools.__file__),
                                    'testdata')

        if not path:
            if tool_name in ('Git', 'Test',
                             'TestToolSupportsPendingChangeSets'):
                path = os.path.join(testdata_dir, 'git_repo')
            elif tool_name == 'Subversion':
                path = 'file://' + os.path.join(testdata_dir, 'svn_repo')
            elif tool_name == 'Mercurial':
                path = os.path.join(testdata_dir, 'hg_repo.bundle')
            elif tool_name == 'CVS':
                path = os.path.join(testdata_dir, 'cvs_repo')
            else:
                raise NotImplementedError

        return Repository.objects.create(
            name=name,
            local_site=local_site,
            tool=Tool.objects.get(name=tool_name),
            path=path,
            **kwargs)

    def create_review_request(self, with_local_site=False, local_site=None,
                              with_diffs=False,
                              summary='Test Summary',
                              description='Test Description',
                              testing_done='Testing',
                              submitter='doc', local_id=1001,
                              bugs_closed='', status='P', public=False,
                              publish=False, commit_id=None, changenum=None,
                              repository=None, id=None,
                              create_repository=False):
        """Create a ReviewRequest for testing.

        The ReviewRequest may optionally be attached to a LocalSite. It's also
        populated with default data that can be overridden by the caller.

        If create_repository is True, a Repository will be created
        automatically. If set, a custom repository cannot be provided.

        The provided submitter may either be a username or a User object.

        If publish is True, ReviewRequest.publish() will be called.
        """
        if not local_site:
            if with_local_site:
                local_site = self.get_local_site(name=self.local_site_name)
            else:
                local_site = None

        if not local_site:
            local_id = None

        if create_repository:
            assert not repository

            repository = \
                self.create_repository(with_local_site=with_local_site)

        if not isinstance(submitter, User):
            submitter = User.objects.get(username=submitter)

        review_request = ReviewRequest(
            summary=summary,
            description=description,
            testing_done=testing_done,
            local_site=local_site,
            local_id=local_id,
            submitter=submitter,
            diffset_history=DiffSetHistory.objects.create(),
            repository=repository,
            public=public,
            commit_id=commit_id,
            changenum=changenum,
            bugs_closed=bugs_closed,
            status=status)

        # Set this separately to avoid issues with CounterField updates.
        review_request.id = id

        review_request.save()

        if publish:
            review_request.publish(review_request.submitter)

        return review_request

    def create_visit(self, review_request, visibility, user='doc',
                     username=None, timestamp=None):
        """Create a ReviewRequestVisit for testing.

        The ReviewRequestVisit is tied to the given ReviewRequest and User.
        It's populated with default data that can be overridden by the caller.

        The provided user may either be a username or a User object.
        """
        if not isinstance(user, basestring):
            user = User.objects.get(username=user)

        return ReviewRequestVisit.objects.create(
            review_request=review_request,
            visibility=visibility,
            user=user)

    def create_review(self, review_request, user='dopey', username=None,
                      body_top='Test Body Top', body_bottom='Test Body Bottom',
                      ship_it=False, publish=False):
        """Creates a Review for testing.

        The Review is tied to the given ReviewRequest. It's populated with
        default data that can be overridden by the caller.

        The provided user may either be a username or a User object.

        If publish is True, Review.publish() will be called.
        """
        if not isinstance(user, User):
            user = User.objects.get(username=user)

        review = Review.objects.create(
            review_request=review_request,
            user=user,
            body_top=body_top,
            body_bottom=body_bottom,
            ship_it=ship_it)

        if publish:
            review.publish()

        return review

    def create_review_group(self, name='test-group', with_local_site=False,
                            local_site=None, visible=True, invite_only=False,
                            is_default_group=False):
        """Creates a review group for testing.

        The group may optionally be attached to a LocalSite. It's also
        populated with default data that can be overridden by the caller.
        """
        if not local_site and with_local_site:
            local_site = self.get_local_site(name=self.local_site_name)

        return Group.objects.create(
            name=name,
            local_site=local_site,
            visible=visible,
            invite_only=invite_only,
            is_default_group=is_default_group)

    def create_reply(self, review, user='grumpy', username=None,
                     body_top='Test Body Top', timestamp=None,
                     publish=False):
        """Creates a review reply for testing.

        The reply is tied to the given Review. It's populated with default
        data that can be overridden by the caller.
        """
        if not isinstance(user, User):
            user = User.objects.get(username=user)

        reply = Review.objects.create(
            review_request=review.review_request,
            user=user,
            body_top=body_top,
            base_reply_to=review,
            timestamp=timestamp)

        if publish:
            reply.publish()

        return reply

    def create_screenshot(self, review_request, caption='My caption',
                          draft=False):
        """Creates a Screenshot for testing.

        The Screenshot is tied to the given ReviewRequest. It's populated
        with default data that can be overridden by the caller.
        """
        screenshot = Screenshot(caption=caption)
        filename = os.path.join(settings.STATIC_ROOT, 'rb', 'images',
                                'trophy.png')

        with open(filename, 'r') as f:
            screenshot.image.save(filename, File(f), save=True)

        if draft:
            review_request_draft = ReviewRequestDraft.create(review_request)
            review_request_draft.screenshots.add(screenshot)
        else:
            review_request.screenshots.add(screenshot)

        return screenshot

    def create_screenshot_comment(self, review, screenshot, text='My comment',
                                  x=1, y=1, w=5, h=5, issue_opened=False,
                                  extra_fields=None, reply_to=None, **kwargs):
        """Creates a ScreenshotComment for testing.

        The comment is tied to the given Review and Screenshot. It's
        It's populated with default data that can be overridden by the caller.
        """
        if issue_opened:
            issue_status = Comment.OPEN
        else:
            issue_status = None

        comment = ScreenshotComment(
            screenshot=screenshot,
            text=text,
            x=x,
            y=y,
            w=w,
            h=h,
            issue_opened=issue_opened,
            issue_status=issue_status,
            reply_to=reply_to,
            **kwargs)

        if extra_fields:
            comment.extra_data = extra_fields

        comment.save()
        review.screenshot_comments.add(comment)

        return comment

    def create_webhook(self, enabled=False, events=WebHookTarget.ALL_EVENTS,
                       url='http://example.com',
                       encoding=WebHookTarget.ENCODING_JSON,
                       use_custom_content=False, custom_content='',
                       secret='', apply_to=WebHookTarget.APPLY_TO_ALL,
                       repositories=None, with_local_site=False,
                       local_site=None, extra_fields=None):
        """Create a webhook for testing.

        It is populated with default data that can be overridden by the caller.

        Args:
            enabled (bool):
                Whether or not the webhook is enabled when it is created.

            events (unicode):
                A comma-separated list of events that the webhook will trigger
                on.

            url (unicode):
                The URL that requests will be made against.

            encoding (unicode):
                The encoding of the payload to send.

            use_custom_content (bool):
                Determines if custom content will be sent for the payload (if
                ``True``) or if it will be auto-generated (if ``False``).

            custom_content (unicode):
                The custom content to send when ``use_custom_content`` is
                ``True``.

            secret (unicode):
                An HMAC secret to sign the payload with.

            apply_to (unicode):
                The types of repositories the webhook will apply to.

            repositories (list):
                A list of repositories that the webhook will be limited to if
                ``apply_to`` is ``WebHookTarget.APPLY_TO_SELECTED_REPOS``.

            with_local_site (bool):
                Determines if this should be created with a local site.

            local_site (reviewboard.site.models.LocalSite):
                An optional local site. If ``with_local_site`` is ``True`` and
                this argument is ``None``, the local site will be looked up.

            extra_fields (dict):
                Extra data to be imported into the webhook.

        Returns:
            WebHookTarget: A webhook constructed with the given arguments.
        """
        if not local_site:
            if with_local_site:
                local_site = self.get_local_site(name=self.local_site_name)
            else:
                local_site = None

        webhook = WebHookTarget.objects.create(
            enabled=enabled,
            events=events,
            url=url,
            encoding=encoding,
            use_custom_content=use_custom_content,
            custom_content=custom_content,
            secret=secret,
            apply_to=apply_to,
            local_site=local_site)

        if repositories:
            webhook.repositories = repositories

        if extra_fields:
            webhook.extra_data = extra_fields
            webhook.save(update_fields=['extra_data'])

        return webhook<|MERGE_RESOLUTION|>--- conflicted
+++ resolved
@@ -9,14 +9,6 @@
 from django.contrib.auth.models import User
 from django.core.cache import cache
 from django.core.files import File
-<<<<<<< HEAD
-from django.db import (DatabaseError, DEFAULT_DB_ALIAS, IntegrityError,
-                       connections, router)
-from django.db.models import get_apps
-from django.utils import timezone
-from djblets.testing.testcases import TestCase as DjbletsTestCase
-=======
->>>>>>> 7dcb99a8
 from django.utils import six
 from djblets.testing.testcases import (FixturesCompilerMixin,
                                        TestCase as DjbletsTestCase)
