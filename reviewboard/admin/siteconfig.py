#
# reviewboard/admin/siteconfig.py -- Siteconfig definitions for the admin app
#                                    in Review Board. This expands on
#                                    djblets.siteconfig to let administrators
#                                    configure special authentication and
#                                    storage methods, as well as all our
#                                    reviewboard-specific settings.
#
# Copyright (c) 2008-2009  Christian Hammond
# Copyright (c) 2009  David Trowbridge
#
# Permission is hereby granted, free of charge, to any person obtaining
# a copy of this software and associated documentation files (the
# "Software"), to deal in the Software without restriction, including
# without limitation the rights to use, copy, modify, merge, publish,
# distribute, sublicense, and/or sell copies of the Software, and to
# permit persons to whom the Software is furnished to do so, subject to
# the following conditions:
#
# The above copyright notice and this permission notice shall be included
# in all copies or substantial portions of the Software.
#
# THE SOFTWARE IS PROVIDED "AS IS", WITHOUT WARRANTY OF ANY KIND,
# EXPRESS OR IMPLIED, INCLUDING BUT NOT LIMITED TO THE WARRANTIES OF
# MERCHANTABILITY, FITNESS FOR A PARTICULAR PURPOSE AND NONINFRINGEMENT.
# IN NO EVENT SHALL THE AUTHORS OR COPYRIGHT HOLDERS BE LIABLE FOR ANY
# CLAIM, DAMAGES OR OTHER LIABILITY, WHETHER IN AN ACTION OF CONTRACT,
# TORT OR OTHERWISE, ARISING FROM, OUT OF OR IN CONNECTION WITH THE
# SOFTWARE OR THE USE OR OTHER DEALINGS IN THE SOFTWARE.
#

from __future__ import unicode_literals

import os

from django.conf import settings, global_settings
from django.core.exceptions import ImproperlyConfigured
from django.utils import six
from djblets.log import siteconfig as log_siteconfig
from djblets.siteconfig.django_settings import (apply_django_settings,
                                                get_django_defaults,
                                                get_django_settings_map)
from djblets.siteconfig.models import SiteConfiguration
from haystack import connections

from reviewboard.accounts.backends import get_registered_auth_backends
from reviewboard.admin.checks import get_can_enable_syntax_highlighting
from reviewboard.signals import site_settings_loaded


# A mapping of our supported storage backend names to backend class paths.
storage_backend_map = {
    'builtin': 'django.core.files.storage.FileSystemStorage',
    's3':      'storages.backends.s3boto.S3BotoStorage',
}


# A mapping of siteconfig setting names to Django settings.py names.
# This also contains all the djblets-provided mappings as well.
settings_map = {
    'auth_ldap_anon_bind_uid':        'LDAP_ANON_BIND_UID',
    'auth_ldap_anon_bind_passwd':     'LDAP_ANON_BIND_PASSWD',
    'auth_ldap_given_name_attribute': 'LDAP_GIVEN_NAME_ATTRIBUTE',
    'auth_ldap_surname_attribute':    'LDAP_SURNAME_ATTRIBUTE',
    'auth_ldap_full_name_attribute':  'LDAP_FULL_NAME_ATTRIBUTE',
    'auth_ldap_email_domain':         'LDAP_EMAIL_DOMAIN',
    'auth_ldap_email_attribute':      'LDAP_EMAIL_ATTRIBUTE',
    'auth_ldap_tls':                  'LDAP_TLS',
    'auth_ldap_base_dn':              'LDAP_BASE_DN',
    'auth_ldap_uid':                  'LDAP_UID',
    'auth_ldap_uid_mask':             'LDAP_UID_MASK',
    'auth_ldap_uri':                  'LDAP_URI',
    'auth_ad_domain_name':            'AD_DOMAIN_NAME',
    'auth_ad_use_tls':                'AD_USE_TLS',
    'auth_ad_find_dc_from_dns':       'AD_FIND_DC_FROM_DNS',
    'auth_ad_domain_controller':      'AD_DOMAIN_CONTROLLER',
    'auth_ad_ou_name':                'AD_OU_NAME',
    'auth_ad_group_name':             'AD_GROUP_NAME',
    'auth_ad_search_root':            'AD_SEARCH_ROOT',
    'auth_ad_recursion_depth':        'AD_RECURSION_DEPTH',
    'auth_x509_username_field':       'X509_USERNAME_FIELD',
    'auth_x509_username_regex':       'X509_USERNAME_REGEX',
    'auth_x509_autocreate_users':     'X509_AUTOCREATE_USERS',
    'auth_nis_email_domain':          'NIS_EMAIL_DOMAIN',
    'site_domain_method':             'DOMAIN_METHOD',
}
settings_map.update(get_django_settings_map())
settings_map.update(log_siteconfig.settings_map)

# Settings for django-storages
settings_map.update({
    'aws_access_key_id':       'AWS_ACCESS_KEY_ID',
    'aws_secret_access_key':   'AWS_SECRET_ACCESS_KEY',
    'aws_headers':             'AWS_HEADERS',
    'aws_calling_format':      'AWS_CALLING_FORMAT',
    'aws_default_acl':         'AWS_DEFAULT_ACL',
    'aws_querystring_auth':    'AWS_QUERYSTRING_AUTH',
    'aws_querystring_active':  'AWS_QUERYSTRING_ACTIVE',
    'aws_querystring_expire':  'AWS_QUERYSTRING_EXPIRE',
    'aws_s3_secure_urls':      'AWS_S3_SECURE_URLS',
    'aws_s3_bucket_name':      'AWS_STORAGE_BUCKET_NAME',
    'couchdb_default_server':  'COUCHDB_DEFAULT_SERVER',
    'couchdb_storage_options': 'COUCHDB_STORAGE_OPTIONS',
})


# All the default values for settings.
defaults = get_django_defaults()
defaults.update(log_siteconfig.defaults)
defaults.update({
    'auth_ldap_anon_bind_uid':             '',
    'auth_ldap_anon_bind_passwd':          '',
    'auth_ldap_email_domain':              '',
    'auth_ldap_tls':                       False,
    'auth_ldap_uid':                       'uid',
    'auth_ldap_uid_mask':                  '',
    'auth_ldap_uri':                       '',
    'auth_nis_email_domain':               '',
    'auth_require_sitewide_login':         False,
    'auth_custom_backends':                [],
    'auth_enable_registration':            True,
    'auth_x509_username_field':            'SSL_CLIENT_S_DN_CN',
    'auth_x509_username_regex':            '',
    'auth_x509_autocreate_users':          False,
    'diffviewer_context_num_lines':        5,
    'diffviewer_include_space_patterns':   [],
    'diffviewer_max_diff_size':            0,
    'diffviewer_paginate_by':              20,
    'diffviewer_paginate_orphans':         10,
    'diffviewer_syntax_highlighting':      True,
    'diffviewer_syntax_highlighting_threshold': 0,
    'diffviewer_show_trailing_whitespace': True,
    'mail_send_review_mail':               False,
    'mail_send_new_user_mail':             False,
    'mail_enable_autogenerated_header':    True,
    'search_enable':                       False,
    'site_domain_method':                  'http',

    # TODO: Allow relative paths for the index file later on.
    'search_index_file': os.path.join(settings.SITE_DATA_DIR,
                                      'search-index'),
    'search_results_per_page': 20,
    'max_search_results': 200,

    # Overwrite this.
    'site_media_url': settings.SITE_ROOT + "media/"
})

defaults.update({
    'aws_access_key_id':       '',
    'aws_secret_access_key':   '',
    'aws_headers':             {},
    'aws_calling_format':      2,
    'aws_default_acl':         'public-read',
    'aws_querystring_auth':    False,
    'aws_querystring_active':  False,
    'aws_querystring_expire':  60,
    'aws_s3_secure_urls':      False,
    'aws_s3_bucket_name':      '',
    'couchdb_default_server':  '',
    'couchdb_storage_options': {},
})


def load_site_config():
    """
    Loads any stored site configuration settings and populates the Django
    settings object with any that need to be there.
    """
    def apply_setting(settings_key, db_key, default=None):
        db_value = siteconfig.settings.get(db_key)

        if db_value:
            setattr(settings, settings_key, db_value)
        elif default:
            setattr(settings, settings_key, default)

    def update_haystack_settings():
        """Updates the haystack settings with settings in site config."""
        apply_setting("HAYSTACK_CONNECTIONS", None, {
            'default': {
                'ENGINE': settings.HAYSTACK_CONNECTIONS['default']['ENGINE'],
                'PATH': (siteconfig.get('search_index_file') or
                         defaults['search_index_file']),
            },
        })

        # Re-initialize Haystack's connection information to use the updated
        # settings.
        connections.connections_info = settings.HAYSTACK_CONNECTIONS
        connections._connections = {}

    try:
        siteconfig = SiteConfiguration.objects.get_current()
    except SiteConfiguration.DoesNotExist:
        raise ImproperlyConfigured(
            "The site configuration entry does not exist in the database. "
            "Re-run `./manage.py` syncdb to fix this.")
    except:
        # We got something else. Likely, this doesn't exist yet and we're
        # doing a syncdb or something, so silently ignore.
        return

    # Populate defaults if they weren't already set.
    if not siteconfig.get_defaults():
        siteconfig.add_defaults(defaults)

    # The default value for DEFAULT_EMAIL_FROM (webmaster@localhost)
    # is less than good, so use a better one if it's set to that or if
    # we haven't yet set this value in siteconfig.
    mail_default_from = \
        siteconfig.settings.get('mail_default_from',
                                global_settings.DEFAULT_FROM_EMAIL)

    if (not mail_default_from or
            mail_default_from == global_settings.DEFAULT_FROM_EMAIL):
        domain = siteconfig.site.domain.split(':')[0]
        siteconfig.set('mail_default_from', 'noreply@' + domain)

    # STATIC_* and MEDIA_* must be different paths, and differ in meaning.
    # If site_static_* is empty or equal to media_static_*, we're probably
    # migrating from an earlier Review Board install.
    site_static_root = siteconfig.settings.get('site_static_root', '')
    site_media_root = siteconfig.settings.get('site_media_root')

    if site_static_root == '' or site_static_root == site_media_root:
        siteconfig.set('site_static_root', settings.STATIC_ROOT)

    site_static_url = siteconfig.settings.get('site_static_url', '')
    site_media_url = siteconfig.settings.get('site_media_url')

    if site_static_url == '' or site_static_url == site_media_url:
        siteconfig.set('site_static_url', settings.STATIC_URL)

    # Populate the settings object with anything relevant from the siteconfig.
    apply_django_settings(siteconfig, settings_map)

    # Now for some more complicated stuff...

    update_haystack_settings()

    # Do some dependency checks and disable things if we don't support them.
    if not get_can_enable_syntax_highlighting()[0]:
        siteconfig.set('diffviewer_syntax_highlighting', False)

    # Site administrator settings
    apply_setting("ADMINS", None, (
        (siteconfig.get("site_admin_name", ""),
         siteconfig.get("site_admin_email", "")),
    ))

    apply_setting("MANAGERS", None, settings.ADMINS)

    # Explicitly base this off the STATIC_URL
    apply_setting("ADMIN_MEDIA_PREFIX", None, settings.STATIC_URL + "admin/")

    # Set the auth backends
    auth_backend_map = dict(get_registered_auth_backends())
    auth_backend_id = siteconfig.settings.get("auth_backend", "builtin")
    builtin_backend_obj = auth_backend_map['builtin']
    builtin_backend = "%s.%s" % (builtin_backend_obj.__module__,
                                 builtin_backend_obj.__name__)

    if auth_backend_id == "custom":
        custom_backends = siteconfig.settings.get("auth_custom_backends")

        if isinstance(custom_backends, six.string_types):
            custom_backends = (custom_backends,)
        elif isinstance(custom_backends, list):
            custom_backends = tuple(custom_backends)

        settings.AUTHENTICATION_BACKENDS = custom_backends

        if builtin_backend not in custom_backends:
            settings.AUTHENTICATION_BACKENDS += (builtin_backend,)
    elif auth_backend_id != "builtin" and auth_backend_id in auth_backend_map:
        backend = auth_backend_map[auth_backend_id]

        settings.AUTHENTICATION_BACKENDS = \
            ("%s.%s" % (backend.__module__, backend.__name__),
             builtin_backend)
    else:
        settings.AUTHENTICATION_BACKENDS = (builtin_backend,)

    # Set the storage backend
    storage_backend = siteconfig.settings.get('storage_backend', 'builtin')

    if storage_backend in storage_backend_map:
        settings.DEFAULT_FILE_STORAGE = storage_backend_map[storage_backend]
    else:
        settings.DEFAULT_FILE_STORAGE = storage_backend_map['builtin']

    # These blow up if they're not the perfectly right types
    settings.AWS_QUERYSTRING_AUTH = siteconfig.get('aws_querystring_auth')
    settings.AWS_ACCESS_KEY_ID = six.text_type(siteconfig.get('aws_access_key_id'))
    settings.AWS_SECRET_ACCESS_KEY = six.text_type(siteconfig.get('aws_secret_access_key'))
    settings.AWS_STORAGE_BUCKET_NAME = six.text_type(siteconfig.get('aws_s3_bucket_name'))
    try:
        settings.AWS_CALLING_FORMAT = int(siteconfig.get('aws_calling_format'))
    except ValueError:
        settings.AWS_CALLING_FORMAT = 0

<<<<<<< HEAD
    site_settings_loaded.send(sender=None)
=======
    if siteconfig.settings.get('site_domain_method', 'http') == 'https':
        os.environ['HTTPS'] = 'on'
    else:
        os.environ['HTTPS'] = 'off'

    return siteconfig
>>>>>>> ac6f8697
<|MERGE_RESOLUTION|>--- conflicted
+++ resolved
@@ -300,13 +300,11 @@
     except ValueError:
         settings.AWS_CALLING_FORMAT = 0
 
-<<<<<<< HEAD
-    site_settings_loaded.send(sender=None)
-=======
     if siteconfig.settings.get('site_domain_method', 'http') == 'https':
         os.environ['HTTPS'] = 'on'
     else:
         os.environ['HTTPS'] = 'off'
 
-    return siteconfig
->>>>>>> ac6f8697
+    site_settings_loaded.send(sender=None)
+
+    return siteconfig