from __future__ import unicode_literals

import os
import shutil
import tempfile

from django.conf import settings
from django.forms import ValidationError
from djblets.siteconfig.models import SiteConfiguration

from reviewboard.admin import checks
from reviewboard.ssh.client import SSHClient
from reviewboard.admin.validation import validate_bug_tracker
from reviewboard.site.urlresolvers import local_site_reverse
from reviewboard.testing.testcase import TestCase


class UpdateTests(TestCase):
    """Tests for update required pages."""

    def setUp(self):
        """Set up this test case."""
        super(UpdateTests, self).setUp()

        self.old_media_root = settings.MEDIA_ROOT

    def tearDown(self):
        """Tear down this test case."""
        super(UpdateTests, self).tearDown()

        # Make sure we don't break further tests by resetting this fully.
        checks.reset_check_cache()

        # If test_manual_updates_bad_upload failed in the middle, it could
        # neglect to fix the MEDIA_ROOT, which will break a bunch of future
        # tests. Make sure it's always what we expect.
        settings.MEDIA_ROOT = self.old_media_root
        siteconfig = SiteConfiguration.objects.get_current()
        siteconfig.set('site_media_root', self.old_media_root)
        siteconfig.save()

    def test_manual_updates(self):
        """Testing check_updates_required with valid configuration"""
        # NOTE: This is assuming the install is fine. It should be given
        #       that we set things like the uploaded path correctly to
        #       a known good directory before starting unit tests.
        updates_required = checks.check_updates_required()

        self.assertEqual(len(updates_required), 0)

    def test_manual_updates_bad_upload(self):
        """Testing check_updates_required with a bad upload directory"""
        siteconfig = SiteConfiguration.objects.get_current()

        siteconfig.set('site_media_root', '/')
        siteconfig.save()
        settings.MEDIA_ROOT = "/"
        checks.reset_check_cache()

        updates_required = checks.check_updates_required()
        self.assertEqual(len(updates_required), 2)

        url, data = updates_required[0]
        self.assertEqual(url, "admin/manual-updates/media-upload-dir.html")

        response = self.client.get("/dashboard/")
        self.assertEqual(response.status_code, 200)
        self.assertTemplateUsed(response, "admin/manual_updates_required.html")

        settings.MEDIA_ROOT = self.old_media_root
        siteconfig = SiteConfiguration.objects.get_current()
        siteconfig.set('site_media_root', self.old_media_root)
        siteconfig.save()

        # Make sure that the site works again once the media root is fixed.
        response = self.client.get("/dashboard/")
        self.assertTemplateNotUsed(response,
                                   "admin/manual_updates_required.html")


class ValidatorTests(TestCase):
    """Unit tests for admin site validation methods."""

    def test_validate_bug_tracker(self):
        """Testing bug tracker url form field validation"""
        # Invalid - invalid format specification types
        self.assertRaises(ValidationError, validate_bug_tracker, "%20")
        self.assertRaises(ValidationError, validate_bug_tracker, "%d")

        # Invalid - too many format specification types
        self.assertRaises(ValidationError, validate_bug_tracker, "%s %s")

        # Invalid - no format specification types
        self.assertRaises(ValidationError, validate_bug_tracker, "www.a.com")

        # Valid - Escaped %'s, with a valid format specification type
        try:
            validate_bug_tracker("%%20%s")
        except ValidationError:
            self.assertFalse(True, "validate_bug_tracker() raised a "
                                   "ValidationError when no error was "
                                   "expected.")


class SSHSettingsFormTestCase(TestCase):
    """Unit tests for SSHSettingsForm in /admin/forms.py."""

    fixtures = ['test_users']

    def setUp(self):
        """Set up this test case."""
        super(SSHSettingsFormTestCase, self).setUp()

        # Setup temp directory to prevent the original ssh related
        # configurations been overwritten.
        self.old_home = os.getenv('HOME')
        self.tempdir = tempfile.mkdtemp(prefix='rb-tests-home-')
        os.environ[b'RBSSH_ALLOW_AGENT'] = b'0'
        self._set_home(self.tempdir)

        self.ssh_client = SSHClient()

    def tearDown(self):
        """Tear down this test case."""
        super(SSHSettingsFormTestCase, self).tearDown()

        self._set_home(self.old_home)

        if self.tempdir:
            shutil.rmtree(self.tempdir)

    def _set_home(self, homedir):
<<<<<<< HEAD
        """Set the $HOME environment variable."""
        os.environ['HOME'] = homedir
=======
        os.environ[b'HOME'] = homedir.encode('utf-8')
>>>>>>> bf3eea7b

    def test_generate_key(self):
        """Testing SSHSettingsForm POST with generate_key=1"""
        # Should have no ssh key at this point.
        self.assertEqual(self.ssh_client.get_user_key(), None)

        # Send post request with 'generate_key' = 1.
        self.client.login(username='admin', password='admin')
        response = self.client.post(local_site_reverse('settings-ssh'), {
            'generate_key': 1,
        })

        # On success, the form returns HTTP 302 (redirect).
        self.assertEqual(response.status_code, 302)

        # Check whether the key has been created.
        self.assertNotEqual(self.ssh_client.get_user_key(), None)

    def test_delete_key(self):
        """Testing SSHSettingsForm POST with delete_key=1"""
        # Should have no ssh key at this point, generate one.
        self.assertEqual(self.ssh_client.get_user_key(), None)
        self.ssh_client.generate_user_key()
        self.assertNotEqual(self.ssh_client.get_user_key(), None)

        # Send post request with 'delete_key' = 1.
        self.client.login(username='admin', password='admin')
        response = self.client.post(local_site_reverse('settings-ssh'), {
            'delete_key': 1,
        })

        # On success, the form returns HTTP 302 (redirect).
        self.assertEqual(response.status_code, 302)

        # Check whether the key has been deleted.
        self.assertEqual(self.ssh_client.get_user_key(), None)<|MERGE_RESOLUTION|>--- conflicted
+++ resolved
@@ -130,12 +130,8 @@
             shutil.rmtree(self.tempdir)
 
     def _set_home(self, homedir):
-<<<<<<< HEAD
         """Set the $HOME environment variable."""
-        os.environ['HOME'] = homedir
-=======
         os.environ[b'HOME'] = homedir.encode('utf-8')
->>>>>>> bf3eea7b
 
     def test_generate_key(self):
         """Testing SSHSettingsForm POST with generate_key=1"""
