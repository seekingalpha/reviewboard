{% extends "admin/change_form.html" %}
{% load admin_urls compressed i18n %}

{% block scripts %}
{{block.super}}
{% compressed_js "repositoryform" %}

<script type="text/javascript">
{% with adminform.form as form %}
{%  include "admin/repository_fields.js" %}
{% endwith %}
</script>
{% endblock %}

{% block object-tools %}
<ul class="object-tools">
{%  block object-tools-items %}
{%   if adminform.form.public_key %}
 <li><a href="#" id="show-ssh-key-link">{% trans "Show SSH Public Key" %}</a></li>
<<<<<<< HEAD
{%  endif %}
{%  if change and not is_popup %}
 <li>
  {% url opts|admin_urlname:'history' original.pk|admin_urlquote as history_url %}
  <a href="{% add_preserved_filters history_url %}" class="historylink">{% trans "History" %}</a>
 </li>
{%    if has_absolute_url %}
 <li><a href="{% url 'admin:view_on_site' content_type_id original.pk %}" class="viewsitelink">{% trans "View on site" %}</a></li>
{%    endif %}
{%   endif %}
{%  endblock object-tools-items %}
</ul>
{% endblock object-tools %}
=======
{%   endif %}
{%   if change and not is_popup %}
 <li><a href="history/" class="historylink">{% trans "History" %}</a></li>
{%    if has_absolute_url %}
 <li><a href="../../../r/{{content_type_id}}/{{object_id}}/" class="viewsitelink">{% trans "View on site" %}</a></li>
{%    endif %}
{%   endif %}
</ul>
{%  endblock %}
{% endblock %}
>>>>>>> ea3c5769

{% block form_top %}
{%  with adminform.form as form %}
{%   include "admin/repository_confirmations.html" %}
{%  endwith %}

{%  if adminform.form.errors and adminform.form.hosting_account_linked %}
<div class="confirmation">
 <p><b>{% trans "Account successfully linked." %}</b></p>
 <p>{% blocktrans %}
  Your hosting account was successfully linked. You will not need to
  link it again when fixing the remaining errors.
 {% endblocktrans %}</p>
</div>
{%  endif %}

{%  if adminform.form.public_key %}
<p>
 <b>{% trans "Note:" %}</b>
{% blocktrans %}
 If your provider or repository requires an SSH key for access, you can click
 "Show SSH Public Key" to the right.
{% endblocktrans %}
</p>
{%  endif %}
{% endblock %}

{% block field_sets %}
{%  for fieldset in adminform %}
<fieldset class="module aligned {{fieldset.classes}}">
{%   if fieldset.name %}<h2>{{fieldset.name}}</h2>{% endif %}
{%   if fieldset.description %}
 <div class="description">{{fieldset.description|safe}}</div>
{%   endif %}

{%   for line in fieldset %}
{%    for adminfield in line %}
{%     with adminfield.field as field %}
{%      include "siteconfig/settings_field.html" %}
{%     endwith %}
{%    endfor %}
{%   endfor %}

{%   if fieldset.name == adminform.form.REPOSITORY_INFO_FIELDSET %}
{%    for hosting_service, repo_types in adminform.form.repository_forms.items %}
{%     for repo_type_id, repo_form in repo_types.items %}
  <div class="repo-form" id="repo-form-{{hosting_service}}{% if repo_type_id %}-{{repo_type_id}}{% endif %}" style="display: none;">
{%      for field in repo_form %}
{%       include "siteconfig/settings_field.html" %}
{%      endfor %}
  </div>
{%     endfor %}
{%    endfor %}
{%   else %}
{%    if fieldset.name == adminform.form.BUG_TRACKER_FIELDSET %}
{%     for hosting_service, bug_tracker_types in adminform.form.bug_tracker_forms.items %}
{%      for bug_tracker_type_id, bug_tracker_form in bug_tracker_types.items %}
  <div class="bug-tracker-form" id="bug-tracker-form-{{hosting_service}}{% if bug_tracker_type_id %}-{{bug_tracker_type_id}}{% endif %}" style="display: none;">
{%       for field in bug_tracker_form %}
{%        include "siteconfig/settings_field.html" %}
{%       endfor %}
  </div>
{%      endfor %}
{%     endfor %}
{%    endif %}
{%   endif %}
</fieldset>
{%  endfor %}
{% endblock %}<|MERGE_RESOLUTION|>--- conflicted
+++ resolved
@@ -17,7 +17,6 @@
 {%  block object-tools-items %}
 {%   if adminform.form.public_key %}
  <li><a href="#" id="show-ssh-key-link">{% trans "Show SSH Public Key" %}</a></li>
-<<<<<<< HEAD
 {%  endif %}
 {%  if change and not is_popup %}
  <li>
@@ -31,18 +30,6 @@
 {%  endblock object-tools-items %}
 </ul>
 {% endblock object-tools %}
-=======
-{%   endif %}
-{%   if change and not is_popup %}
- <li><a href="history/" class="historylink">{% trans "History" %}</a></li>
-{%    if has_absolute_url %}
- <li><a href="../../../r/{{content_type_id}}/{{object_id}}/" class="viewsitelink">{% trans "View on site" %}</a></li>
-{%    endif %}
-{%   endif %}
-</ul>
-{%  endblock %}
-{% endblock %}
->>>>>>> ea3c5769
 
 {% block form_top %}
 {%  with adminform.form as form %}
