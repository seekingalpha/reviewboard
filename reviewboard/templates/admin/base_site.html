{% extends "base.html" %}
{% load i18n pipeline rbadmintags staticfiles %}

{% block title %}{{title}} | {% trans "Administration" %}{% endblock %}

{% block scripts %}
<script type="text/javascript">window.__admin_media_prefix__ = "{% filter escapejs %}{% static "admin/" %}{% endfilter %}";</script>
{% endblock %}

{% block scripts-post %}
{{block.super}}
<<<<<<< HEAD
{%  javascript 'djblets-widgets' %}
=======
{%  javascript 'djblets-config-forms' %}
{%  javascript 'widgets' %}
>>>>>>> 1fe92bf3
{%  javascript 'oauth-edit' %}
{%  javascript 'widgets' %}
{%  block admin_scripts_post %}{% endblock %}
{% endblock %}

{% block extrahead %}
{% block blockbots %}<meta name="robots" content="NONE,NOARCHIVE" />{% endblock %}
{{block.super}}
{% endblock %}

{% block css %}
{%  stylesheet 'admin' %}
<<<<<<< HEAD
{%  stylesheet 'djblets-widgets' %}
=======
{%  stylesheet 'djblets-config-forms' %}
{%  stylesheet 'widgets' %}
>>>>>>> 1fe92bf3
{%  block extrastyle %}{% endblock %}
<!--[if lte IE 7]><link rel="stylesheet" type="text/css" href="{% block stylesheet_ie %}{% static "admin/css/ie.css" %}{% endblock %}" /><![endif]-->
{%  if LANGUAGE_BIDI %}<link rel="stylesheet" type="text/css" href="{% block stylesheet_rtl %}{% static "admin/css/rtl.css" %}{% endblock %}" />{% endif %}
{% endblock %}

{% block bodytag %}
<body class="admin {% if is_popup %}popup {% endif %}{% block bodyclass %}{% endblock %}">
{% endblock %}

{% block contenttag %}
<div id="content" class="{% block coltype %}colM{% endblock %}">
{% endblock %}

{% block main_content %}
{%  block messages %}
{%   if messages %}
 <ul class="messagelist">
{%    for message in messages %}
  <li{% if message.tags %} class="{{message.tags}}">{% endif %}{{message}}</li>
{%    endfor %}
 </ul>
{%   endif %}
{%  endblock %}

{%  block pretitle %}{% endblock %}

{%  block content_title %}
{%   if title %}<h1 class="title">{{title}}</h1>{% endif %}
{%  endblock %}
{%  block content %}
{%   block object-tools %}{% endblock %}
{{content}}
{%  endblock %}
{%  block sidebar %}{% endblock %}
{% endblock main_content %}

{% block navbar %}
{%  if user.is_authenticated %}
<ul id="navbar">
 <li><a href="{% url 'reviewboard.admin.views.dashboard' %}" class="nav-first">{% trans "Admin Dashboard" %}</a></li>
 <li><a href="{% url 'reviewboard.admin.views.dashboard' %}db/">{% trans "Database" %}</a></li>
 <li><a href="{% url 'djblets.extensions.views.extension_list' %}">{% trans "Extensions" %}</a></li>
 <li><a href="{% url 'integration-list' %}">{% trans "Integrations" %}</a></li>
</ul>
{%   block subnavbar %}{% endblock %}
{%  endif %}
{% endblock %}

{% block navbar_post %}
{%  if user.is_authenticated and not is_popup %}
<div id="admin-actions" class="clear">
 {% admin_sidebar %}
</div>
{%  endif %}
{% endblock %}<|MERGE_RESOLUTION|>--- conflicted
+++ resolved
@@ -9,12 +9,8 @@
 
 {% block scripts-post %}
 {{block.super}}
-<<<<<<< HEAD
+{%  javascript 'djblets-config-forms' %}
 {%  javascript 'djblets-widgets' %}
-=======
-{%  javascript 'djblets-config-forms' %}
-{%  javascript 'widgets' %}
->>>>>>> 1fe92bf3
 {%  javascript 'oauth-edit' %}
 {%  javascript 'widgets' %}
 {%  block admin_scripts_post %}{% endblock %}
@@ -27,12 +23,8 @@
 
 {% block css %}
 {%  stylesheet 'admin' %}
-<<<<<<< HEAD
+{%  stylesheet 'djblets-config-forms' %}
 {%  stylesheet 'djblets-widgets' %}
-=======
-{%  stylesheet 'djblets-config-forms' %}
-{%  stylesheet 'widgets' %}
->>>>>>> 1fe92bf3
 {%  block extrastyle %}{% endblock %}
 <!--[if lte IE 7]><link rel="stylesheet" type="text/css" href="{% block stylesheet_ie %}{% static "admin/css/ie.css" %}{% endblock %}" /><![endif]-->
 {%  if LANGUAGE_BIDI %}<link rel="stylesheet" type="text/css" href="{% block stylesheet_rtl %}{% static "admin/css/rtl.css" %}{% endblock %}" />{% endif %}
