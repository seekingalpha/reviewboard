{% load djblets_js reviewtags %}
        el: document.body,
        reviewRequestData: {
            bugTrackerURL: "{% if review_request.repository.bug_tracker %}{% url 'bug_url' review_request.display_id '--bug_id--' %}{% endif %}",
            id: {{review_request.display_id}},
            localSitePrefix: "{% if review_request.local_site %}s/{{review_request.local_site.name}}/{% endif %}",
            branch: "{{review_request_details.branch|escapejs}}",
            bugsClosed: {{review_request_details.get_bug_list|json_dumps}},
{% if draft.changedesc %}
            changeDescription: "{{draft.changedesc.text|markdown_escape:review_request_details.rich_text|escapejs}}",
{% endif %}
<<<<<<< HEAD
            closeDescription: "{{close_description|escapejs}}",
            description: "{{review_request_details.description|escapejs}}",
            hasDraft: {{draft|yesno:'true,false'}},
=======
            closeDescription: "{{close_description|markdown_escape:review_request_details.rich_text|escapejs}}",
            description: "{{review_request_details.description|markdown_escape:review_request_details.rich_text|escapejs}}",
            hasDraft: {% if draft %}true{% else %}false{% endif %},
>>>>>>> 9b6f5a7d
            lastUpdatedTimestamp: {{review_request.last_updated|json_dumps}},
            public: {{review_request.public|yesno:'true,false'}},
{% if review_request.repository %}
            repository: new RB.Repository({
{%  with repo=review_request.repository %}
{%   with scmtool=repo.get_scmtool %}
                id: {{repo.id}},
                localSitePrefix: '{% if review_request.local_site %}s/{{review_request.local_site.name}}/{% endif %}',
                name: '{{repo.name|escapejs}}',
                requiresBasedir: {{scmtool.get_diffs_use_absolute_paths|yesno:'false,true'}},
                requiresChangeNumber: {{scmtool.supports_pending_changesets|yesno:'true,false'}},
                scmtoolName: '{{scmtool.name|escapejs}}',
                supportsPostCommit: {{repo.supports_post_commit|yesno:'true,false'}}
{%   endwith %}
{%  endwith %}
            }),
{% endif %}
            reviewURL: "{{review_request.get_absolute_url|escapejs}}",
            state: RB.ReviewRequest.{% if review_request.status == 'P' %}PENDING{% elif review_request.status == 'D' %}CLOSE_DISCARDED{% elif review_request.status == 'S' %}CLOSE_SUBMITTED{% endif %},
            summary: "{{review_request_details.summary|escapejs}}",
            targetGroups: [{% spaceless %}
{% for group in review_request_details.target_groups.all %}
                {
                    name: "{{group.name|escapejs}}",
                    url: "{{group.get_absolute_url}}"
                }{% if not forloop.last %},{% endif %}
{% endfor %}{% endspaceless %}],
            targetPeople: [{% spaceless %}
{% for user in review_request_details.target_people.all %}
                {
                    username: "{{user.username|escapejs}}",
                    url: "{% url 'user' user %}"
                }{% if not forloop.last %},{% endif %}
{% endfor %}{% endspaceless %}],
            testingDone: "{{review_request_details.testing_done|markdown_escape:review_request_details.rich_text|escapejs}}"
        },
        editorData: {
            mutableByUser: {{mutable_by_user|yesno:'true,false'}},
            statusMutableByUser: {{status_mutable_by_user|yesno:'true,false'}},
            fileAttachmentComments: {
{% if all_file_attachments %}
{%  for file_attachment in all_file_attachments %}
                {{file_attachment.id}}: {% file_attachment_comments file_attachment %}{% if not forloop.last %},{% endif %}
{%  endfor %}
{% endif %}
            }
        }<|MERGE_RESOLUTION|>--- conflicted
+++ resolved
@@ -9,15 +9,9 @@
 {% if draft.changedesc %}
             changeDescription: "{{draft.changedesc.text|markdown_escape:review_request_details.rich_text|escapejs}}",
 {% endif %}
-<<<<<<< HEAD
-            closeDescription: "{{close_description|escapejs}}",
-            description: "{{review_request_details.description|escapejs}}",
-            hasDraft: {{draft|yesno:'true,false'}},
-=======
             closeDescription: "{{close_description|markdown_escape:review_request_details.rich_text|escapejs}}",
             description: "{{review_request_details.description|markdown_escape:review_request_details.rich_text|escapejs}}",
-            hasDraft: {% if draft %}true{% else %}false{% endif %},
->>>>>>> 9b6f5a7d
+            hasDraft: {{draft|yesno:'true,false'}},
             lastUpdatedTimestamp: {{review_request.last_updated|json_dumps}},
             public: {{review_request.public|yesno:'true,false'}},
 {% if review_request.repository %}
