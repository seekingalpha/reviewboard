{% load djblets_utils i18n reviewtags staticfiles %}

<div class="header">
 <div id="summary_wrapper"><label for="field_summary">{% trans "Summary" %}:</label><h1 id="field_summary" class="field editable required" data-field-id="summary">{{review_request_details.summary|escape}}</h1></div>
 <p id="status">
{% with review_request_details.time_added|date as dateadded and review_request_details.last_updated as lastupdated and review_request_details.last_updated|date:"c" as lastupdatedraw and latest_diffset.timestamp|date:"c" as lastdiffdateraw and latest_diffset.timestamp as lastdiffdate %}
{%  blocktrans with review_request.display_id as review_request_id and review_request.get_absolute_url as review_request_url %}
   Review Request <a href="{{review_request_url}}">#{{review_request_id}}</a> -
{%  endblocktrans %}
{%  if review_request.status == 'S' %}
{%   blocktrans %}
  Created {{dateadded}} and submitted
  <time class="timesince" datetime="{{lastupdatedraw}}">{{lastupdated}}</time>
{%   endblocktrans %}
{%  elif review_request.status == 'D' %}
{%   blocktrans %}
  Created {{dateadded}} and discarded
  <time class="timesince" datetime="{{lastupdatedraw}}">{{lastupdated}}</time>
{%   endblocktrans %}
{%  elif review_request.status == 'P' %}
{%   blocktrans %}
  Created {{dateadded}} and updated
  <time class="timesince" datetime="{{lastupdatedraw}}">{{lastupdated}}</time>
{%   endblocktrans %}
{%  endif %}
{%  if latest_diffset %}
{%   blocktrans %}
  - Latest diff uploaded
  <time class="timesince" datetime="{{lastdiffdateraw}}">{{lastdiffdate}}</time>
{%   endblocktrans %}
{%  endif %}
{% endwith %}
 </p>
</div>
<div id="review-request-warning"></div>

<table id="review_request_details">
 <colgroup>
  <col width="0%" />
  <col width="100%" />
 </colgroup>
{% for_review_request_fieldset review_request_details %}
<<<<<<< HEAD
 <thead{% if forloop.first %} class="first-fieldset"{% endif %}>
  <tr>
   <th colspan="2">{{fieldset.label}}
=======
  <thead id="fieldset_{{fieldset.fieldset_id}}_head"{% if forloop.first %} class="first-fieldset"{% endif %}>
   <tr>
    <th colspan="2">{{fieldset.label}}
>>>>>>> bfc87609
{%  if show_fieldset_required %}
    <span class="required-flag" aria-label="{% trans 'This field is required' %}" title="{% trans 'This field is required' %}">*</span>
{%  endif %}
<<<<<<< HEAD
  </tr>
 </thead>
 <tbody>
=======
   </tr>
  </thead>
  <tbody id="fieldset_{{fieldset.fieldset_id}}_body">
>>>>>>> bfc87609
{%  for_review_request_field review_request_details fieldset %}
  <tr>
   <th><label for="field_{{field.field_id}}">{{field.label}}:</label></th>
   <td><span id="field_{{field.field_id}}" data-field-id="{{field.field_id}}"
             class="field {{field.get_css_classes|join:' '}}"{% for key, value in field.get_data_attributes.items %} data-{{key}}="{{value}}"{% endfor %}>{{field.as_html|safe}}</span></td>
  </tr>
{%  end_for_review_request_field %}
 </tbody>
{% end_for_review_request_fieldset %}
</table>

<div id="review_request_main">
{% for_review_request_field review_request_details 'main' %}
 <div class="content">
  <label class="textarea-label" for="field_{{field.field_id}}">{{field.label}}</label>
  <div class="field-container">
   <{{field.tag_name|default:"div"}} id="field_{{field.field_id}}" class="field {{field.get_css_classes|join:' '}}" data-field-id="{{field.field_id}}"{% for key, value in field.get_data_attributes.items %} data-{{key}}="{{value}}"{% endfor %}>{{field.as_html|safe}}</{{field.tag_name|default:"div"}}>
  </div>
 </div>
{% end_for_review_request_field %}
</div>

<div id="review_request_extra">
 <div class="content"{% if not screenshots %} style="display: none;"{% endif %}>
  <h3>{% trans "Screenshots" %}</h3>
  <div id="screenshot-thumbnails">
{% for image in screenshots %}
   <div class="screenshot-container" data-screenshot-id="{{image.id}}">
    <div class="image" onclick="javascript:window.location='{{image.get_absolute_url}}'; return false;"><a href="{{image.get_absolute_url}}">{{image.thumb}}</a></div>
    <div class="screenshot-caption">
     <a href="{{image.get_absolute_url}}" class="edit">{% if draft %}{{image.draft_caption|default:image.caption}}{% else %}{{image.caption}}{% endif %}</a>
{%  if request.user.pk == review_request.submitter_id or perms.reviews.delete_screenshot %}
{%   if review_request.status == 'P' %}
     <a href="#" class="delete rb-icon rb-icon-delete" title="{% trans "Delete Screenshot" %}"></a>
{%   endif %}
{%  endif %}
    </div>
   </div>
{% endfor %}
   <br clear="both" />
  </div>
 </div>

 <div class="content clearfix"{% if not file_attachments %} style="display: none;"{% endif %}>
  <h3>{% trans "Files" %}</h3>
  <div id="file-list">
   <br clear="both" />
  </div>
 </div>

{% include "reviews/review_issue_summary_table.html" %}
</div><|MERGE_RESOLUTION|>--- conflicted
+++ resolved
@@ -40,27 +40,15 @@
   <col width="100%" />
  </colgroup>
 {% for_review_request_fieldset review_request_details %}
-<<<<<<< HEAD
- <thead{% if forloop.first %} class="first-fieldset"{% endif %}>
+ <thead id="fieldset_{{fieldset.fieldset_id}}_head"{% if forloop.first %} class="first-fieldset"{% endif %}>
   <tr>
    <th colspan="2">{{fieldset.label}}
-=======
-  <thead id="fieldset_{{fieldset.fieldset_id}}_head"{% if forloop.first %} class="first-fieldset"{% endif %}>
-   <tr>
-    <th colspan="2">{{fieldset.label}}
->>>>>>> bfc87609
 {%  if show_fieldset_required %}
     <span class="required-flag" aria-label="{% trans 'This field is required' %}" title="{% trans 'This field is required' %}">*</span>
 {%  endif %}
-<<<<<<< HEAD
   </tr>
  </thead>
- <tbody>
-=======
-   </tr>
-  </thead>
-  <tbody id="fieldset_{{fieldset.fieldset_id}}_body">
->>>>>>> bfc87609
+ <tbody id="fieldset_{{fieldset.fieldset_id}}_body">
 {%  for_review_request_field review_request_details fieldset %}
   <tr>
    <th><label for="field_{{field.field_id}}">{{field.label}}:</label></th>
