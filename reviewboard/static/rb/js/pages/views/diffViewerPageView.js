--- conflicted
+++ resolved
@@ -290,19 +290,11 @@
      * pulled from the server.
      */
     _renderFileDiff: function(diffReviewable) {
-<<<<<<< HEAD
         var elementName = 'file' + diffReviewable.get('fileDiffID'),
-            diffReviewableView = new RB.DiffReviewableView({
-                el: $('#' + elementName),
-                model: diffReviewable
-            }),
+            $el = $('#' + elementName),
+            diffReviewableView,
             $anchor,
             urlSplit;
-=======
-        var $el = $('#file' + diffReviewable.get('fileDiffID')),
-            diffReviewableView,
-            $anchor;
->>>>>>> 22f9823a
 
         if ($el.length === 0) {
             /*
