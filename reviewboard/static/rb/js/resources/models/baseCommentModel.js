/*
 * The base model for a comment.
 *
 * This provides all the common properties, serialization, deserialization,
 * validation, and other functionality of comments. It's meant to be
 * subclassed by more specific implementations.
 */
RB.BaseComment = RB.BaseResource.extend({
    defaults: function() {
        return _.defaults({
            /*
             * The text format type to request for text in all responses.
             */
            forceTextType: null,

            /*
             * A string containing a comma-separated list of text types to
             * include in the payload.
             */
            includeTextTypes: null,

            /* Whether or not an issue is opened. */
            issueOpened: null,

            /*
             * The current state of the issue.
             *
             * This must be one of STATE_DROPPED, STATE_OPEN, or
             * STATE_RESOLVED.
             */
            issueStatus: null,

            /*
             * Markdown-formatted text fields, if the caller fetches or posts
             * with include-text-types=markdown.
             */
            markdownTextFields: {},

            /*
             * Raw text fields, if the caller fetches or posts with
             * include-text-types=raw.
             */
            rawTextFields: {},

            /* Whether the comment is saved in rich-text (Markdown) format. */
            richText: null,

            /* The text entered for the comment. */
            text: ''
        }, RB.BaseResource.prototype.defaults());
    },

    extraQueryArgs: function() {
        var textTypes = 'raw';

        if (RB.UserSession.instance.get('defaultUseRichText')) {
            textTypes += ',markdown';
        }

        return {
            'force-text-type': 'html',
            'include-text-types': textTypes
        };
    },

    supportsExtraData: true,

    attrToJsonMap: {
        forceTextType: 'force_text_type',
        includeTextTypes: 'include_text_types',
        issueOpened: 'issue_opened',
        issueStatus: 'issue_status',
        richText: 'text_type'
    },

    serializedAttrs: [
        'forceTextType',
        'includeTextTypes',
        'issueOpened',
        'issueStatus',
        'richText',
        'text'
    ],

    deserializedAttrs: [
        'issueOpened',
        'issueStatus',
        'text',
        'html'
    ],

    serializers: {
        forceTextType: RB.JSONSerializers.onlyIfValue,
        includeTextTypes: RB.JSONSerializers.onlyIfValue,
        richText: RB.JSONSerializers.textType,

        issueStatus: function(value) {
            var parentObject;

            if (this.get('loaded')) {
                parentObject = this.get('parentObject');

                if (parentObject.get('public')) {
                    return value;
                }
            }

            return undefined;
        }
    },

    /*
     * Destroys the comment if and only if the text is empty.
     *
     * This works just like destroy(), and will in fact call destroy()
     * with all provided arguments, but only if there's some actual
     * text in the comment.
     */
    destroyIfEmpty: function(options, context) {
        if (!this.get('text')) {
            this.destroy(options, context);
        }
    },

    /*
     * Deserializes comment data from an API payload.
     *
     * This must be overloaded by subclasses, and the parent version called.
     */
    parseResourceData: function(rsp) {
        var rawTextFields = rsp.raw_text_fields || rsp,
            data = RB.BaseResource.prototype.parseResourceData.call(this, rsp);

        data.richText = (rawTextFields.text_type === 'markdown');

        if (rsp.raw_text_fields) {
            data.rawTextFields = {
                text: rsp.raw_text_fields.text
            };
        }

        if (rsp.markdown_text_fields) {
            data.markdownTextFields = {
                text: rsp.markdown_text_fields.text
            };
        }

<<<<<<< HEAD
        if (rsp.html_text_fields) {
            data.html = rsp.html_text_fields.text;
        }

=======
>>>>>>> 7a69d322
        return data;
    },

    /*
     * Performs validation on the attributes of the model.
     *
     * By default, this validates the issueStatus field. It can be
     * overridden to provide additional validation, but the parent
     * function must be called.
     */
    validate: function(attrs) {
        if (_.has(attrs, 'parentObject') && !attrs.parentObject) {
            return RB.BaseResource.strings.UNSET_PARENT_OBJECT;
        }

        if (attrs.issueStatus &&
            attrs.issueStatus !== RB.BaseComment.STATE_DROPPED &&
            attrs.issueStatus !== RB.BaseComment.STATE_OPEN &&
            attrs.issueStatus !== RB.BaseComment.STATE_RESOLVED) {
            return RB.BaseComment.strings.INVALID_ISSUE_STATUS;
        }

        return RB.BaseResource.prototype.validate.apply(this, arguments);
    }
}, {
    STATE_DROPPED: 'dropped',
    STATE_OPEN: 'open',
    STATE_RESOLVED: 'resolved',

    strings: {
        INVALID_ISSUE_STATUS: 'issueStatus must be one of STATE_DROPPED, ' +
                              'STATE_OPEN, or STATE_RESOLVED'
    }
});<|MERGE_RESOLUTION|>--- conflicted
+++ resolved
@@ -145,13 +145,10 @@
             };
         }
 
-<<<<<<< HEAD
         if (rsp.html_text_fields) {
             data.html = rsp.html_text_fields.text;
         }
 
-=======
->>>>>>> 7a69d322
         return data;
     },
 
